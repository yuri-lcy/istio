--- conflicted
+++ resolved
@@ -34,10 +34,7 @@
 	"istio.io/istio/istioctl/pkg/writer/envoy/clusters"
 	"istio.io/istio/istioctl/pkg/writer/envoy/configdump"
 	ztunnelDump "istio.io/istio/istioctl/pkg/writer/ztunnel/configdump"
-<<<<<<< HEAD
-=======
 	"istio.io/istio/operator/pkg/util"
->>>>>>> fff8e9e6
 	"istio.io/istio/pilot/pkg/model"
 	"istio.io/istio/pkg/config/host"
 	"istio.io/pkg/log"
@@ -167,14 +164,11 @@
 	reset             = false
 )
 
-<<<<<<< HEAD
-=======
 var isZtunnelPod = func(podName, podNamespace string) bool {
 	client, _ := kubeClient(kubeconfig, configContext)
 	return ambientutil.IsZtunnelPod(client, podName, podNamespace)
 }
 
->>>>>>> fff8e9e6
 func ztunnelLogLevel(level string) string {
 	switch level {
 	case "warning":
@@ -312,10 +306,6 @@
 	} else if outputFormat == prometheusOutput {
 		path += "/prometheus"
 	} else if outputFormat == prometheusMergedOutput {
-<<<<<<< HEAD
-		path += "/prometheus"
-		port = 15020
-=======
 		pod, err := kubeClient.Kube().CoreV1().Pods(podNamespace).Get(context.Background(), podName, metav1.GetOptions{})
 		if err != nil {
 			return "", fmt.Errorf("failed to retrieve Pod %s/%s: %v", podNamespace, podName, err)
@@ -327,7 +317,6 @@
 		}
 		path = promPath
 		port = promPort
->>>>>>> fff8e9e6
 	}
 
 	result, err := kubeClient.EnvoyDoWithPort(context.Background(), podName, podNamespace, "GET", path, port)
@@ -512,16 +501,12 @@
 					if err != nil {
 						return err
 					}
-<<<<<<< HEAD
-					dump, err = extractConfigDump(podName, podNamespace, false)
-=======
 
 					if isZtunnelPod(podName, podNamespace) {
 						dump, err = extractZtunnelConfigDump(podName, podNamespace)
 					} else {
 						dump, err = extractConfigDump(podName, podNamespace, false)
 					}
->>>>>>> fff8e9e6
 					if err != nil {
 						return err
 					}
@@ -545,8 +530,6 @@
 					if err != nil {
 						return err
 					}
-<<<<<<< HEAD
-=======
 
 					if isZtunnelPod(podName, podNamespace) {
 						w, err := setupZtunnelConfigDumpWriter(podName, podNamespace, c.OutOrStdout())
@@ -561,7 +544,6 @@
 						})
 					}
 
->>>>>>> fff8e9e6
 					configWriter, err = setupPodConfigdumpWriter(podName, podNamespace, true, c.OutOrStdout())
 					if err != nil {
 						return err
@@ -626,17 +608,11 @@
 	var podName, podNamespace string
 
 	workloadConfigCmd := &cobra.Command{
-<<<<<<< HEAD
-		Use:   "workload [<type>/]<name>[.<namespace>]",
-		Short: "Retrieves workload configuration for the specified ztunnel pod",
-		Long:  `Retrieve information about workload configuration for the ztunnel instance.`,
-=======
 		// Until stabilized
 		Hidden: true,
 		Use:    "workload [<type>/]<name>[.<namespace>]",
 		Short:  "Retrieves workload configuration for the specified ztunnel pod",
 		Long:   `Retrieve information about workload configuration for the ztunnel instance.`,
->>>>>>> fff8e9e6
 		Example: `  # Retrieve summary about workload configuration for a given ztunnel.
   istioctl proxy-config workload <ztunnel-name[.namespace]>
 
@@ -662,17 +638,10 @@
 			var configWriter *ztunnelDump.ConfigWriter
 			var err error
 			if len(args) == 1 {
-<<<<<<< HEAD
-				if podName, podNamespace, err = getPodName(args[0]); err != nil {
-					return err
-				}
-				if !strings.Contains(podName, "ztunnel") {
-=======
 				if podName, podNamespace, err = getComponentPodName(args[0]); err != nil {
 					return err
 				}
 				if !isZtunnelPod(podName, podNamespace) {
->>>>>>> fff8e9e6
 					return fmt.Errorf("workloads command is only supported by ztunnel proxies: %v", podName)
 				}
 				configWriter, err = setupZtunnelConfigDumpWriter(podName, podNamespace, c.OutOrStdout())
@@ -780,11 +749,8 @@
 	listenerConfigCmd.PersistentFlags().IntVar(&port, "port", 0, "Filter listeners by Port field")
 	listenerConfigCmd.PersistentFlags().BoolVar(&verboseProxyConfig, "verbose", true, "Output more information")
 	listenerConfigCmd.PersistentFlags().BoolVar(&waypointProxyConfig, "waypoint", false, "Output waypoint information")
-<<<<<<< HEAD
-=======
 	// Until stabilized
 	_ = listenerConfigCmd.PersistentFlags().MarkHidden("waypoint")
->>>>>>> fff8e9e6
 	listenerConfigCmd.PersistentFlags().StringVarP(&configDumpFile, "file", "f", "",
 		"Envoy config dump JSON file")
 
@@ -907,34 +873,15 @@
 				if podNames, podNamespace, err = getPodNameBySelector(labelSelector); err != nil {
 					return err
 				}
-<<<<<<< HEAD
-				for _, pod := range podNames {
-					name, err = setupEnvoyLogConfig("", pod, podNamespace)
-					loggerNames = append(loggerNames, name)
-				}
-				if err != nil {
-					return err
-				}
-=======
->>>>>>> fff8e9e6
 			} else {
 				if podNames, podNamespace, err = getPodNames(args[0]); err != nil {
 					return err
 				}
-<<<<<<< HEAD
-				for _, podName := range podNames {
-					name, err := setupEnvoyLogConfig("", podName, podNamespace)
-					loggerNames = append(loggerNames, name)
-					if err != nil {
-						return err
-					}
-=======
 			}
 			for _, pod := range podNames {
 				name, err = setupEnvoyLogConfig("", pod, podNamespace)
 				if err != nil {
 					return err
->>>>>>> fff8e9e6
 				}
 				if isZtunnelPod(pod, podNamespace) {
 					loggerNames[name] = Ztunnel
@@ -990,11 +937,7 @@
 			var resp string
 			var errs *multierror.Error
 			for _, podName := range podNames {
-<<<<<<< HEAD
-				if strings.HasPrefix(podName, "ztunnel") {
-=======
 				if isZtunnelPod(podName, podNamespace) {
->>>>>>> fff8e9e6
 					q := "level=" + ztunnelLogLevel(loggerLevelString)
 					if reset {
 						q += "&reset"
@@ -1006,7 +949,6 @@
 						errs = multierror.Append(fmt.Errorf("%v.%v: %v", podName, podNamespace, err))
 					}
 					continue
-<<<<<<< HEAD
 				}
 				if len(destLoggerLevels) == 0 {
 					resp, err = setupEnvoyLogConfig("", podName, podNamespace)
@@ -1022,23 +964,6 @@
 						resp, err = setupEnvoyLogConfig(lg+"="+levelToString[ll], podName, podNamespace)
 					}
 				}
-=======
-				}
-				if len(destLoggerLevels) == 0 {
-					resp, err = setupEnvoyLogConfig("", podName, podNamespace)
-				} else {
-					if ll, ok := destLoggerLevels[defaultLoggerName]; ok {
-						// update levels of all loggers first
-						resp, err = setupEnvoyLogConfig(defaultLoggerName+"="+levelToString[ll], podName, podNamespace)
-					}
-					for lg, ll := range destLoggerLevels {
-						if lg == defaultLoggerName {
-							continue
-						}
-						resp, err = setupEnvoyLogConfig(lg+"="+levelToString[ll], podName, podNamespace)
-					}
-				}
->>>>>>> fff8e9e6
 				if err != nil {
 					errs = multierror.Append(errs, fmt.Errorf("error configuring log level for %v.%v: %v", podName, podNamespace, err))
 				} else {
@@ -1391,15 +1316,11 @@
 				if podName, podNamespace, err = getPodName(args[0]); err != nil {
 					return err
 				}
-<<<<<<< HEAD
-				configWriter, err = setupPodConfigdumpWriter(podName, podNamespace, false, c.OutOrStdout())
-=======
 				if isZtunnelPod(podName, podNamespace) {
 					newWriter, err = setupZtunnelConfigDumpWriter(podName, podNamespace, c.OutOrStdout())
 				} else {
 					newWriter, err = setupPodConfigdumpWriter(podName, podNamespace, false, c.OutOrStdout())
 				}
->>>>>>> fff8e9e6
 			} else {
 				newWriter, err = setupFileConfigdumpWriter(configDumpFile, c.OutOrStdout())
 				if err != nil {
@@ -1510,7 +1431,7 @@
 		Short: "Retrieve information about proxy configuration from Envoy [kube only]",
 		Long:  `A group of commands used to retrieve information about proxy configuration from the Envoy config dump`,
 		Example: `  # Retrieve information about proxy configuration from an Envoy instance.
-  istioctl proxy-config <clusters|listeners|routes|endpoints|bootstrap|log|secret|workload> <pod-name[.namespace]>`,
+  istioctl proxy-config <clusters|listeners|routes|endpoints|bootstrap|log|secret> <pod-name[.namespace]>`,
 		Aliases: []string{"pc"},
 	}
 
@@ -1644,11 +1565,7 @@
 		ValidArgsFunction: validPodsNameArgs,
 	}
 
-<<<<<<< HEAD
-	ecdsConfigCmd.PersistentFlags().StringVarP(&outputFormat, "output", "o", summaryOutput, "Output format: one of json|yaml")
-=======
 	ecdsConfigCmd.PersistentFlags().StringVarP(&outputFormat, "output", "o", summaryOutput, "Output format: one of json|yaml|short")
->>>>>>> fff8e9e6
 	ecdsConfigCmd.PersistentFlags().StringVarP(&configDumpFile, "file", "f", "", "Envoy config dump JSON file")
 
 	return ecdsConfigCmd
