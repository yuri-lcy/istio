--- conflicted
+++ resolved
@@ -132,13 +132,8 @@
 		RunE: func(cmd *cobra.Command, args []string) error {
 			u := &unstructured.Unstructured{
 				Object: map[string]any{
-<<<<<<< HEAD
-					"apiVersion": collections.IstioNetworkingV1Alpha3Workloadgroups.Resource().APIVersion(),
-					"kind":       collections.IstioNetworkingV1Alpha3Workloadgroups.Resource().Kind(),
-=======
 					"apiVersion": gvk.WorkloadGroup.GroupVersion(),
 					"kind":       gvk.WorkloadGroup.Kind,
->>>>>>> fff8e9e6
 					"metadata": map[string]any{
 						"name":      name,
 						"namespace": namespace,
