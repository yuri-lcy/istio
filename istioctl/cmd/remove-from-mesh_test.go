// Copyright Istio Authors.
//
// Licensed under the Apache License, Version 2.0 (the "License");
// you may not use this file except in compliance with the License.
// You may obtain a copy of the License at
//
//     http://www.apache.org/licenses/LICENSE-2.0
//
// Unless required by applicable law or agreed to in writing, software
// distributed under the License is distributed on an "AS IS" BASIS,
// WITHOUT WARRANTIES OR CONDITIONS OF ANY KIND, either express or implied.
// See the License for the specific language governing permissions and
// limitations under the License.

package cmd

import (
	"fmt"
	"strings"
	"testing"

	appsv1 "k8s.io/api/apps/v1"
	corev1 "k8s.io/api/core/v1"
	metav1 "k8s.io/apimachinery/pkg/apis/meta/v1"
	"k8s.io/apimachinery/pkg/apis/meta/v1/unstructured"
	"k8s.io/apimachinery/pkg/runtime"

	"istio.io/istio/pkg/config/schema/gvk"
)

var (
	cannedK8sConfig = []runtime.Object{
		&corev1.ConfigMapList{Items: []corev1.ConfigMap{}},

		&appsv1.DeploymentList{Items: []appsv1.Deployment{
			{
				ObjectMeta: metav1.ObjectMeta{
					Name:      "details-v1",
					Namespace: "default",
					Labels: map[string]string{
						"app": "details",
					},
				},
				Spec: appsv1.DeploymentSpec{
					Replicas: &one,
					Selector: &metav1.LabelSelector{
						MatchLabels: map[string]string{"app": "details"},
					},
					Template: corev1.PodTemplateSpec{
						ObjectMeta: metav1.ObjectMeta{
							Labels: map[string]string{"app": "details"},
						},
						Spec: corev1.PodSpec{
							Containers: []corev1.Container{
								{Name: "details", Image: "docker.io/istio/examples-bookinfo-details-v1:1.15.0"},
								{Name: "istio-proxy", Image: "docker.io/istio/proxyv2:1.2.2"},
							},
							InitContainers: []corev1.Container{
								{Name: "istio-init", Image: "docker.io/istio/proxy_init:1.2.2"},
							},
						},
					},
				},
			},
		}},
		&corev1.ServiceList{Items: []corev1.Service{
			{
				ObjectMeta: metav1.ObjectMeta{
					Name:      "details",
					Namespace: "default",
				},
				Spec: corev1.ServiceSpec{
					Ports: []corev1.ServicePort{
						{
							Port: 9080,
							Name: "http",
						},
					},
					Selector: map[string]string{"app": "details"},
				},
			},
			{
				ObjectMeta: metav1.ObjectMeta{
					Name:      "dummyservice",
					Namespace: "default",
				},
				Spec: corev1.ServiceSpec{
					Ports: []corev1.ServicePort{
						{
							Port: 9080,
							Name: "http",
						},
					},
					Selector: map[string]string{"app": "dummy"},
				},
			},
			{
				ObjectMeta: metav1.ObjectMeta{
					Name:      "vmtest",
					Namespace: "default",
				},
				Spec: corev1.ServiceSpec{
					Ports: []corev1.ServicePort{
						{
							Port: 9999,
							Name: "http",
						},
					},
					Selector: map[string]string{"app": "vmtest"},
				},
			},
		}},
	}
	cannedDynamicConfig = []runtime.Object{
		&unstructured.Unstructured{
			Object: map[string]any{
<<<<<<< HEAD
				"apiVersion": "networking.istio.io/" + collections.IstioNetworkingV1Alpha3Serviceentries.Resource().Version(),
				"kind":       collections.IstioNetworkingV1Alpha3Serviceentries.Resource().Kind(),
=======
				"apiVersion": gvk.ServiceEntry.GroupVersion(),
				"kind":       gvk.ServiceEntry.Kind,
>>>>>>> fff8e9e6
				"metadata": map[string]any{
					"namespace": "default",
					"name":      "mesh-expansion-vmtest",
				},
			},
		},
	}
)

func TestRemoveFromMesh(t *testing.T) {
	cases := []testcase{
		{
			description:       "Invalid command args - missing service name",
			args:              strings.Split("experimental remove-from-mesh service", " "),
			expectedException: true,
			expectedOutput:    "Error: expecting service name\n",
		},
		{
			description:       "Invalid command args - missing deployment name",
			args:              strings.Split("experimental remove-from-mesh deployment", " "),
			expectedException: true,
			expectedOutput:    "Error: expecting deployment name\n",
		},
		{
			description:       "Invalid namespace - system namespace not allowed",
			args:              strings.Split("experimental remove-from-mesh deployment local-path-storage", " "),
			expectedException: true,
			namespace:         "local-path-storage",
			expectedOutput:    "Error: namespace local-path-storage is a system namespace and has no Istio sidecar injected\n",
		},
		{
			description:       "Invalid namespace - system namespace not allowed",
			args:              strings.Split("experimental remove-from-mesh service istio-ingressgateway", " "),
			expectedException: true,
			namespace:         "istio-system",
			expectedOutput:    "Error: namespace istio-system is a system namespace and has no Istio sidecar injected\n",
		},
		{
			description:       "valid case - remove service from mesh",
			args:              strings.Split("experimental remove-from-mesh service details", " "),
			expectedException: false,
			k8sConfigs:        cannedK8sConfig,
			namespace:         "default",
			expectedOutput:    "deployment \"details-v1.default\" updated successfully with Istio sidecar un-injected.\n",
		},
		{
			description:       "valid case - remove deployment from mesh",
			args:              strings.Split("experimental remove-from-mesh deployment details-v1", " "),
			expectedException: false,
			k8sConfigs:        cannedK8sConfig,
			namespace:         "default",
			expectedOutput:    "deployment \"details-v1.default\" updated successfully with Istio sidecar un-injected.\n",
		},
		{
			description:       "service does not exist",
			args:              strings.Split("experimental remove-from-mesh service test", " "),
			expectedException: true,
			k8sConfigs:        cannedK8sConfig,
			expectedOutput:    "Error: service \"test\" does not exist, skip\n",
		},
		{
			description:       "deployment does not exist",
			args:              strings.Split("experimental remove-from-mesh deployment test", " "),
			expectedException: true,
			k8sConfigs:        cannedK8sConfig,
			expectedOutput:    "Error: deployment \"test\" does not exist\n",
		},
		{
			description:       "service does not exist (with short syntax)",
			args:              strings.Split("x rm svc test", " "),
			expectedException: true,
			k8sConfigs:        cannedK8sConfig,
			expectedOutput:    "Error: service \"test\" does not exist, skip\n",
		},
		{
			description:       "deployment does not exist (with short syntax)",
			args:              strings.Split("x rm deploy test", " "),
			expectedException: true,
			k8sConfigs:        cannedK8sConfig,
			expectedOutput:    "Error: deployment \"test\" does not exist\n",
		},
		{
			description:       "service without deployment",
			args:              strings.Split("experimental remove-from-mesh service dummyservice", " "),
			expectedException: false,
			k8sConfigs:        cannedK8sConfig,
			namespace:         "default",
			expectedOutput:    "No deployments found for service dummyservice.default\n",
		},
		{
			description:       "Invalid command args - missing external service name",
			args:              strings.Split("experimental remove-from-mesh external-service", " "),
			expectedException: true,
			expectedOutput:    "Error: expecting external service name\n",
		},
		{
			description:       "external-service does not exist",
			args:              strings.Split("experimental remove-from-mesh external-service test", " "),
			expectedException: true,
			k8sConfigs:        cannedK8sConfig,
			dynamicConfigs:    cannedDynamicConfig,
			expectedOutput:    "Error: service \"test\" does not exist, skip\n",
		},
		{
			description:       "ServiceEntry does not exist",
			args:              strings.Split("experimental remove-from-mesh external-service dummyservice", " "),
			expectedException: true,
			k8sConfigs:        cannedK8sConfig,
			dynamicConfigs:    cannedDynamicConfig,
			namespace:         "default",
			expectedOutput:    "Error: service entry \"mesh-expansion-dummyservice\" does not exist, skip\n",
		},
		{
			description:       "ServiceEntry does not exist (with short syntax)",
			args:              strings.Split("x rm es dummyservice", " "),
			expectedException: true,
			k8sConfigs:        cannedK8sConfig,
			dynamicConfigs:    cannedDynamicConfig,
			namespace:         "default",
			expectedOutput:    "Error: service entry \"mesh-expansion-dummyservice\" does not exist, skip\n",
		},
		{
			description:       "valid case - external service",
			args:              strings.Split("experimental remove-from-mesh external-service vmtest", " "),
			expectedException: false,
			k8sConfigs:        cannedK8sConfig,
			dynamicConfigs:    cannedDynamicConfig,
			namespace:         "default",
			expectedOutput: "Kubernetes Service \"vmtest.default\" has been deleted for external service \"vmtest\"\n" +
				"Service Entry \"mesh-expansion-vmtest\" has been deleted for external service \"vmtest\"\n",
		},
	}

	for i, c := range cases {
		t.Run(fmt.Sprintf("case %d %s", i, c.description), func(t *testing.T) {
			verifyAddToMeshOutput(t, c)
		})
	}
}<|MERGE_RESOLUTION|>--- conflicted
+++ resolved
@@ -114,13 +114,8 @@
 	cannedDynamicConfig = []runtime.Object{
 		&unstructured.Unstructured{
 			Object: map[string]any{
-<<<<<<< HEAD
-				"apiVersion": "networking.istio.io/" + collections.IstioNetworkingV1Alpha3Serviceentries.Resource().Version(),
-				"kind":       collections.IstioNetworkingV1Alpha3Serviceentries.Resource().Kind(),
-=======
 				"apiVersion": gvk.ServiceEntry.GroupVersion(),
 				"kind":       gvk.ServiceEntry.Kind,
->>>>>>> fff8e9e6
 				"metadata": map[string]any{
 					"namespace": "default",
 					"name":      "mesh-expansion-vmtest",
