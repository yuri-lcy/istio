--- conflicted
+++ resolved
@@ -25,15 +25,6 @@
 type Environment interface {
 	GetConfig() *api.Config
 	CreateClient(context string) (kube.CLIClient, error)
-<<<<<<< HEAD
-	Stdout() io.Writer
-	Stderr() io.Writer
-	ReadFile(filename string) ([]byte, error)
-	Printf(format string, a ...any)
-	Errorf(format string, a ...any)
-	Poll(interval, timeout time.Duration, condition ConditionFunc) error
-=======
->>>>>>> fff8e9e6
 }
 
 type KubeEnvironment struct {
@@ -47,17 +38,6 @@
 		return nil, err
 	}
 	return kube.NewCLIClient(kube.NewClientConfigForRestConfig(cfg), "")
-<<<<<<< HEAD
-}
-
-func (e *KubeEnvironment) Printf(format string, a ...any) {
-	_, _ = fmt.Fprintf(e.stdout, format, a...)
-}
-
-func (e *KubeEnvironment) Errorf(format string, a ...any) {
-	_, _ = fmt.Fprintf(e.stderr, format, a...)
-=======
->>>>>>> fff8e9e6
 }
 
 func (e *KubeEnvironment) GetConfig() *api.Config { return e.config }
