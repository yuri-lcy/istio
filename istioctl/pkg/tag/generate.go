// Copyright Istio Authors
//
// Licensed under the Apache License, Version 2.0 (the "License");
// you may not use this file except in compliance with the License.
// You may obtain a copy of the License at
//
//     http://www.apache.org/licenses/LICENSE-2.0
//
// Unless required by applicable law or agreed to in writing, software
// distributed under the License is distributed on an "AS IS" BASIS,
// WITHOUT WARRANTIES OR CONDITIONS OF ANY KIND, either express or implied.
// See the License for the specific language governing permissions and
// limitations under the License.

package tag

import (
	"bytes"
	"context"
	"fmt"
	"net/url"
	"os"
	"strings"

	admitv1 "k8s.io/api/admissionregistration/v1"
	"k8s.io/apimachinery/pkg/runtime"
	"k8s.io/apimachinery/pkg/runtime/serializer"
	"k8s.io/apimachinery/pkg/runtime/serializer/json"

	"istio.io/istio/operator/pkg/helm"
	"istio.io/istio/pkg/kube"
)

const (
	IstioTagLabel       = "istio.io/tag"
	DefaultRevisionName = "default"

	defaultChart            = "default"
	pilotDiscoveryChart     = "istio-control/istio-discovery"
	revisionTagTemplateName = "revision-tags.yaml"
	vwhTemplateName         = "validatingwebhook.yaml"

	istioInjectionWebhookSuffix = "sidecar-injector.istio.io"
)

// tagWebhookConfig holds config needed to render a tag webhook.
type tagWebhookConfig struct {
	Tag            string
	Revision       string
	URL            string
	Path           string
	CABundle       string
	IstioNamespace string
}

// GenerateOptions is the group of options needed to generate a tag webhook.
type GenerateOptions struct {
	// Tag is the name of the revision tag to generate.
	Tag string
	// Revision is the revision to associate the revision tag with.
	Revision string
	// WebhookName is an override for the mutating webhook name.
	WebhookName string
	// ManifestsPath specifies where the manifests to render the mutatingwebhook can be found.
	// TODO(Monkeyanator) once we stop using Helm templating remove this.
	ManifestsPath string
	// Generate determines whether we should just generate the webhooks without applying. This
	// applying is not done here, but we are looser with checks when doing generate.
	Generate bool
	// Overwrite removes analysis checks around existing webhooks.
	Overwrite bool
	// AutoInjectNamespaces controls, if the sidecars should be injected into all namespaces by default.
	AutoInjectNamespaces bool
}

// Generate generates the manifests for a revision tag pointed the given revision.
func Generate(ctx context.Context, client kube.CLIClient, opts *GenerateOptions, istioNS string) (string, error) {
	// abort if there exists a revision with the target tag name
	revWebhookCollisions, err := GetWebhooksWithRevision(ctx, client.Kube(), opts.Tag)
	if err != nil {
		return "", err
	}
	if !opts.Generate && !opts.Overwrite &&
		len(revWebhookCollisions) > 0 && opts.Tag != DefaultRevisionName {
		return "", fmt.Errorf("cannot create revision tag %q: found existing control plane revision with same name", opts.Tag)
	}

	// find canonical revision webhook to base our tag webhook off of
	revWebhooks, err := GetWebhooksWithRevision(ctx, client.Kube(), opts.Revision)
	if err != nil {
		return "", err
	}
	if len(revWebhooks) == 0 {
		return "", fmt.Errorf("cannot modify tag: cannot find MutatingWebhookConfiguration with revision %q", opts.Revision)
	}
	if len(revWebhooks) > 1 {
		return "", fmt.Errorf("cannot modify tag: found multiple canonical webhooks with revision %q", opts.Revision)
	}

	whs, err := GetWebhooksWithTag(ctx, client.Kube(), opts.Tag)
	if err != nil {
		return "", err
	}
	if len(whs) > 0 && !opts.Overwrite {
		return "", fmt.Errorf("revision tag %q already exists, and --overwrite is false", opts.Tag)
	}

	tagWhConfig, err := tagWebhookConfigFromCanonicalWebhook(revWebhooks[0], opts.Tag, istioNS)
	if err != nil {
		return "", fmt.Errorf("failed to create tag webhook config: %w", err)
	}
	tagWhYAML, err := generateMutatingWebhook(tagWhConfig, opts.WebhookName, opts.ManifestsPath, opts.AutoInjectNamespaces)
	if err != nil {
		return "", fmt.Errorf("failed to create tag webhook: %w", err)
	}

	if opts.Tag == DefaultRevisionName {
		if !opts.Generate {
			// deactivate other istio-injection=enabled injectors if using default revisions.
			err := DeactivateIstioInjectionWebhook(ctx, client.Kube())
			if err != nil {
				return "", fmt.Errorf("failed deactivating existing default revision: %w", err)
			}
			// delete deprecated validating webhook configuration if it exists.
			err = DeleteDeprecatedValidator(ctx, client.Kube())
			if err != nil {
				return "", fmt.Errorf("failed removing deprecated validating webhook: %w", err)
			}
		}

		// TODO(Monkeyanator) should extract the validationURL from revision's validating webhook here. However,
		// to ease complexity when pointing default to revision without per-revision validating webhook,
		// instead grab the endpoint information from the mutating webhook. This is not strictly correct.
		validationWhConfig := fixWhConfig(tagWhConfig)

		vwhYAML, err := generateValidatingWebhook(validationWhConfig, opts.ManifestsPath)
		if err != nil {
			return "", fmt.Errorf("failed to create validating webhook: %w", err)
		}
		tagWhYAML = fmt.Sprintf(`%s
---
%s`, tagWhYAML, vwhYAML)
	}

	return tagWhYAML, nil
}

func fixWhConfig(whConfig *tagWebhookConfig) *tagWebhookConfig {
	if whConfig.URL != "" {
		webhookURL, err := url.Parse(whConfig.URL)
		if err == nil {
			webhookURL.Path = "/validate"
			whConfig.URL = webhookURL.String()
		}
	}
	return whConfig
}

// Create applies the given tag manifests.
<<<<<<< HEAD
func Create(client kube.CLIClient, manifests string) error {
	if err := applyYAML(client, manifests, "istio-system"); err != nil {
=======
func Create(client kube.CLIClient, manifests, ns string) error {
	if err := applyYAML(client, manifests, ns); err != nil {
>>>>>>> fff8e9e6
		return fmt.Errorf("failed to apply tag manifests to cluster: %v", err)
	}
	return nil
}

// generateValidatingWebhook renders a validating webhook configuration from the given tagWebhookConfig.
func generateValidatingWebhook(config *tagWebhookConfig, chartPath string) (string, error) {
	r := helm.NewHelmRenderer(chartPath, defaultChart, "Pilot", config.IstioNamespace, nil)

	if err := r.Run(); err != nil {
		return "", fmt.Errorf("failed running Helm renderer: %v", err)
	}

	values := fmt.Sprintf(`
global:
  istioNamespace: %s
revision: %q
base:
  validationURL: %s
`, config.IstioNamespace, config.Revision, config.URL)

	validatingWebhookYAML, err := r.RenderManifestFiltered(values, func(tmplName string) bool {
		return strings.Contains(tmplName, vwhTemplateName)
	})
	if err != nil {
		return "", fmt.Errorf("failed rendering istio-control manifest: %v", err)
	}

	scheme := runtime.NewScheme()
	codecFactory := serializer.NewCodecFactory(scheme)
	deserializer := codecFactory.UniversalDeserializer()
	serializer := json.NewSerializerWithOptions(
		json.DefaultMetaFactory, nil, nil, json.SerializerOptions{
			Yaml:   true,
			Pretty: true,
			Strict: true,
		})

	whObject, _, err := deserializer.Decode([]byte(validatingWebhookYAML), nil, &admitv1.ValidatingWebhookConfiguration{})
	if err != nil {
		return "", fmt.Errorf("could not decode generated webhook: %w", err)
	}
	decodedWh := whObject.(*admitv1.ValidatingWebhookConfiguration)
	for i := range decodedWh.Webhooks {
		decodedWh.Webhooks[i].ClientConfig.CABundle = []byte(config.CABundle)
	}

	whBuf := new(bytes.Buffer)
	if err = serializer.Encode(decodedWh, whBuf); err != nil {
		return "", err
	}

	return whBuf.String(), nil
}

// generateMutatingWebhook renders a mutating webhook configuration from the given tagWebhookConfig.
func generateMutatingWebhook(config *tagWebhookConfig, webhookName, chartPath string, autoInjectNamespaces bool) (string, error) {
	r := helm.NewHelmRenderer(chartPath, pilotDiscoveryChart, "Pilot", config.IstioNamespace, nil)

	if err := r.Run(); err != nil {
		return "", fmt.Errorf("failed running Helm renderer: %v", err)
	}

	values := fmt.Sprintf(`
revision: %q
revisionTags:
  - %s

sidecarInjectorWebhook:
  enableNamespacesByDefault: %t
  objectSelector:
    enabled: true
    autoInject: true

istiodRemote:
  injectionURL: %s
`, config.Revision, config.Tag, autoInjectNamespaces, config.URL)

	tagWebhookYaml, err := r.RenderManifestFiltered(values, func(tmplName string) bool {
		return strings.Contains(tmplName, revisionTagTemplateName)
	})
	if err != nil {
		return "", fmt.Errorf("failed rendering istio-control manifest: %v", err)
	}

	scheme := runtime.NewScheme()
	codecFactory := serializer.NewCodecFactory(scheme)
	deserializer := codecFactory.UniversalDeserializer()
	serializer := json.NewSerializerWithOptions(
		json.DefaultMetaFactory, nil, nil, json.SerializerOptions{
			Yaml:   true,
			Pretty: true,
			Strict: true,
		})

	whObject, _, err := deserializer.Decode([]byte(tagWebhookYaml), nil, &admitv1.MutatingWebhookConfiguration{})
	if err != nil {
		return "", fmt.Errorf("could not decode generated webhook: %w", err)
	}
	decodedWh := whObject.(*admitv1.MutatingWebhookConfiguration)
	for i := range decodedWh.Webhooks {
		decodedWh.Webhooks[i].ClientConfig.CABundle = []byte(config.CABundle)
		if decodedWh.Webhooks[i].ClientConfig.Service != nil {
			decodedWh.Webhooks[i].ClientConfig.Service.Path = &config.Path
		}
	}
	if webhookName != "" {
		decodedWh.Name = webhookName
	}

	whBuf := new(bytes.Buffer)
	if err = serializer.Encode(decodedWh, whBuf); err != nil {
		return "", err
	}

	return whBuf.String(), nil
}

// tagWebhookConfigFromCanonicalWebhook parses configuration needed to create tag webhook from existing revision webhook.
func tagWebhookConfigFromCanonicalWebhook(wh admitv1.MutatingWebhookConfiguration, tagName, istioNS string) (*tagWebhookConfig, error) {
	rev, err := GetWebhookRevision(wh)
	if err != nil {
		return nil, err
	}
	// if the revision is "default", render templates with an empty revision
	if rev == DefaultRevisionName {
		rev = ""
	}

	var injectionURL, caBundle, path string
	found := false
	for _, w := range wh.Webhooks {
		if strings.HasSuffix(w.Name, istioInjectionWebhookSuffix) {
			found = true
			caBundle = string(w.ClientConfig.CABundle)
			if w.ClientConfig.URL != nil {
				injectionURL = *w.ClientConfig.URL
			}
			if w.ClientConfig.Service != nil {
				if w.ClientConfig.Service.Path != nil {
					path = *w.ClientConfig.Service.Path
				}
			}
			break
		}
	}
	if !found {
		return nil, fmt.Errorf("could not find sidecar-injector webhook in canonical webhook %q", wh.Name)
	}

	return &tagWebhookConfig{
		Tag:            tagName,
		Revision:       rev,
		URL:            injectionURL,
		CABundle:       caBundle,
		IstioNamespace: istioNS,
		Path:           path,
	}, nil
}

// applyYAML taken from remote_secret.go
func applyYAML(client kube.CLIClient, yamlContent, ns string) error {
	yamlFile, err := writeToTempFile(yamlContent)
	if err != nil {
		return fmt.Errorf("failed creating manifest file: %w", err)
	}

	// Apply the YAML to the cluster.
	if err := client.ApplyYAMLFiles(ns, yamlFile); err != nil {
		return fmt.Errorf("failed applying manifest %s: %v", yamlFile, err)
	}
	return nil
}

// writeToTempFile taken from remote_secret.go
func writeToTempFile(content string) (string, error) {
	outFile, err := os.CreateTemp("", "revision-tag-manifest-*")
	if err != nil {
		return "", fmt.Errorf("failed creating temp file for manifest: %w", err)
	}
	defer func() { _ = outFile.Close() }()

	if _, err := outFile.Write([]byte(content)); err != nil {
		return "", fmt.Errorf("failed writing manifest file: %w", err)
	}
	return outFile.Name(), nil
}<|MERGE_RESOLUTION|>--- conflicted
+++ resolved
@@ -157,13 +157,8 @@
 }
 
 // Create applies the given tag manifests.
-<<<<<<< HEAD
-func Create(client kube.CLIClient, manifests string) error {
-	if err := applyYAML(client, manifests, "istio-system"); err != nil {
-=======
 func Create(client kube.CLIClient, manifests, ns string) error {
 	if err := applyYAML(client, manifests, ns); err != nil {
->>>>>>> fff8e9e6
 		return fmt.Errorf("failed to apply tag manifests to cluster: %v", err)
 	}
 	return nil
