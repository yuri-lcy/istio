--- conflicted
+++ resolved
@@ -450,11 +450,7 @@
 }
 
 // TODO(nmittler): Remove this once Pilot migrates to galley schema.
-<<<<<<< HEAD
-func fromSchemaAndJSONMap(schema collection.Schema, data any) (config.Spec, error) {
-=======
 func fromSchemaAndJSONMap(schema resource.Schema, data any) (config.Spec, error) {
->>>>>>> fff8e9e6
 	// Marshal to json bytes
 	str, err := json.Marshal(data)
 	if err != nil {
