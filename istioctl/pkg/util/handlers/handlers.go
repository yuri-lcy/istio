--- conflicted
+++ resolved
@@ -22,11 +22,7 @@
 	"strings"
 	"time"
 
-<<<<<<< HEAD
-	v1 "k8s.io/api/core/v1"
-=======
 	corev1 "k8s.io/api/core/v1"
->>>>>>> fff8e9e6
 	metav1 "k8s.io/apimachinery/pkg/apis/meta/v1"
 	"k8s.io/apimachinery/pkg/labels"
 	"k8s.io/apimachinery/pkg/runtime"
@@ -38,10 +34,7 @@
 	gatewayapibeta "sigs.k8s.io/gateway-api/apis/v1beta1"
 
 	"istio.io/istio/pilot/pkg/config/kube/gateway"
-<<<<<<< HEAD
-=======
 	"istio.io/istio/pkg/config/constants"
->>>>>>> fff8e9e6
 	kubelib "istio.io/istio/pkg/kube"
 )
 
@@ -142,24 +135,17 @@
 	return clientset, "", namespace, selector.String(), nil
 }
 
-<<<<<<< HEAD
-=======
 // this is used for testing. it should not be changed in regular code.
 var getFirstPodFunc func(client corev1client.PodsGetter, namespace string, selector string, timeout time.Duration,
 	sortBy func([]*corev1.Pod) sort.Interface) (*corev1.Pod, int, error)
 
->>>>>>> fff8e9e6
 // InferPodInfoFromTypedResource gets a pod name, from an expression like Deployment/httpbin, or Deployment/productpage-v1.bookinfo
 func InferPodInfoFromTypedResource(name, defaultNS string, factory cmdutil.Factory) (string, string, error) {
 	resname, ns := inferNsInfo(name, defaultNS)
 	if !strings.Contains(resname, "/") {
 		return resname, ns, nil
 	}
-<<<<<<< HEAD
-	client, podName, namespace, selector, err := getClientForResource(resname, defaultNS, factory)
-=======
 	client, podName, namespace, selector, err := getClientForResource(resname, ns, factory)
->>>>>>> fff8e9e6
 	if err != nil {
 		return "", "", err
 	}
@@ -169,14 +155,10 @@
 	// We need to pass in a sorter, and the one used by `kubectl logs` is good enough.
 	sortBy := func(pods []*corev1.Pod) sort.Interface { return podutils.ByLogging(pods) }
 	timeout := 2 * time.Second
-<<<<<<< HEAD
-	pod, _, err := polymorphichelpers.GetFirstPod(client, namespace, selector, timeout, sortBy)
-=======
 	if getFirstPodFunc == nil {
 		getFirstPodFunc = polymorphichelpers.GetFirstPod
 	}
 	pod, _, err := getFirstPodFunc(client, namespace, selector, timeout, sortBy)
->>>>>>> fff8e9e6
 	if err != nil {
 		return "", "", fmt.Errorf("no pods match %q", resname)
 	}
@@ -191,15 +173,6 @@
 			return "", nil, fmt.Errorf("gateway is not a managed gateway")
 		}
 		namespace = t.Namespace
-<<<<<<< HEAD
-		selector, err = labels.Parse(gateway.GatewayNameLabel + "=" + t.Name)
-	case *gatewayapibeta.Gateway:
-		if !gateway.IsManagedBeta(&t.Spec) {
-			return "", nil, fmt.Errorf("gateway is not a managed gateway")
-		}
-		namespace = t.Namespace
-		selector, err = labels.Parse(gateway.GatewayNameLabel + "=" + t.Name)
-=======
 		selector, err = labels.Parse(constants.GatewayNameLabel + "=" + t.Name)
 	case *gatewayapibeta.Gateway:
 		if !gateway.IsManaged(&t.Spec) {
@@ -207,7 +180,6 @@
 		}
 		namespace = t.Namespace
 		selector, err = labels.Parse(constants.GatewayNameLabel + "=" + t.Name)
->>>>>>> fff8e9e6
 	default:
 		return polymorphichelpers.SelectorsForObject(object)
 	}
