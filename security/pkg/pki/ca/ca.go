--- conflicted
+++ resolved
@@ -22,10 +22,7 @@
 	"os"
 	"time"
 
-<<<<<<< HEAD
-=======
 	v1 "k8s.io/api/core/v1"
->>>>>>> fff8e9e6
 	apierror "k8s.io/apimachinery/pkg/api/errors"
 	metav1 "k8s.io/apimachinery/pkg/apis/meta/v1"
 	corev1 "k8s.io/client-go/kubernetes/typed/core/v1"
@@ -174,7 +171,6 @@
 			if ckErr != nil {
 				return fmt.Errorf("unable to generate CA cert and key for self-signed CA (%v)", ckErr)
 			}
-<<<<<<< HEAD
 
 			rootCerts, err := util.AppendRootCerts(pemCert, rootCertFile)
 			if err != nil {
@@ -183,21 +179,8 @@
 			if caOpts.KeyCertBundle, err = util.NewVerifiedKeyCertBundleFromPem(pemCert, pemKey, nil, rootCerts); err != nil {
 				return fmt.Errorf("failed to create CA KeyCertBundle (%v)", err)
 			}
-
-			// Write the key/cert back to secret so they will be persistent when CA restarts.
-			secret := k8ssecret.BuildSecret(CASecret, namespace, nil, nil, nil, pemCert, pemKey, istioCASecretType)
-=======
-
-			rootCerts, err := util.AppendRootCerts(pemCert, rootCertFile)
-			if err != nil {
-				return fmt.Errorf("failed to append root certificates (%v)", err)
-			}
-			if caOpts.KeyCertBundle, err = util.NewVerifiedKeyCertBundleFromPem(pemCert, pemKey, nil, rootCerts); err != nil {
-				return fmt.Errorf("failed to create CA KeyCertBundle (%v)", err)
-			}
 			// Write the key/cert back to secret, so they will be persistent when CA restarts.
 			secret := BuildSecret(CASecret, namespace, nil, nil, nil, pemCert, pemKey, istioCASecretType)
->>>>>>> fff8e9e6
 			if _, err = client.Secrets(namespace).Create(context.TODO(), secret, metav1.CreateOptions{}); err != nil {
 				pkiCaLog.Errorf("Failed to write secret to CA (error: %s). Abort.", err)
 				return fmt.Errorf("failed to create CA due to secret write error")
