--- conflicted
+++ resolved
@@ -179,21 +179,6 @@
 		return false
 	}
 	err = conn.Close()
-<<<<<<< HEAD
-	if err != nil {
-		log.Infof("tcp connection is not closed: %v", err)
-	}
-	return true
-}
-
-// Reload CA cert from file and return whether CA cert is changed
-func reloadCACert(wc *WebhookController) (bool, error) {
-	certChanged := false
-	wc.certMutex.Lock()
-	defer wc.certMutex.Unlock()
-	caCert, err := readCACert(wc.k8sCaCertFile)
-=======
->>>>>>> fff8e9e6
 	if err != nil {
 		log.Infof("tcp connection is not closed: %v", err)
 	}
