// Copyright Istio Authors
//
// Licensed under the Apache License, Version 2.0 (the "License");
// you may not use this file except in compliance with the License.
// You may obtain a copy of the License at
//
//     http://www.apache.org/licenses/LICENSE-2.0
//
// Unless required by applicable law or agreed to in writing, software
// distributed under the License is distributed on an "AS IS" BASIS,
// WITHOUT WARRANTIES OR CONDITIONS OF ANY KIND, either express or implied.
// See the License for the specific language governing permissions and
// limitations under the License.

package k8s

import (
	"fmt"

	v1 "k8s.io/api/core/v1"
	"k8s.io/apimachinery/pkg/api/errors"
	metav1 "k8s.io/apimachinery/pkg/apis/meta/v1"

	"istio.io/istio/pkg/config/constants"
	"istio.io/istio/pkg/kube/kclient"
)

// InsertDataToConfigMap inserts a data to a configmap in a namespace.
// client: the k8s client interface.
// lister: the configmap lister.
// meta: the metadata of configmap.
// caBundle: ca cert data bytes.
<<<<<<< HEAD
func InsertDataToConfigMap(client corev1.ConfigMapsGetter, lister listerv1.ConfigMapLister, meta metav1.ObjectMeta, caBundle []byte) error {
	configmap, err := lister.ConfigMaps(meta.Namespace).Get(meta.Name)
	if err != nil && !errors.IsNotFound(err) {
		return fmt.Errorf("error when getting configmap %v: %v", meta.Name, err)
	}
	if errors.IsNotFound(err) {
=======
func InsertDataToConfigMap(client kclient.Client[*v1.ConfigMap], meta metav1.ObjectMeta, caBundle []byte) error {
	configmap := client.Get(meta.Name, meta.Namespace)
	if configmap == nil {
>>>>>>> fff8e9e6
		// Create a new ConfigMap.
		configmap = &v1.ConfigMap{
			ObjectMeta: meta,
			Data: map[string]string{
				constants.CACertNamespaceConfigMapDataName: string(caBundle),
			},
		}
		if _, err := client.Create(configmap); err != nil {
			// Namespace may be deleted between now... and our previous check. Just skip this, we cannot create into deleted ns
			// And don't retry a create if the namespace is terminating
			if errors.IsAlreadyExists(err) || errors.HasStatusCause(err, v1.NamespaceTerminatingCause) {
				return nil
			}
			return fmt.Errorf("error when creating configmap %v: %v", meta.Name, err)
		}
	} else {
		// Otherwise, update the config map if changes are required
		err := updateDataInConfigMap(client, configmap, caBundle)
		if err != nil {
			return err
		}
	}
	return nil
}

// insertData merges a configmap with a map, and returns true if any changes were made
func insertData(cm *v1.ConfigMap, data map[string]string) bool {
	if cm.Data == nil {
		cm.Data = data
		return true
	}
	needsUpdate := false
	for k, v := range data {
		if cm.Data[k] != v {
			needsUpdate = true
		}
		cm.Data[k] = v
	}
	return needsUpdate
}

func updateDataInConfigMap(c kclient.Client[*v1.ConfigMap], cm *v1.ConfigMap, caBundle []byte) error {
	if cm == nil {
		return fmt.Errorf("cannot update nil configmap")
	}
	newCm := cm.DeepCopy()
	data := map[string]string{
		constants.CACertNamespaceConfigMapDataName: string(caBundle),
	}
	if needsUpdate := insertData(newCm, data); !needsUpdate {
		return nil
	}
	if _, err := c.Update(newCm); err != nil {
		return fmt.Errorf("error when updating configmap %v: %v", cm.Name, err)
	}
	return nil
}<|MERGE_RESOLUTION|>--- conflicted
+++ resolved
@@ -30,18 +30,9 @@
 // lister: the configmap lister.
 // meta: the metadata of configmap.
 // caBundle: ca cert data bytes.
-<<<<<<< HEAD
-func InsertDataToConfigMap(client corev1.ConfigMapsGetter, lister listerv1.ConfigMapLister, meta metav1.ObjectMeta, caBundle []byte) error {
-	configmap, err := lister.ConfigMaps(meta.Namespace).Get(meta.Name)
-	if err != nil && !errors.IsNotFound(err) {
-		return fmt.Errorf("error when getting configmap %v: %v", meta.Name, err)
-	}
-	if errors.IsNotFound(err) {
-=======
 func InsertDataToConfigMap(client kclient.Client[*v1.ConfigMap], meta metav1.ObjectMeta, caBundle []byte) error {
 	configmap := client.Get(meta.Name, meta.Namespace)
 	if configmap == nil {
->>>>>>> fff8e9e6
 		// Create a new ConfigMap.
 		configmap = &v1.ConfigMap{
 			ObjectMeta: meta,
