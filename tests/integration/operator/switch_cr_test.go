//go:build integ
// +build integ

// Copyright Istio Authors
//
// Licensed under the Apache License, Version 2.0 (the "License");
// you may not use this file except in compliance with the License.
// You may obtain a copy of the License at
//
//     http://www.apache.org/licenses/LICENSE-2.0
//
// Unless required by applicable law or agreed to in writing, software
// distributed under the License is distributed on an "AS IS" BASIS,
// WITHOUT WARRANTIES OR CONDITIONS OF ANY KIND, either express or implied.
// See the License for the specific language governing permissions and
// limitations under the License.

package operator

import (
	"context"
	"encoding/json"
	"fmt"
	"os"
	"path/filepath"
	"testing"
	"time"

	"github.com/hashicorp/go-multierror"
	corev1 "k8s.io/api/core/v1"
	metav1 "k8s.io/apimachinery/pkg/apis/meta/v1"
	"k8s.io/apimachinery/pkg/runtime/schema"

	api "istio.io/api/operator/v1alpha1"
	"istio.io/istio/operator/pkg/object"
	"istio.io/istio/operator/pkg/util"
	"istio.io/istio/pkg/config/schema/gvr"
	istioKube "istio.io/istio/pkg/kube"
	"istio.io/istio/pkg/test/env"
	"istio.io/istio/pkg/test/framework"
	"istio.io/istio/pkg/test/framework/components/cluster"
	"istio.io/istio/pkg/test/framework/components/istioctl"
	"istio.io/istio/pkg/test/framework/resource"
	kube2 "istio.io/istio/pkg/test/kube"
	"istio.io/istio/pkg/test/scopes"
	"istio.io/istio/pkg/test/util/retry"
	"istio.io/istio/pkg/util/protomarshal"
	"istio.io/istio/tests/util/sanitycheck"
	"istio.io/pkg/log"
)

const (
	IstioNamespace    = "istio-system"
	OperatorNamespace = "istio-operator"
	retryDelay        = time.Second
	retryTimeOut      = 20 * time.Minute
	nsDeletionTimeout = 5 * time.Minute
)

var (
	// ManifestPath is path of local manifests which istioctl operator init refers to.
	ManifestPath = filepath.Join(env.IstioSrc, "manifests")
	// ManifestPathContainer is path of manifests in the operator container for controller to work with.
	ManifestPathContainer = "/var/lib/istio/manifests"
	iopCRFile             = ""
)

func TestController(t *testing.T) {
	framework.
		NewTest(t).
		Run(func(t framework.TestContext) {
			istioCtl := istioctl.NewOrFail(t, t, istioctl.Config{})
			workDir, err := t.CreateTmpDirectory("operator-controller-test")
			if err != nil {
				t.Fatal("failed to create test directory")
			}
			cs := t.Clusters().Default()
			cleanupInClusterCRs(t, cs)
			t.Cleanup(func() {
				cleanupIstioResources(t, cs, istioCtl)
			})
			s := t.Settings()
			initCmd := []string{
				"operator", "init",
				"--hub=" + s.Image.Hub,
				"--tag=" + s.Image.Tag,
				"--manifests=" + ManifestPath,
			}
			// install istio with default config for the first time by running operator init command
			istioCtl.InvokeOrFail(t, initCmd)
			t.TrackResource(&operatorDumper{rev: ""})

			if _, err := cs.Kube().CoreV1().Namespaces().Create(context.TODO(), &corev1.Namespace{
				ObjectMeta: metav1.ObjectMeta{
					Name: IstioNamespace,
				},
			}, metav1.CreateOptions{}); err != nil {
				_, err := cs.Kube().CoreV1().Namespaces().Get(context.TODO(), IstioNamespace, metav1.GetOptions{})
				if err == nil {
					log.Info("istio namespace already exist")
				} else {
					t.Errorf("failed to create istio namespace: %v", err)
				}
			}
			iopCRFile = filepath.Join(workDir, "iop_cr.yaml")
			// later just run `kubectl apply -f newcr.yaml` to apply new installation cr files and verify.
			installWithCRFile(t, t, cs, istioCtl, "demo", "")

			initCmd = []string{
				"operator", "init",
				"--hub=" + s.Image.Hub,
				"--tag=" + s.Image.Tag,
				"--manifests=" + ManifestPath,
				"--revision=" + "v2",
			}
			// install second operator deployment with different revision
			istioCtl.InvokeOrFail(t, initCmd)
			t.TrackResource(&operatorDumper{rev: "v2"})
			installWithCRFile(t, t, cs, istioCtl, "default", "v2")
			installWithCRFile(t, t, cs, istioCtl, "default", "")

			// istio control plane resources expected to be deleted after deleting CRs
			cleanupInClusterCRs(t, cs)

			// test operator remove command
			scopes.Framework.Infof("checking operator remove command")
			removeCmd := []string{
				"operator", "remove",
				"--skip-confirmation",
				"--purge",
			}
			istioCtl.InvokeOrFail(t, removeCmd)

			retry.UntilSuccessOrFail(t, func() error {
				for _, n := range []string{"istio-operator", "istio-operator-v2"} {
					if svc, _ := cs.Kube().CoreV1().Services(OperatorNamespace).Get(context.TODO(), n, metav1.GetOptions{}); svc.Name != "" {
						return fmt.Errorf("got operator service: %s from cluster, expected to be removed", svc.Name)
					}
					if dp, _ := cs.Kube().AppsV1().Deployments(OperatorNamespace).Get(context.TODO(), n, metav1.GetOptions{}); dp.Name != "" {
						return fmt.Errorf("got operator deployment %s from cluster, expected to be removed", dp.Name)
					}
				}
				return nil
			}, retry.Timeout(retryTimeOut), retry.Delay(retryDelay))
		})
}

func cleanupIstioResources(t framework.TestContext, cs cluster.Cluster, istioCtl istioctl.Instance) {
	scopes.Framework.Infof("cleaning up resources")
	// clean up Istio control plane
	unInstallCmd := []string{
		"uninstall", "--purge", "--skip-confirmation",
	}
	out, _ := istioCtl.InvokeOrFail(t, unInstallCmd)
	t.Logf("uninstall command output: %s", out)
	// clean up operator namespace
	if err := cs.Kube().CoreV1().Namespaces().Delete(context.TODO(), OperatorNamespace,
		kube2.DeleteOptionsForeground()); err != nil {
		t.Logf("failed to delete operator namespace: %v", err)
	}
	if err := kube2.WaitForNamespaceDeletion(cs.Kube(), OperatorNamespace, retry.Timeout(nsDeletionTimeout)); err != nil {
		t.Logf("failed waiting for operator namespace to be deleted: %v", err)
	}
	var err error
	// clean up dynamically created secret and configmaps
	if e := cs.Kube().CoreV1().Secrets(IstioNamespace).DeleteCollection(
		context.Background(), metav1.DeleteOptions{}, metav1.ListOptions{}); e != nil {
		err = multierror.Append(err, e)
	}
	if e := cs.Kube().CoreV1().ConfigMaps(IstioNamespace).DeleteCollection(
		context.Background(), metav1.DeleteOptions{}, metav1.ListOptions{}); e != nil {
		err = multierror.Append(err, e)
	}
	if err != nil {
		scopes.Framework.Errorf("failed to cleanup dynamically created resources: %v", err)
	}
}

// checkInstallStatus check the status of IstioOperator CR from the cluster
func checkInstallStatus(cs istioKube.CLIClient, revision string) error {
	scopes.Framework.Infof("checking IstioOperator CR status")
	gvr := schema.GroupVersionResource{
		Group:    "install.istio.io",
		Version:  "v1alpha1",
		Resource: "istiooperators",
	}

	var unhealthyCN []string
	retryFunc := func() error {
		us, err := cs.Dynamic().Resource(gvr).Namespace(IstioNamespace).Get(context.TODO(), revName("test-istiocontrolplane", revision), metav1.GetOptions{})
		if err != nil {
			return fmt.Errorf("failed to get istioOperator resource: %v", err)
		}
		usIOPStatus := us.UnstructuredContent()["status"]
		if usIOPStatus == nil {
			if _, err := cs.Kube().CoreV1().Services(OperatorNamespace).Get(context.TODO(), revName("istio-operator", revision),
				metav1.GetOptions{}); err != nil {
				return fmt.Errorf("istio operator svc is not ready: %v", err)
			}
			if _, err := kube2.CheckPodsAreReady(kube2.NewPodFetch(cs, OperatorNamespace, "")); err != nil {
				return fmt.Errorf("istio operator pod is not ready: %v", err)
			}

			return fmt.Errorf("status not found from the istioOperator resource")
		}
		usIOPStatus = usIOPStatus.(map[string]any)
		iopStatusString, err := json.Marshal(usIOPStatus)
		if err != nil {
			return fmt.Errorf("failed to marshal istioOperator status: %v", err)
		}
		status := &api.InstallStatus{}
		if err := protomarshal.UnmarshalAllowUnknown(iopStatusString, status); err != nil {
			return fmt.Errorf("failed to unmarshal istioOperator status: %v", err)
		}
		errs := util.Errors{}
		unhealthyCN = []string{}
		if status.Status != api.InstallStatus_HEALTHY {
			errs = util.AppendErr(errs, fmt.Errorf("got IstioOperator status: %v", status.Status))
		}

		for cn, cnstatus := range status.ComponentStatus {
			if cnstatus.Status != api.InstallStatus_HEALTHY {
				unhealthyCN = append(unhealthyCN, cn)
				errs = util.AppendErr(errs, fmt.Errorf("got component: %s status: %v", cn, cnstatus.Status))
			}
		}
		return errs.ToError()
	}
	scopes.Framework.Infof("waiting for IOP to become healthy")
	err := retry.UntilSuccess(retryFunc, retry.Timeout(retryTimeOut), retry.Delay(retryDelay))
	if err != nil {
		return fmt.Errorf("istioOperator status is not healthy: %v", err)
	}
	return nil
}

func cleanupInClusterCRs(t framework.TestContext, cs cluster.Cluster) {
	// clean up hanging installed-state CR from previous tests, failing for errors is not needed here.
	scopes.Framework.Info("cleaning up in-cluster CRs")
	gvr := schema.GroupVersionResource{
		Group:    "install.istio.io",
		Version:  "v1alpha1",
		Resource: "istiooperators",
	}
	crList, err := cs.Dynamic().Resource(gvr).Namespace(IstioNamespace).List(context.TODO(),
		metav1.ListOptions{})
	if err == nil {
		for _, obj := range crList.Items {
			t.Logf("deleting CR %v", obj.GetName())
			if err := cs.Dynamic().Resource(gvr).Namespace(IstioNamespace).Delete(context.TODO(), obj.GetName(),
				metav1.DeleteOptions{}); err != nil {
				t.Logf("failed to delete existing CR: %v", err)
			}
		}
	} else {
		t.Logf("failed to list existing CR: %v", err.Error())
	}

	scopes.Framework.Infof("waiting for pods in istio-system to be deleted")
	// wait for pods in istio-system to be deleted
	err = retry.UntilSuccess(func() error {
		podList, err := cs.Kube().CoreV1().Pods(IstioNamespace).List(context.TODO(), metav1.ListOptions{})
		if err != nil {
			return err
		}
		if len(podList.Items) == 0 {
			return nil
		}
		names := []string{}
		for _, i := range podList.Items {
			names = append(names, i.Name)
		}
		return fmt.Errorf("pods still remain in %s: %v", IstioNamespace, names)
	}, retry.Timeout(retryTimeOut), retry.Delay(retryDelay))

	if err != nil {
		t.Logf("failed to delete pods in %s: %v", IstioNamespace, err)
	} else {
		t.Logf("all pods in istio-system deleted")
	}
}

func installWithCRFile(t framework.TestContext, ctx resource.Context, cs cluster.Cluster,
	istioCtl istioctl.Instance, profileName string, revision string,
) {
	scopes.Framework.Infof(fmt.Sprintf("=== install istio with profile: %s===\n", profileName))
	metadataYAML := `
apiVersion: install.istio.io/v1alpha1
kind: IstioOperator
metadata:
  name: %s
  namespace: istio-system
spec:
`
	if revision != "" {
		metadataYAML += "  revision: " + revision + "\n"
	}

	metadataYAML += `
  profile: %s
  installPackagePath: %s
  hub: %s
  tag: %s
  values:
    global:
      imagePullPolicy: %s
`
	s := ctx.Settings()
	overlayYAML := fmt.Sprintf(metadataYAML, revName("test-istiocontrolplane", revision), profileName, ManifestPathContainer,
		s.Image.Hub, s.Image.Tag, s.Image.PullPolicy)

	scopes.Framework.Infof("=== installing with IOP: ===\n%s\n", overlayYAML)

	if err := os.WriteFile(iopCRFile, []byte(overlayYAML), os.ModePerm); err != nil {
		t.Fatalf("failed to write iop cr file: %v", err)
	}

	if err := cs.ApplyYAMLFiles(IstioNamespace, iopCRFile); err != nil {
		t.Fatalf("failed to apply IstioOperator CR file: %s, %v", iopCRFile, err)
	}

	verifyInstallation(t, ctx, istioCtl, profileName, revision, cs)
}

// verifyInstallation verify IOP CR status and compare in-cluster resources with generated ones.
// It also returns the expected K8sObjects generated by manifest generate command.
func verifyInstallation(t framework.TestContext, ctx resource.Context,
	istioCtl istioctl.Instance, profileName string, revision string, cs cluster.Cluster,
) object.K8sObjects {
	scopes.Framework.Infof("=== verifying istio installation revision %s === ", revision)
	if err := checkInstallStatus(cs, revision); err != nil {
		t.Fatalf("IstioOperator status not healthy: %v", err)
	}

	if _, err := kube2.CheckPodsAreReady(kube2.NewSinglePodFetch(cs, IstioNamespace, "app=istiod")); err != nil {
		t.Fatalf("istiod pod is not ready: %v", err)
	}

	// get manifests by running `manifest generate`
	generateCmd := []string{
		"manifest", "generate",
		"--manifests", ManifestPath,
	}
	if profileName != "" {
		generateCmd = append(generateCmd, "--set", fmt.Sprintf("profile=%s", profileName))
	}
	if revision != "" {
		generateCmd = append(generateCmd, "--revision", revision)
	}
	genManifests, _ := istioCtl.InvokeOrFail(t, generateCmd)
	K8SObjects, err := object.ParseK8sObjectsFromYAMLManifest(genManifests)
	if err != nil {
		t.Errorf("failed to parse generated manifest: %v", err)
	}

	compareInClusterAndGeneratedResources(t, cs, K8SObjects, false)
	sanitycheck.RunTrafficTest(t, ctx)
	scopes.Framework.Infof("=== succeeded ===")
	return K8SObjects
}

func compareInClusterAndGeneratedResources(t framework.TestContext, cs cluster.Cluster, k8sObjects object.K8sObjects,
	expectRemoved bool,
) {
	// nolint:staticcheck
	if k8sObjects == nil {
		t.Fatalf("expected K8sObjects is nil")
	}

	// nolint:staticcheck
	for _, genK8SObject := range k8sObjects {
		kind := genK8SObject.Kind
		ns := genK8SObject.Namespace
		name := genK8SObject.Name
		scopes.Framework.Infof("checking kind: %s, namespace: %s, name: %s", kind, ns, name)
		retry.UntilSuccessOrFail(t, func() error {
			var err error
			switch kind {
			case "Service":
				_, err = cs.Kube().CoreV1().Services(ns).Get(context.TODO(), name, metav1.GetOptions{})
			case "ServiceAccount":
				_, err = cs.Kube().CoreV1().ServiceAccounts(ns).Get(context.TODO(), name, metav1.GetOptions{})
			case "Deployment":
				_, err = cs.Kube().AppsV1().Deployments(IstioNamespace).Get(context.TODO(), name,
					metav1.GetOptions{})
			case "ConfigMap":
				_, err = cs.Kube().CoreV1().ConfigMaps(ns).Get(context.TODO(), name, metav1.GetOptions{})
			case "ValidatingWebhookConfiguration":
				_, err = cs.Kube().AdmissionregistrationV1().ValidatingWebhookConfigurations().Get(context.TODO(),
					name, metav1.GetOptions{})
			case "MutatingWebhookConfiguration":
				_, err = cs.Kube().AdmissionregistrationV1().MutatingWebhookConfigurations().Get(context.TODO(),
					name, metav1.GetOptions{})
			case "CustomResourceDefinition":
				_, err = cs.Ext().ApiextensionsV1().CustomResourceDefinitions().Get(context.TODO(), name,
					metav1.GetOptions{})
			case "EnvoyFilter":
<<<<<<< HEAD
				_, err = cs.Dynamic().Resource(efgvr).Namespace(ns).Get(context.TODO(), name,
=======
				_, err = cs.Dynamic().Resource(gvr.EnvoyFilter).Namespace(ns).Get(context.TODO(), name,
>>>>>>> fff8e9e6
					metav1.GetOptions{})
			case "PodDisruptionBudget":
				// policy/v1 is available on >=1.21
				if cs.MinKubeVersion(21) {
					_, err = cs.Kube().PolicyV1().PodDisruptionBudgets(ns).Get(context.TODO(), name,
						metav1.GetOptions{})
				} else {
					_, err = cs.Kube().PolicyV1beta1().PodDisruptionBudgets(ns).Get(context.TODO(), name,
						metav1.GetOptions{})
				}
			case "HorizontalPodAutoscaler":
				// autoscaling v2 API is available on >=1.23
				if cs.MinKubeVersion(23) {
					_, err = cs.Kube().AutoscalingV2().HorizontalPodAutoscalers(ns).Get(context.TODO(), name,
						metav1.GetOptions{})
				} else {
					_, err = cs.Kube().AutoscalingV2beta2().HorizontalPodAutoscalers(ns).Get(context.TODO(), name,
						metav1.GetOptions{})
				}
			}
			if err != nil && !expectRemoved {
				return fmt.Errorf("failed to get expected %s: %s from cluster", kind, name)
			}
			if err == nil && expectRemoved && kind != "CustomResourceDefinition" {
				return fmt.Errorf("%s: %s expected to be removed from cluster but still exists", kind, name)
			}
			return nil
		}, retry.Timeout(time.Second*300), retry.Delay(time.Millisecond*100))
	}
}

func revName(name, revision string) string {
	if revision == "" {
		return name
	}
	return name + "-" + revision
}<|MERGE_RESOLUTION|>--- conflicted
+++ resolved
@@ -395,11 +395,7 @@
 				_, err = cs.Ext().ApiextensionsV1().CustomResourceDefinitions().Get(context.TODO(), name,
 					metav1.GetOptions{})
 			case "EnvoyFilter":
-<<<<<<< HEAD
-				_, err = cs.Dynamic().Resource(efgvr).Namespace(ns).Get(context.TODO(), name,
-=======
 				_, err = cs.Dynamic().Resource(gvr.EnvoyFilter).Namespace(ns).Get(context.TODO(), name,
->>>>>>> fff8e9e6
 					metav1.GetOptions{})
 			case "PodDisruptionBudget":
 				// policy/v1 is available on >=1.21
