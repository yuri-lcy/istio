--- conflicted
+++ resolved
@@ -28,10 +28,6 @@
 	"time"
 
 	metav1 "k8s.io/apimachinery/pkg/apis/meta/v1"
-<<<<<<< HEAD
-	k8s "sigs.k8s.io/gateway-api/apis/v1beta1"
-=======
->>>>>>> fff8e9e6
 
 	"istio.io/istio/pkg/config/protocol"
 	"istio.io/istio/pkg/http/headers"
@@ -39,7 +35,6 @@
 	"istio.io/istio/pkg/test/env"
 	"istio.io/istio/pkg/test/framework"
 	kubecluster "istio.io/istio/pkg/test/framework/components/cluster/kube"
-	"istio.io/istio/pkg/test/framework/components/crd"
 	"istio.io/istio/pkg/test/framework/components/echo"
 	"istio.io/istio/pkg/test/framework/components/echo/check"
 	"istio.io/istio/pkg/test/framework/components/environment/kube"
@@ -53,242 +48,6 @@
 	ingressutil "istio.io/istio/tests/integration/security/sds_ingress/util"
 )
 
-<<<<<<< HEAD
-func TestGateway(t *testing.T) {
-	framework.
-		NewTest(t).
-		Run(func(t framework.TestContext) {
-			crd.DeployGatewayAPIOrSkip(t)
-
-			ingressutil.CreateIngressKubeSecret(t, "test-gateway-cert-same", ingressutil.TLS, ingressutil.IngressCredentialA,
-				false, t.Clusters().Configs()...)
-			ingressutil.CreateIngressKubeSecret(t, "test-gateway-cert-cross", ingressutil.TLS, ingressutil.IngressCredentialB,
-				false, t.Clusters().Configs()...)
-
-			retry.UntilSuccessOrFail(t, func() error {
-				err := t.ConfigIstio().YAML("", fmt.Sprintf(`
-apiVersion: gateway.networking.k8s.io/v1beta1
-kind: GatewayClass
-metadata:
-  name: istio
-spec:
-  controllerName: istio.io/gateway-controller
----
-apiVersion: gateway.networking.k8s.io/v1beta1
-kind: Gateway
-metadata:
-  name: gateway
-  namespace: istio-system
-spec:
-  addresses:
-  - value: istio-ingressgateway
-    type: Hostname
-  gatewayClassName: istio
-  listeners:
-  - name: http
-    hostname: "*.domain.example"
-    port: 80
-    protocol: HTTP
-    allowedRoutes:
-      namespaces:
-        from: All
-  - name: tcp
-    port: 31400
-    protocol: TCP
-    allowedRoutes:
-      namespaces:
-        from: All
-  - name: tls-cross
-    hostname: cross-namespace.domain.example
-    port: 443
-    protocol: HTTPS
-    allowedRoutes:
-      namespaces:
-        from: All
-    tls:
-      mode: Terminate
-      certificateRefs:
-      - kind: Secret
-        name: test-gateway-cert-cross
-        namespace: "%s"
-  - name: tls-same
-    hostname: same-namespace.domain.example
-    port: 443
-    protocol: HTTPS
-    allowedRoutes:
-      namespaces:
-        from: All
-    tls:
-      mode: Terminate
-      certificateRefs:
-      - kind: Secret
-        name: test-gateway-cert-same
----`, apps.Namespace.Name())).Apply()
-				return err
-			}, retry.Delay(time.Second*10), retry.Timeout(time.Second*90))
-			retry.UntilSuccessOrFail(t, func() error {
-				err := t.ConfigIstio().YAML(apps.Namespace.Name(), `
-apiVersion: gateway.networking.k8s.io/v1beta1
-kind: HTTPRoute
-metadata:
-  name: http
-spec:
-  hostnames: ["my.domain.example"]
-  parentRefs:
-  - name: gateway
-    namespace: istio-system
-  rules:
-  - matches:
-    - path:
-        type: PathPrefix
-        value: /get/
-    backendRefs:
-    - name: b
-      port: 80
----
-apiVersion: gateway.networking.k8s.io/v1alpha2
-kind: TCPRoute
-metadata:
-  name: tcp
-spec:
-  parentRefs:
-  - name: gateway
-    namespace: istio-system
-  rules:
-  - backendRefs:
-    - name: b
-      port: 80
----
-apiVersion: gateway.networking.k8s.io/v1beta1
-kind: HTTPRoute
-metadata:
-  name: b
-spec:
-  parentRefs:
-  - kind: Service
-    name: b
-  - name: gateway
-    namespace: istio-system
-  hostnames: ["b"]
-  rules:
-  - matches:
-    - path:
-        type: PathPrefix
-        value: /path
-    filters:
-    - type: RequestHeaderModifier
-      requestHeaderModifier:
-        add:
-        - name: my-added-header
-          value: added-value
-    backendRefs:
-    - name: b
-      port: 80
-`).Apply()
-				return err
-			}, retry.Delay(time.Second*10), retry.Timeout(time.Second*90))
-			for _, ingr := range istio.IngressesOrFail(t, t) {
-				t.NewSubTest(ingr.Cluster().StableName()).Run(func(t framework.TestContext) {
-					t.NewSubTest("http").Run(func(t framework.TestContext) {
-						paths := []string{"/get", "/get/", "/get/prefix"}
-						for _, path := range paths {
-							_ = ingr.CallOrFail(t, echo.CallOptions{
-								Port: echo.Port{
-									Protocol: protocol.HTTP,
-								},
-								HTTP: echo.HTTP{
-									Path:    path,
-									Headers: headers.New().WithHost("my.domain.example").Build(),
-								},
-								Check: check.OK(),
-							})
-						}
-					})
-					t.NewSubTest("tcp").Run(func(t framework.TestContext) {
-						_ = ingr.CallOrFail(t, echo.CallOptions{
-							Port: echo.Port{
-								Protocol:    protocol.HTTP,
-								ServicePort: 31400,
-							},
-							HTTP: echo.HTTP{
-								Path:    "/",
-								Headers: headers.New().WithHost("my.domain.example").Build(),
-							},
-							Check: check.OK(),
-						})
-					})
-					t.NewSubTest("mesh").Run(func(t framework.TestContext) {
-						_ = apps.A[0].CallOrFail(t, echo.CallOptions{
-							To:    apps.B,
-							Count: 1,
-							Port: echo.Port{
-								Name: "http",
-							},
-							HTTP: echo.HTTP{
-								Path: "/path",
-							},
-							Check: check.And(
-								check.OK(),
-								check.RequestHeader("My-Added-Header", "added-value")),
-						})
-					})
-					t.NewSubTest("status").Run(func(t framework.TestContext) {
-						retry.UntilSuccessOrFail(t, func() error {
-							gwc, err := t.Clusters().Kube().Default().GatewayAPI().GatewayV1beta1().GatewayClasses().Get(context.Background(), "istio", metav1.GetOptions{})
-							if err != nil {
-								return err
-							}
-							if s := kstatus.GetCondition(gwc.Status.Conditions, string(k8s.GatewayClassConditionStatusAccepted)).Status; s != metav1.ConditionTrue {
-								return fmt.Errorf("expected status %q, got %q", metav1.ConditionTrue, s)
-							}
-							return nil
-						})
-					})
-				})
-			}
-			t.NewSubTest("managed").Run(func(t framework.TestContext) {
-				t.ConfigIstio().YAML(apps.Namespace.Name(), `apiVersion: gateway.networking.k8s.io/v1beta1
-kind: Gateway
-metadata:
-  name: gateway
-spec:
-  gatewayClassName: istio
-  listeners:
-  - name: default
-    hostname: "*.example.com"
-    port: 80
-    protocol: HTTP
----
-apiVersion: gateway.networking.k8s.io/v1beta1
-kind: HTTPRoute
-metadata:
-  name: http
-spec:
-  parentRefs:
-  - name: gateway
-  rules:
-  - backendRefs:
-    - name: b
-      port: 80
-`).ApplyOrFail(t)
-				apps.B[0].CallOrFail(t, echo.CallOptions{
-					Port:   echo.Port{ServicePort: 80},
-					Scheme: scheme.HTTP,
-					HTTP: echo.HTTP{
-						Headers: headers.New().WithHost("bar.example.com").Build(),
-					},
-					Address: fmt.Sprintf("gateway-istio.%s.svc.cluster.local", apps.Namespace.Name()),
-					Check:   check.OK(),
-					Retry: echo.Retry{
-						Options: []retry.Option{retry.Timeout(time.Minute)},
-					},
-				})
-			})
-		})
-}
-
-=======
->>>>>>> fff8e9e6
 func skipIfIngressClassUnsupported(t framework.TestContext) {
 	if !t.Clusters().Default().MinKubeVersion(18) {
 		t.Skip("IngressClass not supported")
@@ -315,38 +74,6 @@
   controller: istio.io/ingress-controller`
 
 			ingressConfigTemplate := `
-<<<<<<< HEAD
-apiVersion: networking.k8s.io/v1
-kind: Ingress
-metadata:
-  name: %s
-spec:
-  ingressClassName: %s
-  tls:
-  - hosts: ["foo.example.com"]
-    secretName: k8s-ingress-secret-foo
-  - hosts: ["bar.example.com"]
-    secretName: k8s-ingress-secret-bar
-  rules:
-    - http:
-        paths:
-          - path: %s/namedport
-            backend:
-              serviceName: b
-              servicePort: http
-          - path: %s
-            backend:
-              serviceName: b
-              servicePort: 80
-          - path: %s
-            pathType: Prefix
-            backend:
-              serviceName: b
-              servicePort: http`
-			if apiVersion == "v1" {
-				ingressConfigTemplate = `
-=======
->>>>>>> fff8e9e6
 apiVersion: networking.k8s.io/v1
 kind: Ingress
 metadata:
@@ -594,26 +321,6 @@
 				host, _ := defaultIngress.HTTPAddress()
 				hostIsIP := net.ParseIP(host).String() != "<nil>"
 				retry.UntilSuccessOrFail(t, func() error {
-<<<<<<< HEAD
-					if apiVersion == "v1beta1" {
-						ing, err := t.Clusters().Default().Kube().NetworkingV1beta1().Ingresses(apps.Namespace.Name()).Get(context.Background(), "ingress", metav1.GetOptions{})
-						if err != nil {
-							return err
-						}
-						if len(ing.Status.LoadBalancer.Ingress) < 1 {
-							return fmt.Errorf("unexpected ingress status, ingress is empty")
-						}
-						got := ing.Status.LoadBalancer.Ingress[0].Hostname
-						if hostIsIP {
-							got = ing.Status.LoadBalancer.Ingress[0].IP
-						}
-						if got != host {
-							return fmt.Errorf("unexpected ingress status, got %+v want %v", got, host)
-						}
-						return nil
-					}
-=======
->>>>>>> fff8e9e6
 					ing, err := t.Clusters().Default().Kube().NetworkingV1().Ingresses(apps.Namespace.Name()).Get(context.Background(), "ingress", metav1.GetOptions{})
 					if err != nil {
 						return err
