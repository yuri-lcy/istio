--- conflicted
+++ resolved
@@ -234,11 +234,7 @@
 						Run(func(t framework.TestContext, from echo.Instance, to echo.Target) {
 							for _, expected := range tt.expectations {
 								expected := expected
-<<<<<<< HEAD
-								t.NewSubTest(expected.in).RunParallel(func(t framework.TestContext) {
-=======
 								t.NewSubTest(expected.in).Run(func(t framework.TestContext) {
->>>>>>> fff8e9e6
 									checker := check.URL(expected.out)
 									if expected.out == "400" {
 										checker = check.Status(http.StatusBadRequest)
