--- conflicted
+++ resolved
@@ -43,9 +43,6 @@
 	framework.NewSuite(m).
 		Label(label.CustomSetup).
 		RequireMinVersion(19).
-<<<<<<< HEAD
-		Setup(istio.Setup(nil, setupConfig)).
-=======
 		Setup(func(ctx resource.Context) error {
 			var clients []kube.Client
 			for _, c := range ctx.AllClusters() {
@@ -66,32 +63,12 @@
 			cfg.ControlPlaneValues = generateConfigYaml(certs, false, isExternalControlPlane)
 			cfg.ConfigClusterValues = generateConfigYaml(certs, true, false)
 		})).
->>>>>>> fff8e9e6
 		Setup(deployment.SetupSingleNamespace(&apps, deployment.Config{})).
 		Run()
 	stopChan <- struct{}{}
 	close(stopChan)
 }
 
-<<<<<<< HEAD
-func setupConfig(ctx resource.Context, cfg *istio.Config) {
-	certs := csrctrl.RunCSRController("clusterissuers.istio.io/signer1,clusterissuers.istio.io/signer2", false, stopChan, ctx.AllClusters())
-	if cfg == nil {
-		return
-	}
-	var isExternalControlPlane bool
-	for _, cluster := range ctx.AllClusters() {
-		if cluster.IsExternalControlPlane() {
-			isExternalControlPlane = true
-		}
-	}
-
-	cfg.ControlPlaneValues = generateConfigYaml(certs, false, isExternalControlPlane)
-	cfg.ConfigClusterValues = generateConfigYaml(certs, true, false)
-}
-
-=======
->>>>>>> fff8e9e6
 func generateConfigYaml(certs []csrctrl.SignerRootCert, isConfigCluster bool, isExternalControlPlane bool) string {
 	cert1 := certs[0]
 	cert2 := certs[1]
