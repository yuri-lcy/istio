--- conflicted
+++ resolved
@@ -92,11 +92,7 @@
 		// TODO: shrink the ranges here once the active work to reduce binary size is complete
 		// For now, having two small a range will result in lots of "merge conflicts"
 		"istioctl":    {60, 100},
-<<<<<<< HEAD
-		"pilot-agent": {30, 50},
-=======
 		"pilot-agent": {30, 47},
->>>>>>> fff8e9e6
 		// TODO(https://github.com/kubernetes/kubernetes/issues/101384) bump this down a bit?
 		"pilot-discovery": {60, 99},
 		"bug-report":      {60, 100},
