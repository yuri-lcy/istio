#!/bin/bash

# Copyright 2018 Istio Authors
#
# Licensed under the Apache License, Version 2.0 (the "License");
# you may not use this file except in compliance with the License.
# You may obtain a copy of the License at
#
#    http://www.apache.org/licenses/LICENSE-2.0
#
# Unless required by applicable law or agreed to in writing, software
# distributed under the License is distributed on an "AS IS" BASIS,
# WITHOUT WARRANTIES OR CONDITIONS OF ANY KIND, either express or implied.
# See the License for the specific language governing permissions and
# limitations under the License.

function date_cmd() {
  case "$(uname)" in
    "Darwin")
      [ -z "$(which gdate)" ] && echo "gdate is required for OSX. Try installing coreutils from MacPorts or Brew."
      gdate "$@"
      ;;
    *)
      date "$@"
      ;;
  esac
}

# Output a message, with a timestamp matching istio log format
function log() {
  echo -e "$(date_cmd -u '+%Y-%m-%dT%H:%M:%S.%NZ')\t$*"
}

# Trace runs the provided command and records additional timing information
# NOTE: to avoid spamming the logs, we disable xtrace and re-enable it before executing the function
# and after completion. If xtrace was never set, this will result in xtrace being enabled.
# Ideally we would restore the old xtrace setting, but I don't think its possible to do that without also log-spamming
# If we need to call it from a context without xtrace we can just make a new function.
function trace() {
  { set +x; } 2>/dev/null
  log "Running '${1}'"
  start="$(date_cmd -u +%s.%N)"
  { set -x; } 2>/dev/null

  "${@:2}"

  { set +x; } 2>/dev/null
  elapsed=$(date_cmd +%s.%N --date="$start seconds ago" )
  log "Command '${1}' complete in ${elapsed}s"
  # Write to YAML file as well for easy reading by tooling
  echo "'${1}': $elapsed" >> "${ARTIFACTS}/trace.yaml"
  { set -x; } 2>/dev/null
}

function setup_gcloud_credentials() {
  if [[ $(command -v gcloud) ]]; then
    gcloud auth configure-docker us-docker.pkg.dev -q
  elif [[ $(command -v docker-credential-gcr) ]]; then
    docker-credential-gcr configure-docker --registries=-us-docker.pkg.dev
  else
    echo "No credential helpers found, push to docker may not function properly"
  fi
}

function setup_and_export_git_sha() {
  if [[ -n "${CI:-}" ]]; then

    if [ -z "${PULL_PULL_SHA:-}" ]; then
      if [ -z "${PULL_BASE_SHA:-}" ]; then
        GIT_SHA="$(git rev-parse --verify HEAD)"
        export GIT_SHA
      else
        export GIT_SHA="${PULL_BASE_SHA}"
      fi
    else
      export GIT_SHA="${PULL_PULL_SHA}"
    fi
  else
    # Use the current commit.
    GIT_SHA="$(git rev-parse --verify HEAD)"
    export GIT_SHA
  fi
  GIT_BRANCH="$(git rev-parse --abbrev-ref HEAD)"
  export GIT_BRANCH
  setup_gcloud_credentials
}

# Download and unpack istio release artifacts.
function download_untar_istio_release() {
  local url_path=${1}
  local tag=${2}
  local dir=${3:-.}
  # Download artifacts
  LINUX_DIST_URL="${url_path}/istio-${tag}-linux.tar.gz"

  wget  -q "${LINUX_DIST_URL}" -P "${dir}"
  tar -xzf "${dir}/istio-${tag}-linux.tar.gz" -C "${dir}"
}

function buildx-create() {
  export DOCKER_CLI_EXPERIMENTAL=enabled
  if ! docker buildx ls | grep -q container-builder; then
    docker buildx create --driver-opt network=host,image=gcr.io/istio-testing/buildkit:v0.11.0 --name container-builder --buildkitd-flags="--debug"
    # Pre-warm the builder. If it fails, fetch logs, but continue
    docker buildx inspect --bootstrap container-builder || docker logs buildx_buildkit_container-builder0 || true
  fi
  docker buildx use container-builder
}

function build_images() {
  SELECT_TEST="${1}"

  # Build just the images needed for tests
  targets="docker.pilot docker.proxyv2 "

  # use ubuntu:jammy to test vms by default
  nonDistrolessTargets="docker.app docker.app_sidecar_ubuntu_jammy docker.ext-authz "
  if [[ "${JOB_TYPE:-presubmit}" == "postsubmit" ]]; then
    # We run tests across all VM types only in postsubmit
    nonDistrolessTargets+="docker.app_sidecar_ubuntu_xenial docker.app_sidecar_debian_11  docker.app_sidecar_centos_7 "
    # TODO(https://github.com/istio/istio/issues/38224)
#    nonDistrolessTargets+="docker.app_sidecar_rockylinux_8 "
  fi
  if [[ "${SELECT_TEST}" == "test.integration.operator.kube" || "${SELECT_TEST}" == "test.integration.kube" || "${JOB_TYPE:-postsubmit}" == "postsubmit" ]]; then
    targets+="docker.operator "
  fi
<<<<<<< HEAD
  if [[ "${SELECT_TEST}" == "test.integration.ambient.kube" ]]; then
=======
  if [[ "${SELECT_TEST}" == "test.integration.ambient.kube" || "${SELECT_TEST}" == "test.integration.kube" || "${JOB_TYPE:-postsubmit}" == "postsubmit" ]]; then
>>>>>>> fff8e9e6
    targets+="docker.ztunnel "
  fi
  targets+="docker.install-cni "
  # Integration tests are always running on local architecture (no cross compiling), so find out what that is.
  arch="linux/amd64"
  if [[ "$(uname -m)" == "aarch64" ]]; then
      arch="linux/arm64"
  fi
  if [[ "${VARIANT:-default}" == "distroless" ]]; then
    DOCKER_ARCHITECTURES="${arch}" DOCKER_BUILD_VARIANTS="distroless" DOCKER_TARGETS="${targets}" make dockerx.pushx
    DOCKER_ARCHITECTURES="${arch}" DOCKER_BUILD_VARIANTS="default" DOCKER_TARGETS="${nonDistrolessTargets}" make dockerx.pushx
  else
   DOCKER_ARCHITECTURES="${arch}"  DOCKER_BUILD_VARIANTS="${VARIANT:-default}" DOCKER_TARGETS="${targets} ${nonDistrolessTargets}" make dockerx.pushx
  fi
}

# Creates a local registry for kind nodes to pull images from. Expects that the "kind" network already exists.
function setup_kind_registry() {
  # create a registry container if it not running already
  running="$(docker inspect -f '{{.State.Running}}' "${KIND_REGISTRY_NAME}" 2>/dev/null || true)"
  if [[ "${running}" != 'true' ]]; then
      docker run \
        -d --restart=always -p "${KIND_REGISTRY_PORT}:5000" --name "${KIND_REGISTRY_NAME}" \
        gcr.io/istio-testing/registry:2

    # Allow kind nodes to reach the registry
    docker network connect "kind" "${KIND_REGISTRY_NAME}"
  fi

  # https://docs.tilt.dev/choosing_clusters.html#discovering-the-registry
  for cluster in $(kind get clusters); do
    # TODO get context/config from existing variables
    kind export kubeconfig --name="${cluster}"
    for node in $(kind get nodes --name="${cluster}"); do
      kubectl annotate node "${node}" "kind.x-k8s.io/registry=localhost:${KIND_REGISTRY_PORT}" --overwrite;
    done
  done
}

# setup_cluster_reg is used to set up a cluster registry for multicluster testing
function setup_cluster_reg () {
    MAIN_CONFIG=""
    for context in "${CLUSTERREG_DIR}"/*; do
        if [[ -z "${MAIN_CONFIG}" ]]; then
            MAIN_CONFIG="${context}"
        fi
        export KUBECONFIG="${context}"
        kubectl delete ns istio-system-multi --ignore-not-found
        kubectl delete clusterrolebinding istio-multi-test --ignore-not-found
        kubectl create ns istio-system-multi
        kubectl create sa istio-multi-test -n istio-system-multi
        kubectl create clusterrolebinding istio-multi-test --clusterrole=cluster-admin --serviceaccount=istio-system-multi:istio-multi-test
        CLUSTER_NAME=$(kubectl config view --minify=true -o "jsonpath={.clusters[].name}")
        gen_kubeconf_from_sa istio-multi-test "${context}"
    done
    export KUBECONFIG="${MAIN_CONFIG}"
}

function gen_kubeconf_from_sa () {
    local service_account=$1
    local filename=$2

    SERVER=$(kubectl config view --minify=true -o "jsonpath={.clusters[].cluster.server}")
    SECRET_NAME=$(kubectl get sa "${service_account}" -n istio-system-multi -o jsonpath='{.secrets[].name}')
    CA_DATA=$(kubectl get secret "${SECRET_NAME}" -n istio-system-multi -o "jsonpath={.data['ca\\.crt']}")
    TOKEN=$(kubectl get secret "${SECRET_NAME}" -n istio-system-multi -o "jsonpath={.data['token']}" | base64 --decode)

    cat <<EOF > "${filename}"
      apiVersion: v1
      clusters:
         - cluster:
             certificate-authority-data: ${CA_DATA}
             server: ${SERVER}
           name: ${CLUSTER_NAME}
      contexts:
         - context:
             cluster: ${CLUSTER_NAME}
             user: ${CLUSTER_NAME}
           name: ${CLUSTER_NAME}
      current-context: ${CLUSTER_NAME}
      kind: Config
      preferences: {}
      users:
         - name: ${CLUSTER_NAME}
           user:
             token: ${TOKEN}
EOF
}

# gives a copy of a given topology JSON editing the given key on the entry with the given cluster name
function set_topology_value() {
    local JSON="$1"
    local CLUSTER_NAME="$2"
    local KEY="$3"
    local VALUE="$4"
    VALUE=$(echo "${VALUE}" | awk '{$1=$1};1')

    echo "${JSON}" | jq '(.[] | select(.clusterName =="'"${CLUSTER_NAME}"'") | .'"${KEY}"') |="'"${VALUE}"'"'
}<|MERGE_RESOLUTION|>--- conflicted
+++ resolved
@@ -124,11 +124,7 @@
   if [[ "${SELECT_TEST}" == "test.integration.operator.kube" || "${SELECT_TEST}" == "test.integration.kube" || "${JOB_TYPE:-postsubmit}" == "postsubmit" ]]; then
     targets+="docker.operator "
   fi
-<<<<<<< HEAD
-  if [[ "${SELECT_TEST}" == "test.integration.ambient.kube" ]]; then
-=======
   if [[ "${SELECT_TEST}" == "test.integration.ambient.kube" || "${SELECT_TEST}" == "test.integration.kube" || "${JOB_TYPE:-postsubmit}" == "postsubmit" ]]; then
->>>>>>> fff8e9e6
     targets+="docker.ztunnel "
   fi
   targets+="docker.install-cni "
