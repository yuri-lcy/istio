--- conflicted
+++ resolved
@@ -1,7 +1,3 @@
-<<<<<<< HEAD
-# Owners for Ambient branch
-* @stevenctl @howardjohn @linsun @dhawton
-=======
 *                                                                @costinm @linsun @howardjohn @stevenctl @ericvn @hzxuzhonghu
 /.gitattributes                                                  @istio/wg-test-and-release-maintainers
 /.gitignore                                                      @istio/wg-test-and-release-maintainers
@@ -67,5 +63,4 @@
 /tools/istio-iptables/                                           @istio/wg-networking-maintainers
 /tools/istio-clean-iptables/                                     @istio/wg-networking-maintainers
 manifests/charts/global.yaml                                     @costinm @jacob-delgado @Monkeyanator
-**/values.yaml                                                   @costinm @jacob-delgado @Monkeyanator
->>>>>>> fff8e9e6
+**/values.yaml                                                   @costinm @jacob-delgado @Monkeyanator