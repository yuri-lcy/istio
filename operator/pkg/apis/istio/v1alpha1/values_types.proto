--- conflicted
+++ resolved
@@ -81,7 +81,6 @@
   Resources resources = 17;
 
   google.protobuf.BoolValue privileged = 18;
-<<<<<<< HEAD
 
   // The Container seccompProfile
   //
@@ -96,20 +95,6 @@
 message CNIAcmgConfig {
   // Controls whether ambient redirection is enabled
   google.protobuf.BoolValue enabled = 1;
-}
-
-message CNIAmbientConfig {
-  // Controls whether ambient redirection is enabled
-  google.protobuf.BoolValue enabled = 1;
-=======
-
-  // The Container seccompProfile
-  //
-  // See: https://kubernetes.io/docs/tutorials/security/seccomp/
-  google.protobuf.Struct seccompProfile = 19;
-
-  CNIAmbientConfig ambient = 21;
->>>>>>> fff8e9e6
 }
 
 message CNIAmbientConfig {
@@ -1179,13 +1164,10 @@
 
   google.protobuf.Value ztunnel = 41;
 
-<<<<<<< HEAD
   google.protobuf.Value coreproxy = 42;
 
   google.protobuf.Value nodeproxy = 43;
 
-=======
->>>>>>> fff8e9e6
   // Controls whether telemetry is exported for Pilot.
   TelemetryConfig telemetry = 23;
 
