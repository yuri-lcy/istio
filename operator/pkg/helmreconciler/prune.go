--- conflicted
+++ resolved
@@ -291,10 +291,7 @@
 				string(name.IngressComponentName), string(name.EgressComponentName),
 				string(name.CNIComponentName), string(name.IstioOperatorComponentName),
 				string(name.IstiodRemoteComponentName),
-<<<<<<< HEAD
-=======
 				string(name.ZtunnelComponentName),
->>>>>>> fff8e9e6
 			}
 			includeRequirement, err := klabels.NewRequirement(IstioComponentLabelStr, selection.In, includeCN)
 			if err != nil {
