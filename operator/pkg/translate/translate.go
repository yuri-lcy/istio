// Copyright Istio Authors
//
// Licensed under the Apache License, Version 2.0 (the "License");
// you may not use this file except in compliance with the License.
// You may obtain a copy of the License at
//
//     http://www.apache.org/licenses/LICENSE-2.0
//
// Unless required by applicable law or agreed to in writing, software
// distributed under the License is distributed on an "AS IS" BASIS,
// WITHOUT WARRANTIES OR CONDITIONS OF ANY KIND, either express or implied.
// See the License for the specific language governing permissions and
// limitations under the License.

// Package translate defines translations from installer proto to values.yaml.
package translate

import (
	"encoding/json"
	"fmt"
	"reflect"
	"sort"
	"strings"

	"google.golang.org/protobuf/proto"
	"google.golang.org/protobuf/types/known/structpb"
	v1 "k8s.io/api/core/v1"
	"k8s.io/apimachinery/pkg/apis/meta/v1/unstructured"
	"k8s.io/apimachinery/pkg/util/strategicpatch"
	"k8s.io/client-go/kubernetes/scheme"
	"sigs.k8s.io/yaml"

	"istio.io/api/operator/v1alpha1"
	"istio.io/istio/operator/pkg/apis/istio"
	iopv1alpha1 "istio.io/istio/operator/pkg/apis/istio/v1alpha1"
	"istio.io/istio/operator/pkg/name"
	"istio.io/istio/operator/pkg/object"
	"istio.io/istio/operator/pkg/tpath"
	"istio.io/istio/operator/pkg/util"
	"istio.io/istio/operator/pkg/version"
	oversion "istio.io/istio/operator/version"
	"istio.io/pkg/log"
)

const (
	// HelmValuesEnabledSubpath is the subpath from the component root to the enabled parameter.
	HelmValuesEnabledSubpath = "enabled"
	// HelmValuesNamespaceSubpath is the subpath from the component root to the namespace parameter.
	HelmValuesNamespaceSubpath = "namespace"
	// HelmValuesHubSubpath is the subpath from the component root to the hub parameter.
	HelmValuesHubSubpath = "hub"
	// HelmValuesTagSubpath is the subpath from the component root to the tag parameter.
	HelmValuesTagSubpath = "tag"
	// default ingress gateway name
	defaultIngressGWName = "istio-ingressgateway"
	// default egress gateway name
	defaultEgressGWName = "istio-egressgateway"
)

var scope = log.RegisterScope("translator", "API translator", 0)

// Translator is a set of mappings to translate between API paths, charts, values.yaml and k8s paths.
type Translator struct {
	// Translations remain the same within a minor version.
	Version version.MinorVersion
	// APIMapping is a mapping between an API path and the corresponding values.yaml path using longest prefix
	// match. If the path is a non-leaf node, the output path is the matching portion of the path, plus any remaining
	// output path.
	APIMapping map[string]*Translation `yaml:"apiMapping"`
	// KubernetesMapping defines mappings from an IstioOperator API paths to k8s resource paths.
	KubernetesMapping map[string]*Translation `yaml:"kubernetesMapping"`
	// GlobalNamespaces maps feature namespaces to Helm global namespace definitions.
	GlobalNamespaces map[name.ComponentName]string `yaml:"globalNamespaces"`
	// ComponentMaps is a set of mappings for each Istio component.
	ComponentMaps map[name.ComponentName]*ComponentMaps `yaml:"componentMaps"`
	// checkedDeprecatedAutoscalingFields represents whether the translator already checked the deprecated fields already.
	// Different components do not need to rerun the translation logic
	checkedDeprecatedAutoscalingFields bool
}

// ComponentMaps is a set of mappings for an Istio component.
type ComponentMaps struct {
	// ResourceType maps a ComponentName to the type of the rendered k8s resource.
	ResourceType string
	// ResourceName maps a ComponentName to the name of the rendered k8s resource.
	ResourceName string
	// ContainerName maps a ComponentName to the name of the container in a Deployment.
	ContainerName string
	// HelmSubdir is a mapping between a component name and the subdirectory of the component Chart.
	HelmSubdir string
	// ToHelmValuesTreeRoot is the tree root in values YAML files for the component.
	ToHelmValuesTreeRoot string
	// SkipReverseTranslate defines whether reverse translate of this component need to be skipped.
	SkipReverseTranslate bool
	// FlattenValues, if true, means the component expects values not prefixed with ToHelmValuesTreeRoot
	// For example `.name=foo` instead of `.component.name=foo`.
	FlattenValues bool
}

// TranslationFunc maps a yamlStr API path into a YAML values tree.
type TranslationFunc func(t *Translation, root map[string]any, valuesPath string, value any) error

// Translation is a mapping to an output path using a translation function.
type Translation struct {
	// OutPath defines the position in the yaml file
	OutPath         string `yaml:"outPath"`
	translationFunc TranslationFunc
}

// NewTranslator creates a new translator for minorVersion and returns a ptr to it.
func NewTranslator() *Translator {
	t := &Translator{
		Version: oversion.OperatorBinaryVersion.MinorVersion,
		APIMapping: map[string]*Translation{
			"hub":        {OutPath: "global.hub"},
			"tag":        {OutPath: "global.tag"},
			"revision":   {OutPath: "revision"},
			"meshConfig": {OutPath: "meshConfig"},
		},
		GlobalNamespaces: map[name.ComponentName]string{
			name.PilotComponentName: "istioNamespace",
		},
		ComponentMaps: map[name.ComponentName]*ComponentMaps{
			name.IstioBaseComponentName: {
				HelmSubdir:           "base",
				ToHelmValuesTreeRoot: "global",
				SkipReverseTranslate: true,
			},
			name.PilotComponentName: {
				ResourceType:         "Deployment",
				ResourceName:         "istiod",
				ContainerName:        "discovery",
				HelmSubdir:           "istio-control/istio-discovery",
				ToHelmValuesTreeRoot: "pilot",
			},
			name.IngressComponentName: {
				ResourceType:         "Deployment",
				ResourceName:         "istio-ingressgateway",
				ContainerName:        "istio-proxy",
				HelmSubdir:           "gateways/istio-ingress",
				ToHelmValuesTreeRoot: "gateways.istio-ingressgateway",
			},
			name.EgressComponentName: {
				ResourceType:         "Deployment",
				ResourceName:         "istio-egressgateway",
				ContainerName:        "istio-proxy",
				HelmSubdir:           "gateways/istio-egress",
				ToHelmValuesTreeRoot: "gateways.istio-egressgateway",
			},
			name.CNIComponentName: {
				ResourceType:         "DaemonSet",
				ResourceName:         "istio-cni-node",
				ContainerName:        "install-cni",
				HelmSubdir:           "istio-cni",
				ToHelmValuesTreeRoot: "cni",
			},
			name.IstiodRemoteComponentName: {
				HelmSubdir:           "istiod-remote",
				ToHelmValuesTreeRoot: "global",
				SkipReverseTranslate: true,
			},
			name.ZtunnelComponentName: {
				ResourceType:         "DaemonSet",
				ResourceName:         "ztunnel",
				HelmSubdir:           "ztunnel",
				ToHelmValuesTreeRoot: "ztunnel",
<<<<<<< HEAD
=======
				ContainerName:        "istio-proxy",
>>>>>>> fff8e9e6
				FlattenValues:        true,
			},
		},
		// nolint: lll
		KubernetesMapping: map[string]*Translation{
			"Components.{{.ComponentName}}.K8S.Affinity":            {OutPath: "[{{.ResourceType}}:{{.ResourceName}}].spec.template.spec.affinity"},
			"Components.{{.ComponentName}}.K8S.Env":                 {OutPath: "[{{.ResourceType}}:{{.ResourceName}}].spec.template.spec.containers.[name:{{.ContainerName}}].env"},
			"Components.{{.ComponentName}}.K8S.HpaSpec":             {OutPath: "[HorizontalPodAutoscaler:{{.ResourceName}}].spec"},
			"Components.{{.ComponentName}}.K8S.ImagePullPolicy":     {OutPath: "[{{.ResourceType}}:{{.ResourceName}}].spec.template.spec.containers.[name:{{.ContainerName}}].imagePullPolicy"},
			"Components.{{.ComponentName}}.K8S.NodeSelector":        {OutPath: "[{{.ResourceType}}:{{.ResourceName}}].spec.template.spec.nodeSelector"},
			"Components.{{.ComponentName}}.K8S.PodDisruptionBudget": {OutPath: "[PodDisruptionBudget:{{.ResourceName}}].spec"},
			"Components.{{.ComponentName}}.K8S.PodAnnotations":      {OutPath: "[{{.ResourceType}}:{{.ResourceName}}].spec.template.metadata.annotations"},
			"Components.{{.ComponentName}}.K8S.PriorityClassName":   {OutPath: "[{{.ResourceType}}:{{.ResourceName}}].spec.template.spec.priorityClassName."},
			"Components.{{.ComponentName}}.K8S.ReadinessProbe":      {OutPath: "[{{.ResourceType}}:{{.ResourceName}}].spec.template.spec.containers.[name:{{.ContainerName}}].readinessProbe"},
			"Components.{{.ComponentName}}.K8S.ReplicaCount":        {OutPath: "[{{.ResourceType}}:{{.ResourceName}}].spec.replicas"},
			"Components.{{.ComponentName}}.K8S.Resources":           {OutPath: "[{{.ResourceType}}:{{.ResourceName}}].spec.template.spec.containers.[name:{{.ContainerName}}].resources"},
			"Components.{{.ComponentName}}.K8S.Strategy":            {OutPath: "[{{.ResourceType}}:{{.ResourceName}}].spec.strategy"},
			"Components.{{.ComponentName}}.K8S.Tolerations":         {OutPath: "[{{.ResourceType}}:{{.ResourceName}}].spec.template.spec.tolerations"},
			"Components.{{.ComponentName}}.K8S.ServiceAnnotations":  {OutPath: "[Service:{{.ResourceName}}].metadata.annotations"},
			"Components.{{.ComponentName}}.K8S.Service":             {OutPath: "[Service:{{.ResourceName}}].spec"},
			"Components.{{.ComponentName}}.K8S.SecurityContext":     {OutPath: "[{{.ResourceType}}:{{.ResourceName}}].spec.template.spec.securityContext"},
		},
	}
	return t
}

// OverlayK8sSettings overlays k8s settings from iop over the manifest objects, based on t's translation mappings.
func (t *Translator) OverlayK8sSettings(yml string, iop *v1alpha1.IstioOperatorSpec, componentName name.ComponentName,
	resourceName string, index int) (string, error,
) {
	// om is a map of kind:name string to Object ptr.
	// This is lazy loaded to avoid parsing when there are no overlays
	var om map[string]*object.K8sObject
	var objects object.K8sObjects

	for inPath, v := range t.KubernetesMapping {
		inPath, err := renderFeatureComponentPathTemplate(inPath, componentName)
		if err != nil {
			return "", err
		}
		renderedInPath := strings.Replace(inPath, "gressGateways.", "gressGateways."+fmt.Sprint(index)+".", 1)
		scope.Debugf("Checking for path %s in IstioOperatorSpec", renderedInPath)

		m, found, err := tpath.GetFromStructPath(iop, renderedInPath)
		if err != nil {
			return "", err
		}
		if !found {
			scope.Debugf("path %s not found in IstioOperatorSpec, skip mapping.", renderedInPath)
			continue
		}
		if mstr, ok := m.(string); ok && mstr == "" {
			scope.Debugf("path %s is empty string, skip mapping.", renderedInPath)
			continue
		}
		// Zero int values are due to proto3 compiling to scalars rather than ptrs. Skip these because values of 0 are
		// the default in destination fields and need not be set explicitly.
		if mint, ok := util.ToIntValue(m); ok && mint == 0 {
			scope.Debugf("path %s is int 0, skip mapping.", renderedInPath)
			continue
		}
		if componentName == name.IstioBaseComponentName {
			return "", fmt.Errorf("base component can only have k8s.overlays, not other K8s settings")
		}
		inPathParts := strings.Split(inPath, ".")
		outPath, err := t.renderResourceComponentPathTemplate(v.OutPath, componentName, resourceName, iop.Revision)
		if err != nil {
			return "", err
		}
		scope.Debugf("path has value in IstioOperatorSpec, mapping to output path %s", outPath)
		path := util.PathFromString(outPath)
		pe := path[0]
		// Output path must start with [kind:name], which is used to map to the object to overlay.
		if !util.IsKVPathElement(pe) {
			return "", fmt.Errorf("path %s has an unexpected first element %s in OverlayK8sSettings", path, pe)
		}

		// We need to apply overlay, lazy load om
		if om == nil {
			objects, err = object.ParseK8sObjectsFromYAMLManifest(yml)
			if err != nil {
				return "", err
			}
			if scope.DebugEnabled() {
				scope.Debugf("Manifest contains the following objects:")
				for _, o := range objects {
					scope.Debugf("%s", o.HashNameKind())
				}
			}
			om = objects.ToNameKindMap()
		}

		// After brackets are removed, the remaining "kind:name" is the same format as the keys in om.
		pe, _ = util.RemoveBrackets(pe)
		oo, ok := om[pe]
		if !ok {
			// skip to overlay the K8s settings if the corresponding resource doesn't exist.
			scope.Infof("resource Kind:name %s doesn't exist in the output manifest, skip overlay.", pe)
			continue
		}

		// When autoscale is enabled we should not overwrite replica count, consider following scenario:
		// 0. Set values.pilot.autoscaleEnabled=true, components.pilot.k8s.replicaCount=1
		// 1. In istio operator it "caches" the generated manifests (with istiod.replicas=1)
		// 2. HPA autoscales our pilot replicas to 3
		// 3. Set values.pilot.autoscaleEnabled=false
		// 4. The generated manifests (with istiod.replicas=1) is same as istio operator "cache",
		//    the deployment will not get updated unless istio operator is restarted.
		if inPathParts[len(inPathParts)-1] == "ReplicaCount" {
			if skipReplicaCountWithAutoscaleEnabled(iop, componentName) {
				continue
			}
		}

		// strategic merge overlay m to the base object oo
		mergedObj, err := MergeK8sObject(oo, m, path[1:])
		if err != nil {
			return "", err
		}

		// Apply the workaround for merging service ports with (port,protocol) composite
		// keys instead of just the merging by port.
		if inPathParts[len(inPathParts)-1] == "Service" {
			if msvc, ok := m.(*v1alpha1.ServiceSpec); ok {
				mergedObj, err = t.fixMergedObjectWithCustomServicePortOverlay(oo, msvc, mergedObj)
				if err != nil {
					return "", err
				}
			}
		}

		// Update the original object in objects slice, since the output should be ordered.
		*(om[pe]) = *mergedObj
	}

	if objects != nil {
		return objects.YAMLManifest()
	}
	return yml, nil
}

var componentToAutoScaleEnabledPath = map[name.ComponentName]string{
	name.PilotComponentName:   "pilot.autoscaleEnabled",
	name.IngressComponentName: "gateways.istio-ingressgateway.autoscaleEnabled",
	name.EgressComponentName:  "gateways.istio-egressgateway.autoscaleEnabled",
}

// checkDeprecatedHPAFields is a helper function to check for the deprecated fields usage in HorizontalPodAutoscalerSpec
func checkDeprecatedHPAFields(iop *v1alpha1.IstioOperatorSpec) bool {
	hpaSpecs := []*v1alpha1.HorizontalPodAutoscalerSpec{}
	if iop.GetComponents().GetPilot().GetK8S().GetHpaSpec() != nil {
		hpaSpecs = append(hpaSpecs, iop.GetComponents().GetPilot().GetK8S().GetHpaSpec())
	}
	for _, gwSpec := range iop.GetComponents().GetIngressGateways() {
		if gwSpec.Name == defaultIngressGWName && gwSpec.GetK8S().GetHpaSpec() != nil {
			hpaSpecs = append(hpaSpecs, gwSpec.GetK8S().GetHpaSpec())
		}
	}
	for _, gwSpec := range iop.GetComponents().GetEgressGateways() {
		if gwSpec.Name == defaultEgressGWName && gwSpec.GetK8S().GetHpaSpec() != nil {
			hpaSpecs = append(hpaSpecs, gwSpec.GetK8S().GetHpaSpec())
		}
	}
	for _, hpaSpec := range hpaSpecs {
		if hpaSpec.GetMetrics() != nil {
			for _, me := range hpaSpec.GetMetrics() {
				// nolint: staticcheck
				if me.GetObject().GetMetricName() != "" || me.GetObject().GetAverageValue() != nil ||
					// nolint: staticcheck
					me.GetObject().GetSelector() != nil || me.GetObject().GetTargetValue() != nil {
					return true
				}
				// nolint: staticcheck
				if me.GetPods().GetMetricName() != "" || me.GetPods().GetSelector() != nil ||
					// nolint: staticcheck
					me.GetPods().GetTargetAverageValue() != nil {
					return true
				}
				// nolint: staticcheck
				if me.GetResource().GetTargetAverageValue() != nil || me.GetResource().GetTargetAverageUtilization() != 0 {
					return true
				}
				// nolint: staticcheck
				if me.GetExternal().GetTargetAverageValue() != nil || me.GetExternal().GetTargetValue() != nil ||
					// nolint: staticcheck
					me.GetExternal().GetMetricName() != "" || me.GetExternal().GetMetricSelector() != nil {
					return true
				}
			}
		}
	}
	return false
}

// translateDeprecatedAutoscalingFields checks for existence of deprecated HPA fields, if found, set values.global.autoscalingv2API to false
// It only needs to run the logic for the first component because we are setting the values.global field instead of per component ones.
// we do not set per component values because we may want to avoid mixture of v2 and v2beta1 autoscaling templates usage
func (t *Translator) translateDeprecatedAutoscalingFields(values map[string]any, iop *v1alpha1.IstioOperatorSpec) error {
	if t.checkedDeprecatedAutoscalingFields || checkDeprecatedHPAFields(iop) {
		path := util.PathFromString("global.autoscalingv2API")
		if err := tpath.WriteNode(values, path, false); err != nil {
			return fmt.Errorf("failed to set autoscalingv2API path: %v", err)
		}
		t.checkedDeprecatedAutoscalingFields = true
	}
	return nil
}

func skipReplicaCountWithAutoscaleEnabled(iop *v1alpha1.IstioOperatorSpec, componentName name.ComponentName) bool {
	values := iop.GetValues().AsMap()
	path, ok := componentToAutoScaleEnabledPath[componentName]
	if !ok {
		return false
	}

	enabledVal, found, err := tpath.GetFromStructPath(values, path)
	if err != nil || !found {
		return false
	}

	enabled, ok := enabledVal.(bool)
	return ok && enabled
}

func (t *Translator) fixMergedObjectWithCustomServicePortOverlay(oo *object.K8sObject,
	msvc *v1alpha1.ServiceSpec, mergedObj *object.K8sObject,
) (*object.K8sObject, error) {
	var basePorts []*v1.ServicePort
	bps, _, err := unstructured.NestedSlice(oo.Unstructured(), "spec", "ports")
	if err != nil {
		return nil, err
	}
	bby, err := json.Marshal(bps)
	if err != nil {
		return nil, err
	}
	if err = json.Unmarshal(bby, &basePorts); err != nil {
		return nil, err
	}
	overlayPorts := make([]*v1.ServicePort, 0, len(msvc.GetPorts()))
	for _, p := range msvc.GetPorts() {
		var pr v1.Protocol
		switch strings.ToLower(p.GetProtocol()) {
		case "udp":
			pr = v1.ProtocolUDP
		default:
			pr = v1.ProtocolTCP
		}
		port := &v1.ServicePort{
			Name:     p.GetName(),
			Protocol: pr,
			Port:     p.GetPort(),
			NodePort: p.GetNodePort(),
		}
		if p.GetAppProtocol() != "" {
			ap := p.AppProtocol
			port.AppProtocol = &ap
		}
		if p.TargetPort != nil {
			port.TargetPort = p.TargetPort.ToKubernetes()
		}
		overlayPorts = append(overlayPorts, port)
	}
	mergedPorts := strategicMergePorts(basePorts, overlayPorts)
	mpby, err := json.Marshal(mergedPorts)
	if err != nil {
		return nil, err
	}
	var mergedPortSlice []any
	if err = json.Unmarshal(mpby, &mergedPortSlice); err != nil {
		return nil, err
	}
	if err = unstructured.SetNestedSlice(mergedObj.Unstructured(), mergedPortSlice, "spec", "ports"); err != nil {
		return nil, err
	}
	// Now fix the merged object
	mjsonby, err := json.Marshal(mergedObj.Unstructured())
	if err != nil {
		return nil, err
	}
	if mergedObj, err = object.ParseJSONToK8sObject(mjsonby); err != nil {
		return nil, err
	}
	return mergedObj, nil
}

type portWithProtocol struct {
	port     int32
	protocol v1.Protocol
}

func portIndexOf(element portWithProtocol, data []portWithProtocol) int {
	for k, v := range data {
		if element == v {
			return k
		}
	}
	return len(data)
}

// strategicMergePorts merges the base with the given overlay considering both
// port and the protocol as the merge keys. This is a workaround for the strategic
// merge patch in Kubernetes which only uses port number as the key. This causes
// an issue when we have to expose the same port with different protocols.
// See - https://github.com/kubernetes/kubernetes/issues/103544
// TODO(su225): Remove this once the above issue is addressed in Kubernetes
func strategicMergePorts(base, overlay []*v1.ServicePort) []*v1.ServicePort {
	// We want to keep the original port order with base first and then the newly
	// added ports through the overlay. This is because there are some cases where
	// port order actually matters. For instance, some cloud load balancers use the
	// first port for health-checking (in Istio it is 15021). So we must keep maintain
	// it in order not to break the users
	// See - https://github.com/istio/istio/issues/12503 for more information
	//
	// Or changing port order might generate weird diffs while upgrading or changing
	// IstioOperator spec. It is annoying. So better maintain original order while
	// appending newly added ports through overlay.
	portPriority := make([]portWithProtocol, 0, len(base)+len(overlay))
	for _, p := range base {
		if p.Protocol == "" {
			p.Protocol = v1.ProtocolTCP
		}
		portPriority = append(portPriority, portWithProtocol{port: p.Port, protocol: p.Protocol})
	}
	for _, p := range overlay {
		if p.Protocol == "" {
			p.Protocol = v1.ProtocolTCP
		}
		portPriority = append(portPriority, portWithProtocol{port: p.Port, protocol: p.Protocol})
	}
	sortFn := func(ps []*v1.ServicePort) func(int, int) bool {
		return func(i, j int) bool {
			pi := portIndexOf(portWithProtocol{port: ps[i].Port, protocol: ps[i].Protocol}, portPriority)
			pj := portIndexOf(portWithProtocol{port: ps[j].Port, protocol: ps[j].Protocol}, portPriority)
			return pi < pj
		}
	}
	if overlay == nil {
		sort.Slice(base, sortFn(base))
		return base
	}
	if base == nil {
		sort.Slice(overlay, sortFn(overlay))
		return overlay
	}
	// first add the base and then replace appropriate
	// keys with the items in the overlay list
	merged := make(map[portWithProtocol]*v1.ServicePort)
	for _, p := range base {
		key := portWithProtocol{port: p.Port, protocol: p.Protocol}
		merged[key] = p
	}
	for _, p := range overlay {
		key := portWithProtocol{port: p.Port, protocol: p.Protocol}
		merged[key] = p
	}
	res := make([]*v1.ServicePort, 0, len(merged))
	for _, pv := range merged {
		res = append(res, pv)
	}
	sort.Slice(res, sortFn(res))
	return res
}

// ProtoToValues traverses the supplied IstioOperatorSpec and returns a values.yaml translation from it.
func (t *Translator) ProtoToValues(ii *v1alpha1.IstioOperatorSpec) (string, error) {
	root, err := t.ProtoToHelmValues2(ii)
	if err != nil {
		return "", err
	}

	// Special additional handling not covered by simple translation rules.
	if err := t.setComponentProperties(root, ii); err != nil {
		return "", err
	}

	// Special handling of the settings of legacy fields in autoscaling/v2beta1
	if err := t.translateDeprecatedAutoscalingFields(root, ii); err != nil {
		return "", err
	}

	// Return blank string for empty case.
	if len(root) == 0 {
		return "", nil
	}

	y, err := yaml.Marshal(root)
	if err != nil {
		return "", err
	}

	return string(y), nil
}

// TranslateHelmValues creates a Helm values.yaml config data tree from iop using the given translator.
func (t *Translator) TranslateHelmValues(iop *v1alpha1.IstioOperatorSpec, componentsSpec any, componentName name.ComponentName) (string, error) {
	apiVals := make(map[string]any)

	// First, translate the IstioOperator API to helm Values.
	apiValsStr, err := t.ProtoToValues(iop)
	if err != nil {
		return "", err
	}
	err = yaml.Unmarshal([]byte(apiValsStr), &apiVals)
	if err != nil {
		return "", err
	}

	scope.Debugf("Values translated from IstioOperator API:\n%s", apiValsStr)

	// Add global overlay from IstioOperatorSpec.Values/UnvalidatedValues.
	globalVals := iop.GetValues().AsMap()
	globalUnvalidatedVals := iop.GetUnvalidatedValues().AsMap()

	if scope.DebugEnabled() {
		scope.Debugf("Values from IstioOperatorSpec.Values:\n%s", util.ToYAML(globalVals))
		scope.Debugf("Values from IstioOperatorSpec.UnvalidatedValues:\n%s", util.ToYAML(globalUnvalidatedVals))
	}

	mergedVals, err := util.OverlayTrees(apiVals, globalVals)
	if err != nil {
		return "", err
	}
	mergedVals, err = util.OverlayTrees(mergedVals, globalUnvalidatedVals)
	if err != nil {
		return "", err
	}
	c, f := t.ComponentMaps[componentName]
	if f && c.FlattenValues {
		globals, ok := mergedVals["global"].(map[string]any)
		if !ok {
			return "", fmt.Errorf("global value isn't a map")
		}
		components, ok := mergedVals[c.ToHelmValuesTreeRoot].(map[string]any)
		if !ok {
			return "", fmt.Errorf("component value isn't a map")
		}
		finalVals := map[string]any{}
		for k, v := range globals {
			finalVals[k] = v
		}
		for k, v := range components {
			finalVals[k] = v
		}
		mergedVals = finalVals
	}

	mergedYAML, err := yaml.Marshal(mergedVals)
	if err != nil {
		return "", err
	}

	mergedYAML, err = applyGatewayTranslations(mergedYAML, componentName, componentsSpec)
	if err != nil {
		return "", err
	}

	return string(mergedYAML), err
}

// applyGatewayTranslations writes gateway name gwName at the appropriate values path in iop and maps k8s.service.ports
// to values. It returns the resulting YAML tree.
func applyGatewayTranslations(iop []byte, componentName name.ComponentName, componentSpec any) ([]byte, error) {
	if !componentName.IsGateway() {
		return iop, nil
	}
	iopt := make(map[string]any)
	if err := yaml.Unmarshal(iop, &iopt); err != nil {
		return nil, err
	}
	gwSpec := componentSpec.(*v1alpha1.GatewaySpec)
	k8s := gwSpec.K8S
	switch componentName {
	case name.IngressComponentName:
		setYAMLNodeByMapPath(iopt, util.PathFromString("gateways.istio-ingressgateway.name"), gwSpec.Name)
		if len(gwSpec.Label) != 0 {
			setYAMLNodeByMapPath(iopt, util.PathFromString("gateways.istio-ingressgateway.labels"), gwSpec.Label)
		}
		if k8s != nil && k8s.Service != nil && k8s.Service.Ports != nil {
			setYAMLNodeByMapPath(iopt, util.PathFromString("gateways.istio-ingressgateway.ports"), k8s.Service.Ports)
		}
	case name.EgressComponentName:
		setYAMLNodeByMapPath(iopt, util.PathFromString("gateways.istio-egressgateway.name"), gwSpec.Name)
		if len(gwSpec.Label) != 0 {
			setYAMLNodeByMapPath(iopt, util.PathFromString("gateways.istio-egressgateway.labels"), gwSpec.Label)
		}
		if k8s != nil && k8s.Service != nil && k8s.Service.Ports != nil {
			setYAMLNodeByMapPath(iopt, util.PathFromString("gateways.istio-egressgateway.ports"), k8s.Service.Ports)
		}
	}
	return yaml.Marshal(iopt)
}

// setYAMLNodeByMapPath sets the value at the given path to val in treeNode. The path cannot traverse lists and
// treeNode must be a YAML tree unmarshaled into a plain map data structure.
func setYAMLNodeByMapPath(treeNode any, path util.Path, val any) {
	if len(path) == 0 || treeNode == nil {
		return
	}
	pe := path[0]
	switch nt := treeNode.(type) {
	case map[any]any:
		if len(path) == 1 {
			nt[pe] = val
			return
		}
		if nt[pe] == nil {
			return
		}
		setYAMLNodeByMapPath(nt[pe], path[1:], val)
	case map[string]any:
		if len(path) == 1 {
			nt[pe] = val
			return
		}
		if nt[pe] == nil {
			return
		}
		setYAMLNodeByMapPath(nt[pe], path[1:], val)
	}
}

// ComponentMap returns a ComponentMaps struct ptr for the given component name if one exists.
// If the name of the component is lower case, the function will use the capitalized version
// of the name.
func (t *Translator) ComponentMap(cns string) *ComponentMaps {
	cn := name.TitleCase(name.ComponentName(cns))
	return t.ComponentMaps[cn]
}

func (t *Translator) ProtoToHelmValues2(ii *v1alpha1.IstioOperatorSpec) (map[string]any, error) {
	by, err := json.Marshal(ii)
	if err != nil {
		return nil, err
	}
	res := map[string]any{}
	err = json.Unmarshal(by, &res)
	if err != nil {
		return nil, err
	}
	r2 := map[string]any{}
	errs := t.ProtoToHelmValues(res, r2, nil)
	return r2, errs.ToError()
}

// ProtoToHelmValues function below is used by third party for integrations and has to be public

// ProtoToHelmValues takes an interface which must be a struct ptr and recursively iterates through all its fields.
// For each leaf, if looks for a mapping from the struct data path to the corresponding YAML path and if one is
// found, it calls the associated mapping function if one is defined to populate the values YAML path.
// If no mapping function is defined, it uses the default mapping function.
func (t *Translator) ProtoToHelmValues(node any, root map[string]any, path util.Path) (errs util.Errors) {
	scope.Debugf("ProtoToHelmValues with path %s, %v (%T)", path, node, node)
	if util.IsValueNil(node) {
		return nil
	}

	vv := reflect.ValueOf(node)
	vt := reflect.TypeOf(node)
	switch vt.Kind() {
	case reflect.Ptr:
		if !util.IsNilOrInvalidValue(vv.Elem()) {
			errs = util.AppendErrs(errs, t.ProtoToHelmValues(vv.Elem().Interface(), root, path))
		}
	case reflect.Struct:
		scope.Debug("Struct")
		for i := 0; i < vv.NumField(); i++ {
			fieldName := vv.Type().Field(i).Name
			fieldValue := vv.Field(i)
			scope.Debugf("Checking field %s", fieldName)
			if a, ok := vv.Type().Field(i).Tag.Lookup("json"); ok && a == "-" {
				continue
			}
			if !fieldValue.CanInterface() {
				continue
			}
			errs = util.AppendErrs(errs, t.ProtoToHelmValues(fieldValue.Interface(), root, append(path, fieldName)))
		}
	case reflect.Map:
		scope.Debug("Map")
		for _, key := range vv.MapKeys() {
			nnp := append(path, key.String())
			errs = util.AppendErrs(errs, t.insertLeaf(root, nnp, vv.MapIndex(key)))
		}
	case reflect.Slice:
		scope.Debug("Slice")
		for i := 0; i < vv.Len(); i++ {
			errs = util.AppendErrs(errs, t.ProtoToHelmValues(vv.Index(i).Interface(), root, path))
		}
	default:
		// Must be a leaf
		scope.Debugf("field has kind %s", vt.Kind())
		if vv.CanInterface() {
			errs = util.AppendErrs(errs, t.insertLeaf(root, path, vv))
		}
	}

	return errs
}

// setComponentProperties translates properties (e.g., enablement and namespace) of each component
// in the baseYAML values tree, based on feature/component inheritance relationship.
func (t *Translator) setComponentProperties(root map[string]any, iop *v1alpha1.IstioOperatorSpec) error {
	var keys []string
	for k := range t.ComponentMaps {
		if k != name.IngressComponentName && k != name.EgressComponentName {
			keys = append(keys, string(k))
		}
	}
	sort.Strings(keys)
	l := len(keys)
	for i := l - 1; i >= 0; i-- {
		cn := name.ComponentName(keys[i])
		c := t.ComponentMaps[cn]
		e, err := t.IsComponentEnabled(cn, iop)
		if err != nil {
			return err
		}

		enablementPath := c.ToHelmValuesTreeRoot
		// CNI calls itself "cni" in the chart but "istio_cni" for enablement outside of the chart.
		if cn == name.CNIComponentName {
			enablementPath = "istio_cni"
		}
		if err := tpath.WriteNode(root, util.PathFromString(enablementPath+"."+HelmValuesEnabledSubpath), e); err != nil {
			return err
		}

		ns, err := name.Namespace(cn, iop)
		if err != nil {
			return err
		}
		if err := tpath.WriteNode(root, util.PathFromString(c.ToHelmValuesTreeRoot+"."+HelmValuesNamespaceSubpath), ns); err != nil {
			return err
		}

		hub, found, _ := tpath.GetFromStructPath(iop, "Components."+string(cn)+".Hub")
		// Unmarshal unfortunately creates struct fields with "" for unset values. Skip these cases to avoid
		// overwriting current value with an empty string.
		hubStr, ok := hub.(string)
		if found && !(ok && hubStr == "") {
			if err := tpath.WriteNode(root, util.PathFromString(c.ToHelmValuesTreeRoot+"."+HelmValuesHubSubpath), hub); err != nil {
				return err
			}
		}

		tag, found, _ := tpath.GetFromStructPath(iop, "Components."+string(cn)+".Tag")
		tagv, ok := tag.(*structpb.Value)
		if found && !(ok && util.ValueString(tagv) == "") {
			if err := tpath.WriteNode(root, util.PathFromString(c.ToHelmValuesTreeRoot+"."+HelmValuesTagSubpath), util.ValueString(tagv)); err != nil {
				return err
			}
		}
	}

	for cn, gns := range t.GlobalNamespaces {
		ns, err := name.Namespace(cn, iop)
		if err != nil {
			return err
		}
		if err := tpath.WriteNode(root, util.PathFromString("global."+gns), ns); err != nil {
			return err
		}
	}

	return nil
}

// IsComponentEnabled reports whether the component with name cn is enabled, according to the translations in t,
// and the contents of ocp.
func (t *Translator) IsComponentEnabled(cn name.ComponentName, iop *v1alpha1.IstioOperatorSpec) (bool, error) {
	if t.ComponentMaps[cn] == nil {
		return false, nil
	}
	return IsComponentEnabledInSpec(cn, iop)
}

// insertLeaf inserts a leaf with value into root at path, which is first mapped using t.APIMapping.
func (t *Translator) insertLeaf(root map[string]any, path util.Path, value reflect.Value) (errs util.Errors) {
	// Must be a scalar leaf. See if we have a mapping.
	valuesPath, m := getValuesPathMapping(t.APIMapping, path)
	var v any
	if value.Kind() == reflect.Ptr {
		v = value.Elem().Interface()
	} else {
		v = value.Interface()
	}
	switch {
	case m == nil:
		break
	case m.translationFunc == nil:
		// Use default translation which just maps to a different part of the tree.
		errs = util.AppendErr(errs, defaultTranslationFunc(m, root, valuesPath, v))
	default:
		// Use a custom translation function.
		errs = util.AppendErr(errs, m.translationFunc(m, root, valuesPath, v))
	}
	return errs
}

// getValuesPathMapping tries to map path against the passed in mappings with a longest prefix match. If a matching prefix
// is found, it returns the translated YAML path and the corresponding translation.
// e.g. for mapping "a.b"  -> "1.2", the input path "a.b.c.d" would yield "1.2.c.d".
func getValuesPathMapping(mappings map[string]*Translation, path util.Path) (string, *Translation) {
	p := path
	var m *Translation
	for ; len(p) > 0; p = p[0 : len(p)-1] {
		m = mappings[p.String()]
		if m != nil {
			break
		}
	}
	if m == nil {
		return "", nil
	}

	if m.OutPath == "" {
		return "", m
	}

	out := m.OutPath + "." + path[len(p):].String()
	scope.Debugf("translating %s to %s", path, out)
	return out, m
}

// renderFeatureComponentPathTemplate renders a template of the form <path>{{.ComponentName}}<path> with
// the supplied parameters.
func renderFeatureComponentPathTemplate(tmpl string, componentName name.ComponentName) (string, error) {
	type Temp struct {
		ComponentName name.ComponentName
	}
	ts := Temp{
		ComponentName: componentName,
	}
	return util.RenderTemplate(tmpl, ts)
}

// renderResourceComponentPathTemplate renders a template of the form <path>{{.ResourceName}}<path>{{.ContainerName}}<path> with
// the supplied parameters.
func (t *Translator) renderResourceComponentPathTemplate(tmpl string, componentName name.ComponentName,
	resourceName, revision string,
) (string, error) {
	cn := string(componentName)
	cmp := t.ComponentMap(cn)
	if cmp == nil {
		return "", fmt.Errorf("component: %s does not exist in the componentMap", cn)
	}
	if resourceName == "" {
		resourceName = cmp.ResourceName
	}
	// The istiod resource will be istiod-<REVISION>, so we need to append the revision suffix
	if revision != "" && resourceName == "istiod" {
		resourceName += "-" + revision
	}
	ts := struct {
		ResourceType  string
		ResourceName  string
		ContainerName string
	}{
		ResourceType:  cmp.ResourceType,
		ResourceName:  resourceName,
		ContainerName: cmp.ContainerName,
	}
	return util.RenderTemplate(tmpl, ts)
}

// defaultTranslationFunc is the default translation to values. It maps a Go data path into a YAML path.
func defaultTranslationFunc(m *Translation, root map[string]any, valuesPath string, value any) error {
	var path []string

	if util.IsEmptyString(value) {
		scope.Debugf("Skip empty string value for path %s", m.OutPath)
		return nil
	}
	if valuesPath == "" {
		scope.Debugf("Not mapping to values, resources path is %s", m.OutPath)
		return nil
	}

	for _, p := range util.PathFromString(valuesPath) {
		path = append(path, firstCharToLower(p))
	}

	return tpath.WriteNode(root, path, value)
}

func firstCharToLower(s string) string {
	return strings.ToLower(s[0:1]) + s[1:]
}

// MergeK8sObject function below is used by third party for integrations and has to be public

// MergeK8sObject does strategic merge for overlayNode on the base object.
func MergeK8sObject(base *object.K8sObject, overlayNode any, path util.Path) (*object.K8sObject, error) {
	overlay, err := createPatchObjectFromPath(overlayNode, path)
	if err != nil {
		return nil, err
	}
	overlayYAML, err := yaml.Marshal(overlay)
	if err != nil {
		return nil, err
	}
	overlayJSON, err := yaml.YAMLToJSON(overlayYAML)
	if err != nil {
		return nil, fmt.Errorf("yamlToJSON error in overlayYAML: %s\n%s", err, overlayYAML)
	}
	baseJSON, err := base.JSON()
	if err != nil {
		return nil, err
	}

	// get a versioned object from the scheme, we can use the strategic patching mechanism
	// (i.e. take advantage of patchStrategy in the type)
	versionedObject, err := scheme.Scheme.New(base.GroupVersionKind())
	if err != nil {
		return nil, err
	}
	// strategic merge patch
	newBytes, err := strategicpatch.StrategicMergePatch(baseJSON, overlayJSON, versionedObject)
	if err != nil {
		return nil, fmt.Errorf("get error: %s to merge patch:\n%s for base:\n%s", err, overlayJSON, baseJSON)
	}

	newObj, err := object.ParseJSONToK8sObject(newBytes)
	if err != nil {
		return nil, err
	}

	return newObj.ResolveK8sConflict(), nil
}

// createPatchObjectFromPath constructs patch object for node with path, returns nil object and error if the path is invalid.
// eg. node:
//   - name: NEW_VAR
//     value: new_value
//
// and path:
//
//	  spec.template.spec.containers.[name:discovery].env
//	will constructs the following patch object:
//	  spec:
//	    template:
//	      spec:
//	        containers:
//	        - name: discovery
//	          env:
//	          - name: NEW_VAR
//	            value: new_value
func createPatchObjectFromPath(node any, path util.Path) (map[string]any, error) {
	if len(path) == 0 {
		return nil, fmt.Errorf("empty path %s", path)
	}
	if util.IsKVPathElement(path[0]) {
		return nil, fmt.Errorf("path %s has an unexpected first element %s", path, path[0])
	}
	length := len(path)
	if util.IsKVPathElement(path[length-1]) {
		return nil, fmt.Errorf("path %s has an unexpected last element %s", path, path[length-1])
	}

	patchObj := make(map[string]any)
	var currentNode, nextNode any
	nextNode = patchObj
	for i, pe := range path {
		currentNode = nextNode
		// last path element
		if i == length-1 {
			currentNode, ok := currentNode.(map[string]any)
			if !ok {
				return nil, fmt.Errorf("path %s has an unexpected non KV element %s", path, pe)
			}
			currentNode[pe] = node
			break
		}

		if util.IsKVPathElement(pe) {
			currentNode, ok := currentNode.([]any)
			if !ok {
				return nil, fmt.Errorf("path %s has an unexpected KV element %s", path, pe)
			}
			k, v, err := util.PathKV(pe)
			if err != nil {
				return nil, err
			}
			if k == "" || v == "" {
				return nil, fmt.Errorf("path %s has an invalid KV element %s", path, pe)
			}
			currentNode[0] = map[string]any{k: v}
			nextNode = currentNode[0]
			continue
		}

		currentNode, ok := currentNode.(map[string]any)
		if !ok {
			return nil, fmt.Errorf("path %s has an unexpected non KV element %s", path, pe)
		}
		// next path element determines the next node type
		if util.IsKVPathElement(path[i+1]) {
			currentNode[pe] = make([]any, 1)
		} else {
			currentNode[pe] = make(map[string]any)
		}
		nextNode = currentNode[pe]
	}
	return patchObj, nil
}

// IOPStoIOP takes an IstioOperatorSpec and returns a corresponding IstioOperator with the given name and namespace.
func IOPStoIOP(iops proto.Message, name, namespace string) (*iopv1alpha1.IstioOperator, error) {
	iopStr, err := IOPStoIOPstr(iops, name, namespace)
	if err != nil {
		return nil, err
	}
	iop, err := istio.UnmarshalIstioOperator(iopStr, false)
	if err != nil {
		return nil, err
	}
	return iop, nil
}

// IOPStoIOPstr takes an IstioOperatorSpec and returns a corresponding IstioOperator string with the given name and namespace.
func IOPStoIOPstr(iops proto.Message, name, namespace string) (string, error) {
	iopsStr, err := util.MarshalWithJSONPB(iops)
	if err != nil {
		return "", err
	}
	spec, err := tpath.AddSpecRoot(iopsStr)
	if err != nil {
		return "", err
	}

	tmpl := `
apiVersion: install.istio.io/v1alpha1
kind: IstioOperator
metadata:
  namespace: {{ .Namespace }}
  name: {{ .Name }} 
`
	// Passing into template causes reformatting, use simple concatenation instead.
	tmpl += spec

	type Temp struct {
		Namespace string
		Name      string
	}
	ts := Temp{
		Namespace: namespace,
		Name:      name,
	}
	return util.RenderTemplate(tmpl, ts)
}<|MERGE_RESOLUTION|>--- conflicted
+++ resolved
@@ -164,10 +164,7 @@
 				ResourceName:         "ztunnel",
 				HelmSubdir:           "ztunnel",
 				ToHelmValuesTreeRoot: "ztunnel",
-<<<<<<< HEAD
-=======
 				ContainerName:        "istio-proxy",
->>>>>>> fff8e9e6
 				FlattenValues:        true,
 			},
 		},
