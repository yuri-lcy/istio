--- conflicted
+++ resolved
@@ -11,9 +11,5 @@
 go.sum merge=union
 vendor/**  linguist-vendored
 common/**  linguist-vendored
-<<<<<<< HEAD
 archive/**  linquist-vendored
-=======
-archive/**  linquist-vendored
-**/vmlinux.h  linquist-vendored
->>>>>>> fff8e9e6
+**/vmlinux.h  linquist-vendored