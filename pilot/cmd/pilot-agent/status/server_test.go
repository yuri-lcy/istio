--- conflicted
+++ resolved
@@ -695,10 +695,6 @@
 						Path: "/header",
 						Host: testHostValue,
 						HTTPHeaders: []apimirror.HTTPHeader{
-<<<<<<< HEAD
-							{Name: "Host", Value: testHostValue},
-=======
->>>>>>> fff8e9e6
 							{Name: testHeader, Value: testHeaderValue},
 						},
 					},
@@ -1016,11 +1012,7 @@
 		t.Run(tc.name, func(t *testing.T) {
 			statusPort, getAlpn := setupServer(t, tc.alpns)
 			client := http.Client{}
-<<<<<<< HEAD
-			req, err := http.NewRequest("GET", fmt.Sprintf("http://localhost:%d/%s", statusPort, tc.probePath), nil)
-=======
 			req, err := http.NewRequest(http.MethodGet, fmt.Sprintf("http://localhost:%d/%s", statusPort, tc.probePath), nil)
->>>>>>> fff8e9e6
 			if err != nil {
 				t.Fatalf("failed to create request")
 			}
@@ -1144,11 +1136,7 @@
 	for _, tc := range testCases {
 		t.Run(tc.name, func(t *testing.T) {
 			client := http.Client{}
-<<<<<<< HEAD
-			req, err := http.NewRequest("GET", fmt.Sprintf("http://localhost%s", tc.probePath), nil)
-=======
 			req, err := http.NewRequest(http.MethodGet, fmt.Sprintf("http://localhost%s", tc.probePath), nil)
->>>>>>> fff8e9e6
 			if err != nil {
 				t.Errorf("[%v] failed to create request", tc.probePath)
 			}
@@ -1273,11 +1261,7 @@
 	for _, tc := range testCases {
 		t.Run(tc.name, func(t *testing.T) {
 			client := http.Client{}
-<<<<<<< HEAD
-			req, err := http.NewRequest("GET", fmt.Sprintf("http://localhost%s", tc.probePath), nil)
-=======
 			req, err := http.NewRequest(http.MethodGet, fmt.Sprintf("http://localhost%s", tc.probePath), nil)
->>>>>>> fff8e9e6
 			if err != nil {
 				t.Errorf("[%v] failed to create request", tc.probePath)
 			}
