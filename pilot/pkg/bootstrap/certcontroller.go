--- conflicted
+++ resolved
@@ -45,53 +45,6 @@
 	defaultCACertPath = "./var/run/secrets/kubernetes.io/serviceaccount/ca.crt"
 )
 
-<<<<<<< HEAD
-// CertController can create certificates signed by K8S server.
-func (s *Server) initCertController(args *PilotArgs) error {
-	var err error
-	var secretNames, dnsNames []string
-
-	meshConfig := s.environment.Mesh()
-	if len(meshConfig.GetCertificates()) == 0 {
-		// TODO: if the provider is set to Citadel, use that instead of k8s so the API is still preserved.
-		log.Info("No certificates specified, skipping K8S DNS certificate controller")
-		return nil
-	}
-
-	k8sClient := s.kubeClient
-	for _, c := range meshConfig.GetCertificates() {
-		name := strings.Join(c.GetDnsNames(), ",")
-		if len(name) == 0 { // must have a DNS name
-			continue
-		}
-		if len(c.GetSecretName()) > 0 {
-			// Chiron will generate the key and certificate and save them in a secret
-			secretNames = append(secretNames, c.GetSecretName())
-			dnsNames = append(dnsNames, name)
-		}
-	}
-
-	// Provision and manage the certificates for non-Pilot services.
-	// If services are empty, the certificate controller will do nothing.
-	s.certController, err = chiron.NewWebhookController(defaultCertGracePeriodRatio, defaultMinCertGracePeriod,
-		k8sClient.Kube(), defaultCACertPath, secretNames, dnsNames, args.Namespace, "")
-	if err != nil {
-		return fmt.Errorf("failed to create certificate controller: %v", err)
-	}
-	s.addStartFunc(func(stop <-chan struct{}) error {
-		go func() {
-			// Run Chiron to manage the lifecycles of certificates
-			s.certController.Run(stop)
-		}()
-
-		return nil
-	})
-
-	return nil
-}
-
-=======
->>>>>>> fff8e9e6
 // initDNSCerts will create the certificates to be used by Istiod GRPC server and webhooks.
 // If the certificate creation fails - for example no support in K8S - returns an error.
 // Will use the mesh.yaml DiscoveryAddress to find the default expected address of the control plane,
