// Copyright Istio Authors
//
// Licensed under the Apache License, Version 2.0 (the "License");
// you may not use this file except in compliance with the License.
// You may obtain a copy of the License at
//
//	http://www.apache.org/licenses/LICENSE-2.0
//
// Unless required by applicable law or agreed to in writing, software
// distributed under the License is distributed on an "AS IS" BASIS,
// WITHOUT WARRANTIES OR CONDITIONS OF ANY KIND, either express or implied.
// See the License for the specific language governing permissions and
// limitations under the License.
package bootstrap

import (
	"bytes"
	"crypto/tls"
	"fmt"
	"net"
	"net/http"
	"net/url"
	"os"
	"path/filepath"
	"strconv"
	"testing"
	"time"

	. "github.com/onsi/gomega"
	"golang.org/x/net/context"
	"golang.org/x/net/http2"
	cert "k8s.io/api/certificates/v1"
	metav1 "k8s.io/apimachinery/pkg/apis/meta/v1"

	"istio.io/istio/pilot/pkg/features"
	"istio.io/istio/pilot/pkg/keycertbundle"
	"istio.io/istio/pilot/pkg/server"
	kubecontroller "istio.io/istio/pilot/pkg/serviceregistry/kube/controller"
	"istio.io/istio/pkg/config/constants"
	"istio.io/istio/pkg/kube"
	"istio.io/istio/pkg/test"
	"istio.io/istio/pkg/test/util/assert"
	"istio.io/istio/pkg/test/util/retry"
	"istio.io/istio/pkg/testcerts"
	"istio.io/istio/security/pkg/pki/util"
	"istio.io/pkg/filewatcher"
)

func loadCertFilesAtPaths(t TLSFSLoadPaths) error {
	// create cert directories if not existing
	if err := os.MkdirAll(filepath.Dir(t.testTLSCertFilePath), os.ModePerm); err != nil {
		return fmt.Errorf("Mkdirall(%v) failed: %v", t.testTLSCertFilePath, err)
	}

	if err := os.MkdirAll(filepath.Dir(t.testTLSKeyFilePath), os.ModePerm); err != nil {
		return fmt.Errorf("Mkdirall(%v) failed: %v", t.testTLSKeyFilePath, err)
	}

	if err := os.MkdirAll(filepath.Dir(t.testCaCertFilePath), os.ModePerm); err != nil {
		return fmt.Errorf("Mkdirall(%v) failed: %v", t.testCaCertFilePath, err)
	}

	// load key and cert files.
	if err := os.WriteFile(t.testTLSCertFilePath, testcerts.ServerCert, 0o644); err != nil { // nolint: vetshadow
		return fmt.Errorf("WriteFile(%v) failed: %v", t.testTLSCertFilePath, err)
	}
	if err := os.WriteFile(t.testTLSKeyFilePath, testcerts.ServerKey, 0o644); err != nil { // nolint: vetshadow
		return fmt.Errorf("WriteFile(%v) failed: %v", t.testTLSKeyFilePath, err)
	}
	if err := os.WriteFile(t.testCaCertFilePath, testcerts.CACert, 0o644); err != nil { // nolint: vetshadow
		return fmt.Errorf("WriteFile(%v) failed: %v", t.testCaCertFilePath, err)
	}

	return nil
}

func cleanupCertFileSystemFiles(t TLSFSLoadPaths) error {
	if err := os.Remove(t.testTLSCertFilePath); err != nil {
		return fmt.Errorf("Test cleanup failed, could not delete %s", t.testTLSCertFilePath)
	}

	if err := os.Remove(t.testTLSKeyFilePath); err != nil {
		return fmt.Errorf("Test cleanup failed, could not delete %s", t.testTLSKeyFilePath)
	}

	if err := os.Remove(t.testCaCertFilePath); err != nil {
		return fmt.Errorf("Test cleanup failed, could not delete %s", t.testCaCertFilePath)
	}
	return nil
}

// This struct will indicate for each test case
// where tls assets will be loaded on disk
type TLSFSLoadPaths struct {
	testTLSCertFilePath string
	testTLSKeyFilePath  string
	testCaCertFilePath  string
}

func TestNewServerCertInit(t *testing.T) {
	configDir := t.TempDir()

	tlsArgCertsDir := t.TempDir()

	tlsArgcertFile := filepath.Join(tlsArgCertsDir, "cert-file.pem")
	tlsArgkeyFile := filepath.Join(tlsArgCertsDir, "key-file.pem")
	tlsArgcaCertFile := filepath.Join(tlsArgCertsDir, "ca-cert.pem")

	cases := []struct {
		name                      string
		FSCertsPaths              TLSFSLoadPaths
		tlsOptions                *TLSOptions
		enableCA                  bool
		certProvider              string
		expNewCert                bool
		expCert                   []byte
		expKey                    []byte
		expSecureDiscoveryService bool
	}{
		{
			name:         "Load from existing DNS cert",
			FSCertsPaths: TLSFSLoadPaths{tlsArgcertFile, tlsArgkeyFile, tlsArgcaCertFile},
			tlsOptions: &TLSOptions{
				CertFile:   tlsArgcertFile,
				KeyFile:    tlsArgkeyFile,
				CaCertFile: tlsArgcaCertFile,
			},
			enableCA:                  false,
			certProvider:              constants.CertProviderKubernetes,
			expNewCert:                false,
			expCert:                   testcerts.ServerCert,
			expKey:                    testcerts.ServerKey,
			expSecureDiscoveryService: true,
		},
		{
			name:         "Create new DNS cert using Istiod",
			FSCertsPaths: TLSFSLoadPaths{},
			tlsOptions: &TLSOptions{
				CertFile:   "",
				KeyFile:    "",
				CaCertFile: "",
			},
			enableCA:                  true,
			certProvider:              constants.CertProviderIstiod,
			expNewCert:                true,
			expCert:                   []byte{},
			expKey:                    []byte{},
			expSecureDiscoveryService: true,
		},
		{
			name:         "No DNS cert created because CA is disabled",
			FSCertsPaths: TLSFSLoadPaths{},
			tlsOptions:   &TLSOptions{},
			enableCA:     false,
			certProvider: constants.CertProviderIstiod,
			expNewCert:   false,
			expCert:      []byte{},
			expKey:       []byte{},
		},
		{
			name: "DNS cert loaded because it is in known even if CA is Disabled",
			FSCertsPaths: TLSFSLoadPaths{
				constants.DefaultPilotTLSCert,
				constants.DefaultPilotTLSKey,
				constants.DefaultPilotTLSCaCert,
			},
			tlsOptions:                &TLSOptions{},
			enableCA:                  false,
			certProvider:              constants.CertProviderNone,
			expNewCert:                false,
			expCert:                   testcerts.ServerCert,
			expKey:                    testcerts.ServerKey,
			expSecureDiscoveryService: true,
		},
		{
			name: "DNS cert loaded from known location, even if CA is Disabled, with a fallback CA path",
			FSCertsPaths: TLSFSLoadPaths{
				constants.DefaultPilotTLSCert,
				constants.DefaultPilotTLSKey,
				constants.DefaultPilotTLSCaCertAlternatePath,
			},
			tlsOptions:                &TLSOptions{},
			enableCA:                  false,
			certProvider:              constants.CertProviderNone,
			expNewCert:                false,
			expCert:                   testcerts.ServerCert,
			expKey:                    testcerts.ServerKey,
			expSecureDiscoveryService: true,
		},
		{
			name:         "No cert provider",
			FSCertsPaths: TLSFSLoadPaths{},
			tlsOptions:   &TLSOptions{},
			enableCA:     true,
			certProvider: constants.CertProviderNone,
			expNewCert:   false,
			expCert:      []byte{},
			expKey:       []byte{},
		},
	}

	for _, c := range cases {
		t.Run(c.name, func(t *testing.T) {
			test.SetForTest(t, &features.PilotCertProvider, c.certProvider)
			test.SetForTest(t, &features.EnableCAServer, c.enableCA)

			// check if we have some tls assets to write for test
			if c.FSCertsPaths != (TLSFSLoadPaths{}) {
				err := loadCertFilesAtPaths(c.FSCertsPaths)
				if err != nil {
					t.Fatal(err.Error())
				}

				defer cleanupCertFileSystemFiles(c.FSCertsPaths)
			}

			args := NewPilotArgs(func(p *PilotArgs) {
				p.Namespace = "istio-system"
				p.ServerOptions = DiscoveryServerOptions{
					// Dynamically assign all ports.
					HTTPAddr:       ":0",
					MonitoringAddr: ":0",
					GRPCAddr:       ":0",
					SecureGRPCAddr: ":0",
					TLSOptions:     *c.tlsOptions,
				}
				p.RegistryOptions = RegistryOptions{
					FileDir: configDir,
				}

				p.ShutdownDuration = 1 * time.Millisecond
			})
			g := NewWithT(t)
			s, err := NewServer(args, func(s *Server) {
				s.kubeClient = kube.NewFakeClient()
			})
			g.Expect(err).To(Succeed())
			stop := make(chan struct{})
			g.Expect(s.Start(stop)).To(Succeed())
			defer func() {
				close(stop)
				s.WaitUntilCompletion()
			}()

			if c.expNewCert {
				if istiodCert, err := s.getIstiodCertificate(nil); istiodCert == nil || err != nil {
					t.Errorf("Istiod failed to generate new DNS cert")
				}
			} else {
				if len(c.expCert) != 0 {
					if !checkCert(t, s, c.expCert, c.expKey) {
						t.Errorf("Istiod certifiate does not match the expectation")
					}
				} else {
					if _, err := s.getIstiodCertificate(nil); err == nil {
						t.Errorf("Istiod should not generate new DNS cert")
					}
				}
			}

			if c.expSecureDiscoveryService {
				if s.secureGrpcServer == nil {
					t.Errorf("Istiod secure grpc server was not started.")
				}
			}
		})
	}
}

func TestReloadIstiodCert(t *testing.T) {
	dir := t.TempDir()
	stop := make(chan struct{})
	s := &Server{
		fileWatcher:             filewatcher.NewWatcher(),
		server:                  server.New(),
		istiodCertBundleWatcher: keycertbundle.NewWatcher(),
	}

	defer func() {
		close(stop)
		_ = s.fileWatcher.Close()
	}()

	certFile := filepath.Join(dir, "cert-file.yaml")
	keyFile := filepath.Join(dir, "key-file.yaml")
	caFile := filepath.Join(dir, "ca-file.yaml")

	// load key and cert files.
	if err := os.WriteFile(certFile, testcerts.ServerCert, 0o644); err != nil { // nolint: vetshadow
		t.Fatalf("WriteFile(%v) failed: %v", certFile, err)
	}
	if err := os.WriteFile(keyFile, testcerts.ServerKey, 0o644); err != nil { // nolint: vetshadow
		t.Fatalf("WriteFile(%v) failed: %v", keyFile, err)
	}

	if err := os.WriteFile(caFile, testcerts.CACert, 0o644); err != nil { // nolint: vetshadow
		t.Fatalf("WriteFile(%v) failed: %v", caFile, err)
	}

	tlsOptions := TLSOptions{
		CertFile:   certFile,
		KeyFile:    keyFile,
		CaCertFile: caFile,
	}

	// setup cert watches.
	if err := s.initCertificateWatches(tlsOptions); err != nil {
		t.Fatalf("initCertificateWatches failed: %v", err)
	}

	if err := s.initIstiodCertLoader(); err != nil {
		t.Fatalf("istiod unable to load its cert")
	}

	if err := s.server.Start(stop); err != nil {
		t.Fatalf("Could not invoke startFuncs: %v", err)
	}

	// Validate that the certs are loaded.
	if !checkCert(t, s, testcerts.ServerCert, testcerts.ServerKey) {
		t.Errorf("Istiod certifiate does not match the expectation")
	}

	// Update cert/key files.
	if err := os.WriteFile(tlsOptions.CertFile, testcerts.RotatedCert, 0o644); err != nil { // nolint: vetshadow
		t.Fatalf("WriteFile(%v) failed: %v", tlsOptions.CertFile, err)
	}
	if err := os.WriteFile(tlsOptions.KeyFile, testcerts.RotatedKey, 0o644); err != nil { // nolint: vetshadow
		t.Fatalf("WriteFile(%v) failed: %v", tlsOptions.KeyFile, err)
	}

	g := NewWithT(t)

	// Validate that istiod cert is updated.
	g.Eventually(func() bool {
		return checkCert(t, s, testcerts.RotatedCert, testcerts.RotatedKey)
	}, "10s", "100ms").Should(BeTrue())
}

func TestNewServer(t *testing.T) {
	// All of the settings to apply and verify. Currently just testing domain suffix,
	// but we should expand this list.
	cases := []struct {
		name             string
		domain           string
		expectedDomain   string
		enableSecureGRPC bool
		jwtRule          string
	}{
		{
			name:           "default domain",
			domain:         "",
			expectedDomain: constants.DefaultClusterLocalDomain,
		},
		{
			name:           "default domain with JwtRule",
			domain:         "",
			expectedDomain: constants.DefaultClusterLocalDomain,
			jwtRule:        `{"issuer": "foo", "jwks_uri": "baz", "audiences": ["aud1", "aud2"]}`,
		},
		{
			name:           "override domain",
			domain:         "mydomain.com",
			expectedDomain: "mydomain.com",
		},
		{
			name:             "override default secured grpc port",
			domain:           "",
			expectedDomain:   constants.DefaultClusterLocalDomain,
			enableSecureGRPC: true,
		},
	}

	for _, c := range cases {
		t.Run(c.name, func(t *testing.T) {
			configDir := t.TempDir()

			var secureGRPCPort int
			var err error
			if c.enableSecureGRPC {
				secureGRPCPort, err = findFreePort()
				if err != nil {
					t.Errorf("unable to find a free port: %v", err)
					return
				}
			}

			args := NewPilotArgs(func(p *PilotArgs) {
				p.Namespace = "istio-system"
				p.ServerOptions = DiscoveryServerOptions{
					// Dynamically assign all ports.
					HTTPAddr:       ":0",
					MonitoringAddr: ":0",
					GRPCAddr:       ":0",
					SecureGRPCAddr: fmt.Sprintf(":%d", secureGRPCPort),
				}
				p.RegistryOptions = RegistryOptions{
					KubeOptions: kubecontroller.Options{
						DomainSuffix: c.domain,
					},
					FileDir: configDir,
				}

				p.ShutdownDuration = 1 * time.Millisecond

				p.JwtRule = c.jwtRule
			})

			g := NewWithT(t)
			s, err := NewServer(args, func(s *Server) {
				s.kubeClient = kube.NewFakeClient()
			})
			g.Expect(err).To(Succeed())
			stop := make(chan struct{})
			g.Expect(s.Start(stop)).To(Succeed())
			defer func() {
				close(stop)
				s.WaitUntilCompletion()
			}()

			g.Expect(s.environment.DomainSuffix).To(Equal(c.expectedDomain))

			if c.enableSecureGRPC {
				tcpAddr := s.secureGrpcAddress
				_, port, err := net.SplitHostPort(tcpAddr)
				if err != nil {
					t.Errorf("invalid SecureGrpcListener addr %v", err)
				}
				g.Expect(port).To(Equal(strconv.Itoa(secureGRPCPort)))
			}
		})
	}
}

func TestMultiplex(t *testing.T) {
	configDir := t.TempDir()

	var secureGRPCPort int
	var err error

	args := NewPilotArgs(func(p *PilotArgs) {
		p.Namespace = "istio-system"
		p.ServerOptions = DiscoveryServerOptions{
			// Dynamically assign all ports.
			HTTPAddr:       ":0",
			MonitoringAddr: ":0",
			GRPCAddr:       "",
			SecureGRPCAddr: fmt.Sprintf(":%d", secureGRPCPort),
		}
		p.RegistryOptions = RegistryOptions{
			FileDir: configDir,
		}

		p.ShutdownDuration = 1 * time.Millisecond
	})

	g := NewWithT(t)
	s, err := NewServer(args, func(s *Server) {
		s.kubeClient = kube.NewFakeClient()
	})
	g.Expect(err).To(Succeed())
	stop := make(chan struct{})
	g.Expect(s.Start(stop)).To(Succeed())
	defer func() {
		close(stop)
		s.WaitUntilCompletion()
	}()
	t.Run("h1", func(t *testing.T) {
		c := http.Client{}
		defer c.CloseIdleConnections()
		resp, err := c.Get("http://" + s.httpAddr + "/validate")
		assert.NoError(t, err)
		// Validate returns 400 on no body; if we got this the request works
		assert.Equal(t, resp.StatusCode, 400)
		resp.Body.Close()
	})
	t.Run("h2", func(t *testing.T) {
		c := http.Client{
			Transport: &http2.Transport{
				// Golang doesn't have first class support for h2c, so we provide some workarounds
				// See https://www.mailgun.com/blog/http-2-cleartext-h2c-client-example-go/
				// So http2.Transport doesn't complain the URL scheme isn't 'https'
				AllowHTTP: true,
				// Pretend we are dialing a TLS endpoint. (Note, we ignore the passed tls.Config)
				DialTLSContext: func(_ context.Context, network, addr string, _ *tls.Config) (net.Conn, error) {
					return net.Dial(network, addr)
				},
			},
		}
		defer c.CloseIdleConnections()

		resp, err := c.Get("http://" + s.httpAddr + "/validate")
		assert.NoError(t, err)
		// Validate returns 400 on no body; if we got this the request works
		assert.Equal(t, resp.StatusCode, 400)
		resp.Body.Close()
	})
}

func TestIstiodCipherSuites(t *testing.T) {
	cases := []struct {
		name               string
		serverCipherSuites []uint16
		clientCipherSuites []uint16
		expectSuccess      bool
	}{
		{
			name:          "default cipher suites",
			expectSuccess: true,
		},
		{
			name:               "client and istiod cipher suites match",
			serverCipherSuites: []uint16{tls.TLS_ECDHE_ECDSA_WITH_AES_128_GCM_SHA256, tls.TLS_ECDHE_RSA_WITH_AES_128_GCM_SHA256},
			clientCipherSuites: []uint16{tls.TLS_ECDHE_ECDSA_WITH_AES_128_GCM_SHA256, tls.TLS_ECDHE_RSA_WITH_AES_128_GCM_SHA256},
			expectSuccess:      true,
		},
		{
			name:               "client and istiod cipher suites mismatch",
			serverCipherSuites: []uint16{tls.TLS_ECDHE_ECDSA_WITH_AES_128_GCM_SHA256, tls.TLS_ECDHE_RSA_WITH_AES_128_GCM_SHA256},
			clientCipherSuites: []uint16{tls.TLS_ECDHE_RSA_WITH_AES_256_GCM_SHA384, tls.TLS_ECDHE_ECDSA_WITH_AES_256_GCM_SHA384},
			expectSuccess:      false,
		},
	}

	for _, c := range cases {
		t.Run(c.name, func(t *testing.T) {
			configDir := t.TempDir()

			port, err := findFreePort()
			if err != nil {
				t.Errorf("unable to find a free port: %v", err)
				return
			}

			args := NewPilotArgs(func(p *PilotArgs) {
				p.Namespace = "istio-system"
				p.ServerOptions = DiscoveryServerOptions{
					// Dynamically assign all ports.
					HTTPAddr:       ":0",
					MonitoringAddr: ":0",
					GRPCAddr:       ":0",
					HTTPSAddr:      fmt.Sprintf(":%d", port),
					TLSOptions: TLSOptions{
						CipherSuits: c.serverCipherSuites,
					},
				}
				p.RegistryOptions = RegistryOptions{
					KubeConfig: "config",
					FileDir:    configDir,
				}

				// Include all of the default plugins
				p.ShutdownDuration = 1 * time.Millisecond
			})

			g := NewWithT(t)
			s, err := NewServer(args, func(s *Server) {
				s.kubeClient = kube.NewFakeClient()
			})
			g.Expect(err).To(Succeed())

			stop := make(chan struct{})
			g.Expect(s.Start(stop)).To(Succeed())
			defer func() {
				close(stop)
				s.WaitUntilCompletion()
			}()

			// nolint: gosec // test only code
			httpsReadyClient := &http.Client{
				Timeout: time.Second,
				Transport: &http.Transport{
					TLSClientConfig: &tls.Config{
						InsecureSkipVerify: true,
						CipherSuites:       c.clientCipherSuites,
						MinVersion:         tls.VersionTLS12,
						MaxVersion:         tls.VersionTLS12,
					},
				},
			}

			retry.UntilSuccessOrFail(t, func() error {
				req := &http.Request{
					Method: http.MethodGet,
					URL: &url.URL{
						Scheme: "https",
						Host:   s.httpsServer.Addr,
						Path:   HTTPSHandlerReadyPath,
					},
				}
				response, err := httpsReadyClient.Do(req)
				if c.expectSuccess && err != nil {
					return fmt.Errorf("expect success but got err %v", err)
				}
				if !c.expectSuccess && err == nil {
					return fmt.Errorf("expect failure but succeeded")
				}
				if response != nil {
					response.Body.Close()
				}
				return nil
			})
		})
	}
}

func TestInitOIDC(t *testing.T) {
	tests := []struct {
		name      string
		expectErr bool
		jwtRule   string
	}{
		{
			name:      "valid jwt rule",
			expectErr: false,
			jwtRule:   `{"issuer": "foo", "jwks_uri": "baz", "audiences": ["aud1", "aud2"]}`,
		},
		{
			name:      "invalid jwt rule",
			expectErr: true,
			jwtRule:   "invalid",
		},
		{
			name:      "jwt rule with invalid audiences",
			expectErr: true,
			// audiences must be a string array
			jwtRule: `{"issuer": "foo", "jwks_uri": "baz", "audiences": "aud1"}`,
		},
	}

	for _, tt := range tests {
		t.Run(tt.name, func(t *testing.T) {
			args := &PilotArgs{JwtRule: tt.jwtRule}

			_, err := initOIDC(args)
			gotErr := err != nil
			if gotErr != tt.expectErr {
				t.Errorf("expect error is %v while actual error is %v", tt.expectErr, gotErr)
			}
		})
	}
}

func TestWatchDNSCertForK8sCA(t *testing.T) {
	tests := []struct {
		name        string
		certToWatch []byte
		certRotated bool
	}{
		{
			name:        "expired cert rotation",
			certToWatch: testcerts.ExpiredServerCert,
			certRotated: true,
		},
		{
			name:        "valid cert no rotation",
			certToWatch: testcerts.ServerCert,
			certRotated: false,
		},
	}

	csr := &cert.CertificateSigningRequest{
		ObjectMeta: metav1.ObjectMeta{
			Name: "abc.xyz",
		},
		Status: cert.CertificateSigningRequestStatus{
			Certificate: testcerts.ServerCert,
		},
	}
	s := &Server{
		server:                  server.New(),
		istiodCertBundleWatcher: keycertbundle.NewWatcher(),
		kubeClient:              kube.NewFakeClient(csr),
		dnsNames:                []string{"abc.xyz"},
	}

	for _, tt := range tests {
		t.Run(tt.name, func(t *testing.T) {
			stop := make(chan struct{})

			s.istiodCertBundleWatcher.SetAndNotify(testcerts.ServerKey, tt.certToWatch, testcerts.CACert)
			go s.RotateDNSCertForK8sCA(stop, "", "test-signer", true, time.Duration(0))

			var certRotated bool
			var rotatedCertBytes []byte
			err := retry.Until(func() bool {
<<<<<<< HEAD
				time.Sleep(time.Second)
=======
>>>>>>> fff8e9e6
				rotatedCertBytes = s.istiodCertBundleWatcher.GetKeyCertBundle().CertPem
				st := string(rotatedCertBytes)
				certRotated = st != string(tt.certToWatch)
				return certRotated == tt.certRotated
			}, retry.Timeout(10*time.Second))

			close(stop)
			if err != nil {
				t.Fatalf("expect certRotated is %v while actual certRotated is %v", tt.certRotated, certRotated)
			}
			cert, certErr := util.ParsePemEncodedCertificate(rotatedCertBytes)
			if certErr != nil {
				t.Fatalf("rotated cert is not valid")
			}
			currTime := time.Now()
			timeToExpire := cert.NotAfter.Sub(currTime)
			if timeToExpire < 0 {
				t.Fatalf("rotated cert is already expired")
			}
		})
	}
}

func checkCert(t *testing.T, s *Server, cert, key []byte) bool {
	t.Helper()
	actual, err := s.getIstiodCertificate(nil)
	if err != nil {
		t.Fatalf("fail to load fetch certs.")
	}
	expected, err := tls.X509KeyPair(cert, key)
	if err != nil {
		t.Fatalf("fail to load test certs.")
	}
	return bytes.Equal(actual.Certificate[0], expected.Certificate[0])
}

func findFreePort() (int, error) {
	ln, err := net.Listen("tcp", ":0")
	if err != nil {
		return 0, err
	}
	defer ln.Close()
	tcpAddr, ok := ln.Addr().(*net.TCPAddr)
	if !ok {
		return 0, fmt.Errorf("invalid listen address: %q", ln.Addr().String())
	}
	return tcpAddr.Port, nil
}<|MERGE_RESOLUTION|>--- conflicted
+++ resolved
@@ -684,10 +684,6 @@
 			var certRotated bool
 			var rotatedCertBytes []byte
 			err := retry.Until(func() bool {
-<<<<<<< HEAD
-				time.Sleep(time.Second)
-=======
->>>>>>> fff8e9e6
 				rotatedCertBytes = s.istiodCertBundleWatcher.GetKeyCertBundle().CertPem
 				st := string(rotatedCertBytes)
 				certRotated = st != string(tt.certToWatch)
