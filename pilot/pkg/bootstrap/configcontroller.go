// Copyright Istio Authors
//
// Licensed under the Apache License, Version 2.0 (the "License");
// you may not use this file except in compliance with the License.
// You may obtain a copy of the License at
//
//     http://www.apache.org/licenses/LICENSE-2.0
//
// Unless required by applicable law or agreed to in writing, software
// distributed under the License is distributed on an "AS IS" BASIS,
// WITHOUT WARRANTIES OR CONDITIONS OF ANY KIND, either express or implied.
// See the License for the specific language governing permissions and
// limitations under the License.

package bootstrap

import (
	"fmt"
	"net/url"

	"google.golang.org/grpc"
	"google.golang.org/grpc/credentials/insecure"

	meshconfig "istio.io/api/mesh/v1alpha1"
	"istio.io/istio/pilot/pkg/autoregistration"
	configaggregate "istio.io/istio/pilot/pkg/config/aggregate"
	"istio.io/istio/pilot/pkg/config/kube/crdclient"
	"istio.io/istio/pilot/pkg/config/kube/gateway"
	ingress "istio.io/istio/pilot/pkg/config/kube/ingress"
	"istio.io/istio/pilot/pkg/config/memory"
	configmonitor "istio.io/istio/pilot/pkg/config/monitor"
	"istio.io/istio/pilot/pkg/features"
	"istio.io/istio/pilot/pkg/leaderelection"
	"istio.io/istio/pilot/pkg/model"
	"istio.io/istio/pilot/pkg/status/distribution"
	"istio.io/istio/pkg/adsc"
	"istio.io/istio/pkg/config/analysis/incluster"
	"istio.io/istio/pkg/config/schema/collections"
	"istio.io/istio/pkg/config/schema/gvk"
	"istio.io/istio/pkg/revisions"
	"istio.io/pkg/log"
)

// URL schemes supported by the config store
type ConfigSourceAddressScheme string

const (
	// fs:///PATH will load local files. This replaces --configDir.
	// example fs:///tmp/configroot
	// PATH can be mounted from a config map or volume
	File ConfigSourceAddressScheme = "fs"
	// xds://ADDRESS - load XDS-over-MCP sources
	// example xds://127.0.0.1:49133
	XDS ConfigSourceAddressScheme = "xds"
	// k8s:// - load in-cluster k8s controller
	// example k8s://
	Kubernetes ConfigSourceAddressScheme = "k8s"
)

// initConfigController creates the config controller in the pilotConfig.
func (s *Server) initConfigController(args *PilotArgs) error {
	s.initStatusController(args, features.EnableStatus && features.EnableDistributionTracking)
	meshConfig := s.environment.Mesh()
	if len(meshConfig.ConfigSources) > 0 {
		// Using MCP for config.
		if err := s.initConfigSources(args); err != nil {
			return err
		}
	} else if args.RegistryOptions.FileDir != "" {
		// Local files - should be added even if other options are specified
		store := memory.Make(collections.Pilot)
		configController := memory.NewController(store)

		err := s.makeFileMonitor(args.RegistryOptions.FileDir, args.RegistryOptions.KubeOptions.DomainSuffix, configController)
		if err != nil {
			return err
		}
		s.ConfigStores = append(s.ConfigStores, configController)
	} else {
		err := s.initK8SConfigStore(args)
		if err != nil {
			return err
		}
	}

	// If running in ingress mode (requires k8s), wrap the config controller.
	if hasKubeRegistry(args.RegistryOptions.Registries) && meshConfig.IngressControllerMode != meshconfig.MeshConfig_OFF {
		// Wrap the config controller with a cache.
		// Supporting only Ingress/v1 means we lose support of Kubernetes 1.18
		// Supporting only Ingress/v1beta1 means we lose support of Kubernetes 1.22
		// Since supporting both in a monolith controller is painful due to lack of usable conversion logic between
		// the two versions.
		// As a compromise, we instead just fork the controller. Once 1.18 support is no longer needed, we can drop the old controller
		s.ConfigStores = append(s.ConfigStores,
			ingress.NewController(s.kubeClient, s.environment.Watcher, args.RegistryOptions.KubeOptions))

		s.addTerminatingStartFunc(func(stop <-chan struct{}) error {
			leaderelection.
				NewLeaderElection(args.Namespace, args.PodName, leaderelection.IngressController, args.Revision, s.kubeClient).
				AddRunFunction(func(leaderStop <-chan struct{}) {
<<<<<<< HEAD
					ingressSyncer := ingress.NewStatusSyncer(s.environment.Watcher, s.kubeClient)
=======
					ingressSyncer := ingress.NewStatusSyncer(s.environment.Watcher, s.kubeClient, args.RegistryOptions.KubeOptions)
>>>>>>> fff8e9e6
					// Start informers again. This fixes the case where informers for namespace do not start,
					// as we create them only after acquiring the leader lock
					// Note: stop here should be the overall pilot stop, NOT the leader election stop. We are
					// basically lazy loading the informer, if we stop it when we lose the lock we will never
					// recreate it again.
					s.kubeClient.RunAndWait(stop)
					log.Infof("Starting ingress controller")
					ingressSyncer.Run(leaderStop)
				}).
				Run(stop)
			return nil
		})
	}

	// Wrap the config controller with a cache.
	aggregateConfigController, err := configaggregate.MakeCache(s.ConfigStores)
	if err != nil {
		return err
	}
	s.configController = aggregateConfigController

	// Create the config store.
	s.environment.ConfigStore = aggregateConfigController

	// Defer starting the controller until after the service is created.
	s.addStartFunc(func(stop <-chan struct{}) error {
		go s.configController.Run(stop)
		return nil
	})

	return nil
}

func (s *Server) initK8SConfigStore(args *PilotArgs) error {
	if s.kubeClient == nil {
		return nil
	}
	configController, err := s.makeKubeConfigController(args)
	if err != nil {
		return err
	}
	s.waitForCRD = configController.WaitForCRD
	s.ConfigStores = append(s.ConfigStores, configController)
	if features.EnableGatewayAPI {
		if s.statusManager == nil && features.EnableGatewayAPIStatus {
			s.initStatusManager(args)
		}
		gwc := gateway.NewController(s.kubeClient, configController, configController.WaitForCRD,
			s.environment.CredentialsController, args.RegistryOptions.KubeOptions)
		s.environment.GatewayAPIController = gwc
		s.ConfigStores = append(s.ConfigStores, s.environment.GatewayAPIController)
		s.addTerminatingStartFunc(func(stop <-chan struct{}) error {
			leaderelection.
				NewLeaderElection(args.Namespace, args.PodName, leaderelection.GatewayStatusController, args.Revision, s.kubeClient).
				AddRunFunction(func(leaderStop <-chan struct{}) {
					log.Infof("Starting gateway status writer")
					gwc.SetStatusWrite(true, s.statusManager)

					// Trigger a push so we can recompute status
					s.XDSServer.ConfigUpdate(&model.PushRequest{
						Full:   true,
						Reason: []model.TriggerReason{model.GlobalUpdate},
					})
					<-leaderStop
					log.Infof("Stopping gateway status writer")
					gwc.SetStatusWrite(false, nil)
				}).
				Run(stop)
			return nil
		})
		if features.EnableGatewayAPIDeploymentController {
			s.addTerminatingStartFunc(func(stop <-chan struct{}) error {
<<<<<<< HEAD
				leaderelection.
					NewLeaderElection(args.Namespace, args.PodName, leaderelection.GatewayDeploymentController, args.Revision, s.kubeClient).
					AddRunFunction(func(leaderStop <-chan struct{}) {
						// We can only run this if the Gateway CRD is created
						if configController.WaitForCRD(gvk.KubernetesGateway, leaderStop) {
							controller := gateway.NewDeploymentController(s.kubeClient, s.webhookInfo.getWebhookConfig, s.webhookInfo.addHandler)
							// Start informers again. This fixes the case where informers for namespace do not start,
							// as we create them only after acquiring the leader lock
							// Note: stop here should be the overall pilot stop, NOT the leader election stop. We are
							// basically lazy loading the informer, if we stop it when we lose the lock we will never
							// recreate it again.
							s.kubeClient.RunAndWait(stop)
							controller.Run(leaderStop)
						}
					}).
					Run(stop)
=======
				// We can only run this if the Gateway CRD is created
				if configController.WaitForCRD(gvk.KubernetesGateway, stop) {
					tagWatcher := revisions.NewTagWatcher(s.kubeClient, args.Revision)
					controller := gateway.NewDeploymentController(s.kubeClient, s.clusterID,
						s.webhookInfo.getWebhookConfig, s.webhookInfo.addHandler, tagWatcher, args.Revision)
					// Start informers again. This fixes the case where informers for namespace do not start,
					// as we create them only after the CRD is created.
					s.kubeClient.RunAndWait(stop)
					go tagWatcher.Run(stop)
					controller.Run(stop)
				}
>>>>>>> fff8e9e6
				return nil
			})
		}
	}
	if features.EnableAnalysis {
		if err := s.initInprocessAnalysisController(args); err != nil {
			return err
		}
	}

	s.RWConfigStore, err = configaggregate.MakeWriteableCache(s.ConfigStores, configController)
	if err != nil {
		return err
	}
	s.XDSServer.WorkloadEntryController = autoregistration.NewController(configController, args.PodName, args.KeepaliveOptions.MaxServerConnectionAge)
	return nil
}

// initConfigSources will process mesh config 'configSources' and initialize
// associated configs.
func (s *Server) initConfigSources(args *PilotArgs) (err error) {
	for _, configSource := range s.environment.Mesh().ConfigSources {
		srcAddress, err := url.Parse(configSource.Address)
		if err != nil {
			return fmt.Errorf("invalid config URL %s %v", configSource.Address, err)
		}
		scheme := ConfigSourceAddressScheme(srcAddress.Scheme)
		switch scheme {
		case File:
			if srcAddress.Path == "" {
				return fmt.Errorf("invalid fs config URL %s, contains no file path", configSource.Address)
			}
			store := memory.Make(collections.Pilot)
			configController := memory.NewController(store)

			err := s.makeFileMonitor(srcAddress.Path, args.RegistryOptions.KubeOptions.DomainSuffix, configController)
			if err != nil {
				return err
			}
			s.ConfigStores = append(s.ConfigStores, configController)
			log.Infof("Started File configSource %s", configSource.Address)
		case XDS:
			xdsMCP, err := adsc.New(srcAddress.Host, &adsc.Config{
				Namespace: args.Namespace,
				Workload:  args.PodName,
				Revision:  args.Revision,
				Meta: model.NodeMetadata{
					Generator: "api",
					// To reduce transported data if upstream server supports. Especially for custom servers.
					IstioRevision: args.Revision,
				}.ToStruct(),
				InitialDiscoveryRequests: adsc.ConfigInitialRequests(),
				GrpcOpts: []grpc.DialOption{
					args.KeepaliveOptions.ConvertToClientOption(),
					// Because we use the custom grpc options for adsc, here we should
					// explicitly set transport credentials.
					// TODO: maybe we should use the tls settings within ConfigSource
					// to secure the connection between istiod and remote xds server.
					grpc.WithTransportCredentials(insecure.NewCredentials()),
				},
			})
			if err != nil {
				return fmt.Errorf("failed to dial XDS %s %v", configSource.Address, err)
			}
			store := memory.Make(collections.Pilot)
			// TODO: enable namespace filter for memory controller
			configController := memory.NewController(store)
			configController.RegisterHasSyncedHandler(xdsMCP.HasSynced)
			xdsMCP.Store = configController
			err = xdsMCP.Run()
			if err != nil {
				return fmt.Errorf("MCP: failed running %v", err)
			}
			s.ConfigStores = append(s.ConfigStores, configController)
			log.Infof("Started XDS configSource %s", configSource.Address)
		case Kubernetes:
			if srcAddress.Path == "" || srcAddress.Path == "/" {
				err2 := s.initK8SConfigStore(args)
				if err2 != nil {
					log.Warnf("Error loading k8s: %v", err2)
					return err2
				}
				log.Infof("Started Kubernetes configSource %s", configSource.Address)
			} else {
				log.Warnf("Not implemented, ignore: %v", configSource.Address)
				// TODO: handle k8s:// scheme for remote cluster. Use same mechanism as service registry,
				// using the cluster name as key to match a secret.
			}
		default:
			log.Warnf("Ignoring unsupported config source: %v", configSource.Address)
		}
	}
	return nil
}

// initInprocessAnalysisController spins up an instance of Galley which serves no purpose other than
// running Analyzers for status updates.  The Status Updater will eventually need to allow input from istiod
// to support config distribution status as well.
func (s *Server) initInprocessAnalysisController(args *PilotArgs) error {
	if s.statusManager == nil {
		s.initStatusManager(args)
	}
	s.addStartFunc(func(stop <-chan struct{}) error {
		go leaderelection.
			NewLeaderElection(args.Namespace, args.PodName, leaderelection.AnalyzeController, args.Revision, s.kubeClient).
			AddRunFunction(func(stop <-chan struct{}) {
				cont, err := incluster.NewController(stop, s.RWConfigStore,
					s.kubeClient, args.Revision, args.Namespace, s.statusManager, args.RegistryOptions.KubeOptions.DomainSuffix)
				if err != nil {
					return
				}
				cont.Run(stop)
			}).Run(stop)
		return nil
	})
	return nil
}

func (s *Server) initStatusController(args *PilotArgs, writeStatus bool) {
	if s.statusManager == nil && writeStatus {
		s.initStatusManager(args)
	}
	s.statusReporter = &distribution.Reporter{
		UpdateInterval: features.StatusUpdateInterval,
		PodName:        args.PodName,
	}
	s.addStartFunc(func(stop <-chan struct{}) error {
		s.statusReporter.Init(s.environment.GetLedger(), stop)
		return nil
	})
	s.addTerminatingStartFunc(func(stop <-chan struct{}) error {
		if writeStatus {
			s.statusReporter.Start(s.kubeClient.Kube(), args.Namespace, args.PodName, stop)
		}
		return nil
	})
	s.XDSServer.StatusReporter = s.statusReporter
	if writeStatus {
		s.addTerminatingStartFunc(func(stop <-chan struct{}) error {
			leaderelection.
				NewLeaderElection(args.Namespace, args.PodName, leaderelection.StatusController, args.Revision, s.kubeClient).
				AddRunFunction(func(leaderStop <-chan struct{}) {
					// Controller should be created for calling the run function every time, so it can
					// avoid concurrently calling of informer Run() for controller in controller.Start
					controller := distribution.NewController(s.kubeClient.RESTConfig(), args.Namespace, s.RWConfigStore, s.statusManager)
					s.statusReporter.SetController(controller)
					controller.Start(leaderStop)
				}).Run(stop)
			return nil
		})
	}
}

func (s *Server) makeKubeConfigController(args *PilotArgs) (*crdclient.Client, error) {
	opts := crdclient.Option{
		Revision:     args.Revision,
		DomainSuffix: args.RegistryOptions.KubeOptions.DomainSuffix,
		Identifier:   "crd-controller",
	}
	if args.RegistryOptions.KubeOptions.DiscoveryNamespacesFilter != nil {
		opts.NamespacesFilter = args.RegistryOptions.KubeOptions.DiscoveryNamespacesFilter.Filter
	}
	return crdclient.New(s.kubeClient, opts)
}

func (s *Server) makeFileMonitor(fileDir string, domainSuffix string, configController model.ConfigStore) error {
	fileSnapshot := configmonitor.NewFileSnapshot(fileDir, collections.Pilot, domainSuffix)
	fileMonitor := configmonitor.NewMonitor("file-monitor", configController, fileSnapshot.ReadConfigFiles, fileDir)

	// Defer starting the file monitor until after the service is created.
	s.addStartFunc(func(stop <-chan struct{}) error {
		fileMonitor.Start(stop)
		return nil
	})

	return nil
}<|MERGE_RESOLUTION|>--- conflicted
+++ resolved
@@ -98,11 +98,7 @@
 			leaderelection.
 				NewLeaderElection(args.Namespace, args.PodName, leaderelection.IngressController, args.Revision, s.kubeClient).
 				AddRunFunction(func(leaderStop <-chan struct{}) {
-<<<<<<< HEAD
-					ingressSyncer := ingress.NewStatusSyncer(s.environment.Watcher, s.kubeClient)
-=======
 					ingressSyncer := ingress.NewStatusSyncer(s.environment.Watcher, s.kubeClient, args.RegistryOptions.KubeOptions)
->>>>>>> fff8e9e6
 					// Start informers again. This fixes the case where informers for namespace do not start,
 					// as we create them only after acquiring the leader lock
 					// Note: stop here should be the overall pilot stop, NOT the leader election stop. We are
@@ -144,7 +140,6 @@
 	if err != nil {
 		return err
 	}
-	s.waitForCRD = configController.WaitForCRD
 	s.ConfigStores = append(s.ConfigStores, configController)
 	if features.EnableGatewayAPI {
 		if s.statusManager == nil && features.EnableGatewayAPIStatus {
@@ -175,24 +170,6 @@
 		})
 		if features.EnableGatewayAPIDeploymentController {
 			s.addTerminatingStartFunc(func(stop <-chan struct{}) error {
-<<<<<<< HEAD
-				leaderelection.
-					NewLeaderElection(args.Namespace, args.PodName, leaderelection.GatewayDeploymentController, args.Revision, s.kubeClient).
-					AddRunFunction(func(leaderStop <-chan struct{}) {
-						// We can only run this if the Gateway CRD is created
-						if configController.WaitForCRD(gvk.KubernetesGateway, leaderStop) {
-							controller := gateway.NewDeploymentController(s.kubeClient, s.webhookInfo.getWebhookConfig, s.webhookInfo.addHandler)
-							// Start informers again. This fixes the case where informers for namespace do not start,
-							// as we create them only after acquiring the leader lock
-							// Note: stop here should be the overall pilot stop, NOT the leader election stop. We are
-							// basically lazy loading the informer, if we stop it when we lose the lock we will never
-							// recreate it again.
-							s.kubeClient.RunAndWait(stop)
-							controller.Run(leaderStop)
-						}
-					}).
-					Run(stop)
-=======
 				// We can only run this if the Gateway CRD is created
 				if configController.WaitForCRD(gvk.KubernetesGateway, stop) {
 					tagWatcher := revisions.NewTagWatcher(s.kubeClient, args.Revision)
@@ -204,7 +181,6 @@
 					go tagWatcher.Run(stop)
 					controller.Run(stop)
 				}
->>>>>>> fff8e9e6
 				return nil
 			})
 		}
@@ -214,7 +190,6 @@
 			return err
 		}
 	}
-
 	s.RWConfigStore, err = configaggregate.MakeWriteableCache(s.ConfigStores, configController)
 	if err != nil {
 		return err
