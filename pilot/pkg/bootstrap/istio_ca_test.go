// Copyright Istio Authors
//
// Licensed under the Apache License, Version 2.0 (the "License");
// you may not use this file except in compliance with the License.
// You may obtain a copy of the License at
//
//     http://www.apache.org/licenses/LICENSE-2.0
//
// Unless required by applicable law or agreed to in writing, software
// distributed under the License is distributed on an "AS IS" BASIS,
// WITHOUT WARRANTIES OR CONDITIONS OF ANY KIND, either express or implied.
// See the License for the specific language governing permissions and
// limitations under the License.

package bootstrap

import (
	"os"
	"path"
	"testing"

	. "github.com/onsi/gomega"
	v1 "k8s.io/api/core/v1"
	metav1 "k8s.io/apimachinery/pkg/apis/meta/v1"

	"istio.io/istio/pkg/kube"
	"istio.io/istio/pkg/kube/kclient/clienttest"
	"istio.io/istio/pkg/test"
	"istio.io/istio/pkg/test/env"
	"istio.io/istio/security/pkg/pki/ca"
)

const testNamespace = "istio-system"

func TestRemoteCerts(t *testing.T) {
	g := NewWithT(t)

	dir := t.TempDir()

	s := Server{
		kubeClient: kube.NewFakeClient(),
	}
	caOpts := &caOptions{
		Namespace: testNamespace,
	}

	// Should do nothing because cacerts doesn't exist.
	err := s.loadCACerts(caOpts, dir)
	g.Expect(err).Should(BeNil())

	_, err = os.Stat(path.Join(dir, "root-cert.pem"))
	g.Expect(os.IsNotExist(err)).Should(Equal(true))

	// Should load remote cacerts successfully.
	createCASecret(t, s.kubeClient)

	err = s.loadCACerts(caOpts, dir)
	g.Expect(err).Should(BeNil())

	expectedRoot, err := readSampleCertFromFile("root-cert.pem")
	g.Expect(err).Should(BeNil())

	g.Expect(os.ReadFile(path.Join(dir, "root-cert.pem"))).Should(Equal(expectedRoot))

	// Should do nothing because certs already exist locally.
	err = s.loadCACerts(caOpts, dir)
	g.Expect(err).Should(BeNil())
<<<<<<< HEAD
}

func TestRemoteTLSCerts(t *testing.T) {
	g := NewWithT(t)

	dir := t.TempDir()

	s := Server{
		kubeClient: kube.NewFakeClient(),
	}
	caOpts := &caOptions{
		Namespace: namespace,
	}

	// Should do nothing because cacerts doesn't exist.
	err := s.loadCACerts(caOpts, dir)
	g.Expect(err).Should(BeNil())

	_, err = os.Stat(path.Join(dir, "ca.crt"))
	g.Expect(os.IsNotExist(err)).Should(Equal(true))

	// Should load remote cacerts successfully.
	err = createCATLSSecret(s.kubeClient)
	g.Expect(err).Should(BeNil())

	err = s.loadCACerts(caOpts, dir)
	g.Expect(err).Should(BeNil())

	expectedRoot, err := readSampleCertFromFile("root-cert.pem")
	g.Expect(err).Should(BeNil())

	g.Expect(os.ReadFile(path.Join(dir, "ca.crt"))).Should(Equal(expectedRoot))

	// Should do nothing because certs already exist locally.
	err = s.loadCACerts(caOpts, dir)
	g.Expect(err).Should(BeNil())
}

func createCATLSSecret(client kube.Client) error {
	var caCert, caKey, rootCert []byte
	var err error
	if caCert, err = readSampleCertFromFile("ca-cert.pem"); err != nil {
		return err
	}
	if caKey, err = readSampleCertFromFile("ca-key.pem"); err != nil {
		return err
	}
	if rootCert, err = readSampleCertFromFile("root-cert.pem"); err != nil {
		return err
	}

	secrets := client.Kube().CoreV1().Secrets(namespace)
	secret := &v1.Secret{
		ObjectMeta: metav1.ObjectMeta{
			Namespace: namespace,
			Name:      "cacerts",
		},
		Type: v1.SecretTypeTLS,
		Data: map[string][]byte{
			"tls.crt": caCert,
			"tls.key": caKey,
			"ca.crt":  rootCert,
		},
	}
	if _, err = secrets.Create(context.TODO(), secret, metav1.CreateOptions{}); err != nil {
		return err
	}
	return nil
=======
>>>>>>> fff8e9e6
}

func TestRemoteTLSCerts(t *testing.T) {
	g := NewWithT(t)

	dir := t.TempDir()

	s := Server{
		kubeClient: kube.NewFakeClient(),
	}
	caOpts := &caOptions{
		Namespace: testNamespace,
	}

	// Should do nothing because cacerts doesn't exist.
	err := s.loadCACerts(caOpts, dir)
	g.Expect(err).Should(BeNil())

	_, err = os.Stat(path.Join(dir, "ca.crt"))
	g.Expect(os.IsNotExist(err)).Should(Equal(true))

	// Should load remote cacerts successfully.
	createCATLSSecret(t, s.kubeClient)

	err = s.loadCACerts(caOpts, dir)
	g.Expect(err).Should(BeNil())

	expectedRoot, err := readSampleCertFromFile("root-cert.pem")
	g.Expect(err).Should(BeNil())

	g.Expect(os.ReadFile(path.Join(dir, "ca.crt"))).Should(Equal(expectedRoot))

	// Should do nothing because certs already exist locally.
	err = s.loadCACerts(caOpts, dir)
	g.Expect(err).Should(BeNil())
}

func createCATLSSecret(t test.Failer, client kube.Client) {
	var caCert, caKey, rootCert []byte
	var err error
	if caCert, err = readSampleCertFromFile("ca-cert.pem"); err != nil {
		t.Fatal(err)
	}
	if caKey, err = readSampleCertFromFile("ca-key.pem"); err != nil {
		t.Fatal(err)
	}
	if rootCert, err = readSampleCertFromFile("root-cert.pem"); err != nil {
		t.Fatal(err)
	}

	secret := &v1.Secret{
		ObjectMeta: metav1.ObjectMeta{
			Namespace: testNamespace,
			Name:      "cacerts",
		},
		Type: v1.SecretTypeTLS,
		Data: map[string][]byte{
			"tls.crt": caCert,
			"tls.key": caKey,
			"ca.crt":  rootCert,
		},
	}
	clienttest.NewWriter[*v1.Secret](t, client).Create(secret)
}

func createCASecret(t test.Failer, client kube.Client) {
	var caCert, caKey, certChain, rootCert []byte
	var err error
	if caCert, err = readSampleCertFromFile("ca-cert.pem"); err != nil {
		t.Fatal(err)
	}
	if caKey, err = readSampleCertFromFile("ca-key.pem"); err != nil {
		t.Fatal(err)
	}
	if certChain, err = readSampleCertFromFile("cert-chain.pem"); err != nil {
		t.Fatal(err)
	}
	if rootCert, err = readSampleCertFromFile("root-cert.pem"); err != nil {
		t.Fatal(err)
	}

	secret := &v1.Secret{
		ObjectMeta: metav1.ObjectMeta{
			Namespace: testNamespace,
			Name:      "cacerts",
		},
		Data: map[string][]byte{
			ca.CACertFile:       caCert,
			ca.CAPrivateKeyFile: caKey,
			ca.CertChainFile:    certChain,
			ca.RootCertFile:     rootCert,
		},
	}

	clienttest.NewWriter[*v1.Secret](t, client).Create(secret)
}

func readSampleCertFromFile(f string) ([]byte, error) {
	return os.ReadFile(path.Join(env.IstioSrc, "samples/certs", f))
}<|MERGE_RESOLUTION|>--- conflicted
+++ resolved
@@ -65,77 +65,6 @@
 	// Should do nothing because certs already exist locally.
 	err = s.loadCACerts(caOpts, dir)
 	g.Expect(err).Should(BeNil())
-<<<<<<< HEAD
-}
-
-func TestRemoteTLSCerts(t *testing.T) {
-	g := NewWithT(t)
-
-	dir := t.TempDir()
-
-	s := Server{
-		kubeClient: kube.NewFakeClient(),
-	}
-	caOpts := &caOptions{
-		Namespace: namespace,
-	}
-
-	// Should do nothing because cacerts doesn't exist.
-	err := s.loadCACerts(caOpts, dir)
-	g.Expect(err).Should(BeNil())
-
-	_, err = os.Stat(path.Join(dir, "ca.crt"))
-	g.Expect(os.IsNotExist(err)).Should(Equal(true))
-
-	// Should load remote cacerts successfully.
-	err = createCATLSSecret(s.kubeClient)
-	g.Expect(err).Should(BeNil())
-
-	err = s.loadCACerts(caOpts, dir)
-	g.Expect(err).Should(BeNil())
-
-	expectedRoot, err := readSampleCertFromFile("root-cert.pem")
-	g.Expect(err).Should(BeNil())
-
-	g.Expect(os.ReadFile(path.Join(dir, "ca.crt"))).Should(Equal(expectedRoot))
-
-	// Should do nothing because certs already exist locally.
-	err = s.loadCACerts(caOpts, dir)
-	g.Expect(err).Should(BeNil())
-}
-
-func createCATLSSecret(client kube.Client) error {
-	var caCert, caKey, rootCert []byte
-	var err error
-	if caCert, err = readSampleCertFromFile("ca-cert.pem"); err != nil {
-		return err
-	}
-	if caKey, err = readSampleCertFromFile("ca-key.pem"); err != nil {
-		return err
-	}
-	if rootCert, err = readSampleCertFromFile("root-cert.pem"); err != nil {
-		return err
-	}
-
-	secrets := client.Kube().CoreV1().Secrets(namespace)
-	secret := &v1.Secret{
-		ObjectMeta: metav1.ObjectMeta{
-			Namespace: namespace,
-			Name:      "cacerts",
-		},
-		Type: v1.SecretTypeTLS,
-		Data: map[string][]byte{
-			"tls.crt": caCert,
-			"tls.key": caKey,
-			"ca.crt":  rootCert,
-		},
-	}
-	if _, err = secrets.Create(context.TODO(), secret, metav1.CreateOptions{}); err != nil {
-		return err
-	}
-	return nil
-=======
->>>>>>> fff8e9e6
 }
 
 func TestRemoteTLSCerts(t *testing.T) {
