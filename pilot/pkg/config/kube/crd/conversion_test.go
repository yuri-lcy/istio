// Copyright Istio Authors
//
// Licensed under the Apache License, Version 2.0 (the "License");
// you may not use this file except in compliance with the License.
// You may obtain a copy of the License at
//
//     http://www.apache.org/licenses/LICENSE-2.0
//
// Unless required by applicable law or agreed to in writing, software
// distributed under the License is distributed on an "AS IS" BASIS,
// WITHOUT WARRANTIES OR CONDITIONS OF ANY KIND, either express or implied.
// See the License for the specific language governing permissions and
// limitations under the License.

package crd

import (
	"testing"

	gateway "sigs.k8s.io/gateway-api/apis/v1beta1"

	"istio.io/api/meta/v1alpha1"
	"istio.io/istio/pilot/test/mock"
	"istio.io/istio/pkg/config"
	"istio.io/istio/pkg/config/schema/collections"
	"istio.io/istio/pkg/config/schema/gvk"
	"istio.io/istio/pkg/test/util/assert"
)

func TestConvertIstioKind(t *testing.T) {
<<<<<<< HEAD
	if _, err := ConvertObject(collections.IstioNetworkingV1Alpha3Virtualservices, &IstioKind{Spec: map[string]any{"x": 1}}, "local"); err != nil {
=======
	if _, err := ConvertObject(collections.VirtualService, &IstioKind{Spec: map[string]any{"x": 1}}, "local"); err != nil {
>>>>>>> fff8e9e6
		t.Errorf("error for converting object: %s", err)
	}
}

func TestConvert(t *testing.T) {
	cases := []struct {
		name string
		cfg  config.Config
	}{
		{
			name: "istio",
			cfg: config.Config{
				Meta: config.Meta{
					GroupVersionKind: gvk.VirtualService,
					Name:             "test",
					Namespace:        "default",
					Domain:           "cluster",
					ResourceVersion:  "1234",
					Labels:           map[string]string{"label": "value"},
					Annotations:      map[string]string{"annotation": "value"},
				},
				Spec: mock.ExampleVirtualService,
			},
		},
		{
			name: "istio status",
			cfg: config.Config{
				Meta: config.Meta{
					GroupVersionKind: gvk.VirtualService,
					Name:             "test",
					Namespace:        "default",
					Domain:           "cluster",
					ResourceVersion:  "1234",
					Labels:           map[string]string{"label": "value"},
					Annotations:      map[string]string{"annotation": "value"},
				},
				Spec: mock.ExampleVirtualService,
				Status: &v1alpha1.IstioStatus{
					Conditions: []*v1alpha1.IstioCondition{
						{Type: "Health"},
					},
				},
			},
		},
		{
			name: "gateway",
			cfg: config.Config{
				Meta: config.Meta{
					GroupVersionKind: gvk.HTTPRoute,
					Name:             "test",
					Namespace:        "default",
					Domain:           "cluster",
				},
				Spec: &gateway.HTTPRouteSpec{
					Hostnames: []gateway.Hostname{"example.com"},
				},
			},
		},
		{
			name: "gateway status",
			cfg: config.Config{
				Meta: config.Meta{
					GroupVersionKind: gvk.HTTPRoute,
					Name:             "test",
					Namespace:        "default",
					Domain:           "cluster",
				},
				Spec: &gateway.HTTPRouteSpec{
					Hostnames: []gateway.Hostname{"example.com"},
				},
				Status: &gateway.HTTPRouteStatus{},
			},
		},
	}
	for _, tt := range cases {
		t.Run(tt.name, func(t *testing.T) {
			obj, err := ConvertConfig(tt.cfg)
			if err != nil {
				t.Errorf("ConvertConfig() => unexpected error %v", err)
			}
			col, _ := collections.All.FindByGroupVersionAliasesKind(tt.cfg.GroupVersionKind)
			got, err := ConvertObject(col, obj, "cluster")
			if err != nil {
				t.Errorf("ConvertObject() => unexpected error %v", err)
			}
			assert.Equal(t, &tt.cfg, got)
		})
	}
}

func TestParseInputs(t *testing.T) {
	if varr, _, err := ParseInputs(""); len(varr) > 0 || err != nil {
		t.Errorf(`ParseInput("") => got %v, %v, want nil, nil`, varr, err)
	}
	if _, _, err := ParseInputs("a"); err == nil {
		t.Error(`ParseInput("a") => got no error`)
	}
	if _, others, err := ParseInputs("apiVersion: v1\nkind: Pod"); err != nil || len(others) != 1 {
		t.Errorf(`ParseInput("kind: Pod") => got %v, %v`, others, err)
	}
	if varr, others, err := ParseInputs("---\n"); err != nil || len(varr) != 0 || len(others) != 0 {
		t.Errorf(`ParseInput("---") => got %v, %v, %v`, varr, others, err)
	}
	if _, _, err := ParseInputs("apiVersion: networking.istio.io/v1alpha3\nkind: VirtualService\nspec:\n  destination: x"); err == nil {
		t.Error("ParseInput(bad spec) => got no error")
	}
	if _, _, err := ParseInputs("apiVersion: networking.istio.io/v1alpha3\nkind: VirtualService\nspec:\n  destination:\n    service:"); err == nil {
		t.Error("ParseInput(invalid spec) => got no error")
	}

	// nolint: lll
	validInput := `{"apiVersion": "networking.istio.io/v1alpha3", "kind":"VirtualService", "spec":{"hosts":["foo"],"http":[{"route":[{"destination":{"host":"bar"},"weight":100}]}]}}`
	varr, _, err := ParseInputs(validInput)
	if err != nil || len(varr) == 0 {
		t.Errorf("ParseInputs(correct input) => got %v, %v", varr, err)
	}
}<|MERGE_RESOLUTION|>--- conflicted
+++ resolved
@@ -28,11 +28,7 @@
 )
 
 func TestConvertIstioKind(t *testing.T) {
-<<<<<<< HEAD
-	if _, err := ConvertObject(collections.IstioNetworkingV1Alpha3Virtualservices, &IstioKind{Spec: map[string]any{"x": 1}}, "local"); err != nil {
-=======
 	if _, err := ConvertObject(collections.VirtualService, &IstioKind{Spec: map[string]any{"x": 1}}, "local"); err != nil {
->>>>>>> fff8e9e6
 		t.Errorf("error for converting object: %s", err)
 	}
 }
