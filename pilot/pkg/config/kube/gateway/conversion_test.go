// Copyright Istio Authors
//
// Licensed under the Apache License, Version 2.0 (the "License");
// you may not use this file except in compliance with the License.
// You may obtain a copy of the License at
//
//     http://www.apache.org/licenses/LICENSE-2.0
//
// Unless required by applicable law or agreed to in writing, software
// distributed under the License is distributed on an "AS IS" BASIS,
// WITHOUT WARRANTIES OR CONDITIONS OF ANY KIND, either express or implied.
// See the License for the specific language governing permissions and
// limitations under the License.

package gateway

import (
	"fmt"
	"os"
	"reflect"
	"regexp"
	"sort"
	"strings"
	"testing"

	"github.com/google/go-cmp/cmp"
	corev1 "k8s.io/api/core/v1"
	metav1 "k8s.io/apimachinery/pkg/apis/meta/v1"
	"k8s.io/apimachinery/pkg/runtime"
	k8s "sigs.k8s.io/gateway-api/apis/v1alpha2"
	"sigs.k8s.io/yaml"

	"istio.io/istio/pilot/pkg/config/kube/crd"
	credentials "istio.io/istio/pilot/pkg/credentials/kube"
<<<<<<< HEAD
=======
	"istio.io/istio/pilot/pkg/features"
>>>>>>> fff8e9e6
	"istio.io/istio/pilot/pkg/model"
	"istio.io/istio/pilot/pkg/model/kstatus"
	"istio.io/istio/pilot/pkg/networking/core/v1alpha3"
	"istio.io/istio/pilot/test/util"
	"istio.io/istio/pkg/cluster"
	"istio.io/istio/pkg/config"
	crdvalidation "istio.io/istio/pkg/config/crd"
	"istio.io/istio/pkg/config/schema/gvk"
	"istio.io/istio/pkg/kube"
	"istio.io/istio/pkg/test"
	"istio.io/istio/pkg/test/util/assert"
	"istio.io/istio/pkg/util/sets"
)

var ports = []*model.Port{
	{
		Name:     "http",
		Port:     80,
		Protocol: "HTTP",
	},
	{
		Name:     "tcp",
		Port:     34000,
		Protocol: "TCP",
	},
}

var services = []*model.Service{
	{
		Attributes: model.ServiceAttributes{
			Name:      "istio-ingressgateway",
			Namespace: "istio-system",
<<<<<<< HEAD
			ClusterExternalAddresses: model.AddressMap{
=======
			ClusterExternalAddresses: &model.AddressMap{
>>>>>>> fff8e9e6
				Addresses: map[cluster.ID][]string{
					"Kubernetes": {"1.2.3.4"},
				},
			},
		},
		Ports:    ports,
		Hostname: "istio-ingressgateway.istio-system.svc.domain.suffix",
	},
	{
		Attributes: model.ServiceAttributes{
			Namespace: "istio-system",
		},
		Ports:    ports,
		Hostname: "example.com",
	},
	{
		Attributes: model.ServiceAttributes{
			Namespace: "default",
		},
		Ports:    ports,
		Hostname: "httpbin.default.svc.domain.suffix",
	},
	{
		Attributes: model.ServiceAttributes{
			Namespace: "apple",
		},
		Ports:    ports,
		Hostname: "httpbin-apple.apple.svc.domain.suffix",
	},
	{
		Attributes: model.ServiceAttributes{
			Namespace: "banana",
		},
		Ports:    ports,
		Hostname: "httpbin-banana.banana.svc.domain.suffix",
	},
	{
		Attributes: model.ServiceAttributes{
			Namespace: "default",
		},
		Ports:    ports,
		Hostname: "httpbin-second.default.svc.domain.suffix",
	},
	{
		Attributes: model.ServiceAttributes{
			Namespace: "default",
		},
		Ports:    ports,
		Hostname: "httpbin-wildcard.default.svc.domain.suffix",
	},
	{
		Attributes: model.ServiceAttributes{
			Namespace: "default",
		},
		Ports:    ports,
		Hostname: "foo-svc.default.svc.domain.suffix",
	},
	{
		Attributes: model.ServiceAttributes{
			Namespace: "default",
		},
		Ports:    ports,
		Hostname: "httpbin-other.default.svc.domain.suffix",
	},
	{
		Attributes: model.ServiceAttributes{
			Namespace: "default",
		},
		Ports:    ports,
		Hostname: "example.default.svc.domain.suffix",
	},
	{
		Attributes: model.ServiceAttributes{
			Namespace: "default",
		},
		Ports:    ports,
		Hostname: "echo.default.svc.domain.suffix",
	},
	{
		Attributes: model.ServiceAttributes{
			Namespace: "default",
		},
		Ports:    ports,
		Hostname: "echo.default.svc.domain.suffix",
	},
	{
		Attributes: model.ServiceAttributes{
			Namespace: "cert",
		},
		Ports:    ports,
		Hostname: "httpbin.cert.svc.domain.suffix",
	},
	{
		Attributes: model.ServiceAttributes{
			Namespace: "service",
		},
		Ports:    ports,
		Hostname: "my-svc.service.svc.domain.suffix",
	},
	{
		Attributes: model.ServiceAttributes{
			Namespace: "default",
		},
		Ports:    ports,
		Hostname: "google.com",
	},
	{
		Attributes: model.ServiceAttributes{
			Namespace: "allowed-1",
		},
		Ports:    ports,
		Hostname: "svc2.allowed-1.svc.domain.suffix",
	},
	{
		Attributes: model.ServiceAttributes{
			Namespace: "allowed-2",
		},
		Ports:    ports,
		Hostname: "svc2.allowed-2.svc.domain.suffix",
	},
	{
		Attributes: model.ServiceAttributes{
			Namespace: "allowed-1",
		},
		Ports:    ports,
		Hostname: "svc1.allowed-1.svc.domain.suffix",
	},
	{
		Attributes: model.ServiceAttributes{
			Namespace: "allowed-2",
		},
		Ports:    ports,
		Hostname: "svc3.allowed-2.svc.domain.suffix",
	},
	{
		Attributes: model.ServiceAttributes{
			Namespace: "default",
		},
		Ports:    ports,
		Hostname: "svc4.default.svc.domain.suffix",
	},
	{
		Attributes: model.ServiceAttributes{
			Namespace: "group-namespace1",
		},
		Ports:    ports,
		Hostname: "httpbin.group-namespace1.svc.domain.suffix",
	},
	{
		Attributes: model.ServiceAttributes{
			Namespace: "group-namespace2",
		},
		Ports:    ports,
		Hostname: "httpbin.group-namespace2.svc.domain.suffix",
	},
	{
		Attributes: model.ServiceAttributes{
			Namespace: "default",
		},
		Ports:    ports,
		Hostname: "httpbin-zero.default.svc.domain.suffix",
	},
	{
		Attributes: model.ServiceAttributes{
			Namespace: "istio-system",
		},
		Ports:    ports,
		Hostname: "httpbin.istio-system.svc.domain.suffix",
	},
	{
		Attributes: model.ServiceAttributes{
			Namespace: "default",
		},
		Ports:    ports,
		Hostname: "httpbin-mirror.default.svc.domain.suffix",
	},
	{
		Attributes: model.ServiceAttributes{
			Namespace: "default",
		},
		Ports:    ports,
		Hostname: "httpbin-foo.default.svc.domain.suffix",
	},
	{
		Attributes: model.ServiceAttributes{
			Namespace: "default",
		},
		Ports:    ports,
		Hostname: "httpbin-alt.default.svc.domain.suffix",
	},
	{
		Attributes: model.ServiceAttributes{
			Namespace: "istio-system",
		},
		Ports:    ports,
		Hostname: "istiod.istio-system.svc.domain.suffix",
	},
	{
		Attributes: model.ServiceAttributes{
			Namespace: "istio-system",
		},
		Ports:    ports,
		Hostname: "istiod.istio-system.svc.domain.suffix",
	},
	{
		Attributes: model.ServiceAttributes{
			Namespace: "istio-system",
		},
		Ports:    ports,
		Hostname: "echo.istio-system.svc.domain.suffix",
	},
	{
		Attributes: model.ServiceAttributes{
			Namespace: "default",
		},
		Ports:    ports,
		Hostname: "httpbin-bad.default.svc.domain.suffix",
	},
}

var (
	// https://github.com/kubernetes/kubernetes/blob/v1.25.4/staging/src/k8s.io/kubectl/pkg/cmd/create/create_secret_tls_test.go#L31
	rsaCertPEM = `-----BEGIN CERTIFICATE-----
MIIB0zCCAX2gAwIBAgIJAI/M7BYjwB+uMA0GCSqGSIb3DQEBBQUAMEUxCzAJBgNV
BAYTAkFVMRMwEQYDVQQIDApTb21lLVN0YXRlMSEwHwYDVQQKDBhJbnRlcm5ldCBX
aWRnaXRzIFB0eSBMdGQwHhcNMTIwOTEyMjE1MjAyWhcNMTUwOTEyMjE1MjAyWjBF
MQswCQYDVQQGEwJBVTETMBEGA1UECAwKU29tZS1TdGF0ZTEhMB8GA1UECgwYSW50
ZXJuZXQgV2lkZ2l0cyBQdHkgTHRkMFwwDQYJKoZIhvcNAQEBBQADSwAwSAJBANLJ
hPHhITqQbPklG3ibCVxwGMRfp/v4XqhfdQHdcVfHap6NQ5Wok/4xIA+ui35/MmNa
rtNuC+BdZ1tMuVCPFZcCAwEAAaNQME4wHQYDVR0OBBYEFJvKs8RfJaXTH08W+SGv
zQyKn0H8MB8GA1UdIwQYMBaAFJvKs8RfJaXTH08W+SGvzQyKn0H8MAwGA1UdEwQF
MAMBAf8wDQYJKoZIhvcNAQEFBQADQQBJlffJHybjDGxRMqaRmDhX0+6v02TUKZsW
r5QuVbpQhH6u+0UgcW0jp9QwpxoPTLTWGXEWBBBurxFwiCBhkQ+V
-----END CERTIFICATE-----
`
	rsaKeyPEM = `-----BEGIN RSA PRIVATE KEY-----
MIIBOwIBAAJBANLJhPHhITqQbPklG3ibCVxwGMRfp/v4XqhfdQHdcVfHap6NQ5Wo
k/4xIA+ui35/MmNartNuC+BdZ1tMuVCPFZcCAwEAAQJAEJ2N+zsR0Xn8/Q6twa4G
6OB1M1WO+k+ztnX/1SvNeWu8D6GImtupLTYgjZcHufykj09jiHmjHx8u8ZZB/o1N
MQIhAPW+eyZo7ay3lMz1V01WVjNKK9QSn1MJlb06h/LuYv9FAiEA25WPedKgVyCW
SmUwbPw8fnTcpqDWE3yTO3vKcebqMSsCIBF3UmVue8YU3jybC3NxuXq3wNm34R8T
xVLHwDXh/6NJAiEAl2oHGGLz64BuAfjKrqwz7qMYr9HCLIe/YsoWq/olzScCIQDi
D2lWusoe2/nEqfDVVWGWlyJ7yOmqaVm/iNUN9B2N2g==
-----END RSA PRIVATE KEY-----
`

	secrets = []runtime.Object{
		&corev1.Secret{
			ObjectMeta: metav1.ObjectMeta{
				Name:      "my-cert-http",
				Namespace: "istio-system",
			},
			Data: map[string][]byte{
				"tls.crt": []byte(rsaCertPEM),
				"tls.key": []byte(rsaKeyPEM),
			},
		},
		&corev1.Secret{
			ObjectMeta: metav1.ObjectMeta{
				Name:      "cert",
				Namespace: "cert",
			},
			Data: map[string][]byte{
				"tls.crt": []byte(rsaCertPEM),
				"tls.key": []byte(rsaKeyPEM),
			},
		},
		&corev1.Secret{
			ObjectMeta: metav1.ObjectMeta{
				Name:      "malformed",
				Namespace: "istio-system",
			},
			Data: map[string][]byte{
				// nolint: lll
				// https://github.com/kubernetes-sigs/gateway-api/blob/d7f71d6b7df7e929ae299948973a693980afc183/conformance/tests/gateway-invalid-tls-certificateref.yaml#L87-L90
				// this certificate is invalid because contains an invalid pem (base64 of "Hello world"),
				// and the certificate and the key are identical
				"tls.crt": []byte("SGVsbG8gd29ybGQK"),
				"tls.key": []byte("SGVsbG8gd29ybGQK"),
			},
		},
	}
)

func TestConvertResources(t *testing.T) {
	features.EnableAmbientControllers = true
	validator := crdvalidation.NewIstioValidator(t)
	cases := []struct {
		name string
	}{
		{"http"},
		{"tcp"},
		{"tls"},
		{"mismatch"},
		{"weighted"},
		{"zero"},
		{"mesh"},
		{"invalid"},
		{"multi-gateway"},
		{"delegated"},
		{"route-binding"},
		{"reference-policy-tls"},
		{"reference-policy-service"},
		{"serviceentry"},
		{"eastwest"},
		{"alias"},
		{"mcs"},
		{"route-precedence"},
		{"waypoint"},
	}
	for _, tt := range cases {
		t.Run(tt.name, func(t *testing.T) {
			input := readConfig(t, fmt.Sprintf("testdata/%s.yaml", tt.name), validator)
			// Setup a few preconfigured services
			instances := []*model.ServiceInstance{}
			for _, svc := range services {
				instances = append(instances, &model.ServiceInstance{
					Service:     svc,
					ServicePort: ports[0],
					Endpoint:    &model.IstioEndpoint{EndpointPort: 8080},
				}, &model.ServiceInstance{
					Service:     svc,
					ServicePort: ports[1],
					Endpoint:    &model.IstioEndpoint{},
				})
			}
			cg := v1alpha3.NewConfigGenTest(t, v1alpha3.TestOptions{
				Services:  services,
				Instances: instances,
			})
			kr := splitInput(t, input)
			kr.Context = NewGatewayContext(cg.PushContext())
			output := convertResources(kr)
			output.AllowedReferences = AllowedReferences{} // Not tested here
			output.ReferencedNamespaceKeys = nil           // Not tested here
			output.ResourceReferences = nil                // Not tested here

			// sort virtual services to make the order deterministic
			sort.Slice(output.VirtualService, func(i, j int) bool {
				return output.VirtualService[i].Namespace+"/"+output.VirtualService[i].Name < output.VirtualService[j].Namespace+"/"+output.VirtualService[j].Name
			})
			goldenFile := fmt.Sprintf("testdata/%s.yaml.golden", tt.name)
			res := append(output.Gateway, output.VirtualService...)
			util.CompareContent(t, marshalYaml(t, res), goldenFile)
			golden := splitOutput(readConfig(t, goldenFile, validator))

			// sort virtual services to make the order deterministic
			sort.Slice(golden.VirtualService, func(i, j int) bool {
				return golden.VirtualService[i].Namespace+"/"+golden.VirtualService[i].Name < golden.VirtualService[j].Namespace+"/"+golden.VirtualService[j].Name
			})

			assert.Equal(t, golden, output)

			outputStatus := getStatus(t, kr.GatewayClass, kr.Gateway, kr.HTTPRoute, kr.TLSRoute, kr.TCPRoute)
			goldenStatusFile := fmt.Sprintf("testdata/%s.status.yaml.golden", tt.name)
			if util.Refresh() {
				if err := os.WriteFile(goldenStatusFile, outputStatus, 0o644); err != nil {
					t.Fatal(err)
				}
			}
			goldenStatus, err := os.ReadFile(goldenStatusFile)
			if err != nil {
				t.Fatal(err)
			}
			if diff := cmp.Diff(string(goldenStatus), string(outputStatus)); diff != "" {
				t.Fatalf("Diff:\n%s", diff)
			}
		})
	}
}

func TestReferencePolicy(t *testing.T) {
	validator := crdvalidation.NewIstioValidator(t)
	type res struct {
		name, namespace string
		allowed         bool
	}
	cases := []struct {
		name         string
		config       string
		expectations []res
	}{
		{
			name: "simple",
			config: `apiVersion: gateway.networking.k8s.io/v1alpha2
kind: ReferenceGrant
metadata:
  name: allow-gateways-to-ref-secrets
  namespace: default
spec:
  from:
  - group: gateway.networking.k8s.io
    kind: Gateway
    namespace: istio-system
  to:
  - group: ""
    kind: Secret
`,
			expectations: []res{
				// allow cross namespace
				{"kubernetes-gateway://default/wildcard-example-com-cert", "istio-system", true},
				// denied same namespace. We do not implicitly allow (in this code - higher level code does)
				{"kubernetes-gateway://default/wildcard-example-com-cert", "default", false},
				// denied namespace
				{"kubernetes-gateway://default/wildcard-example-com-cert", "bad", false},
			},
		},
		{
			name: "multiple in one",
			config: `apiVersion: gateway.networking.k8s.io/v1alpha2
kind: ReferenceGrant
metadata:
  name: allow-gateways-to-ref-secrets
  namespace: default
spec:
  from:
  - group: gateway.networking.k8s.io
    kind: Gateway
    namespace: ns-1
  - group: gateway.networking.k8s.io
    kind: Gateway
    namespace: ns-2
  to:
  - group: ""
    kind: Secret
`,
			expectations: []res{
				{"kubernetes-gateway://default/wildcard-example-com-cert", "ns-1", true},
				{"kubernetes-gateway://default/wildcard-example-com-cert", "ns-2", true},
				{"kubernetes-gateway://default/wildcard-example-com-cert", "bad", false},
			},
		},
		{
			name: "multiple",
			config: `apiVersion: gateway.networking.k8s.io/v1alpha2
kind: ReferenceGrant
metadata:
  name: ns1
  namespace: default
spec:
  from:
  - group: gateway.networking.k8s.io
    kind: Gateway
    namespace: ns-1
  to:
  - group: ""
    kind: Secret
---
apiVersion: gateway.networking.k8s.io/v1alpha2
kind: ReferenceGrant
metadata:
  name: ns2
  namespace: default
spec:
  from:
  - group: gateway.networking.k8s.io
    kind: Gateway
    namespace: ns-2
  to:
  - group: ""
    kind: Secret
`,
			expectations: []res{
				{"kubernetes-gateway://default/wildcard-example-com-cert", "ns-1", true},
				{"kubernetes-gateway://default/wildcard-example-com-cert", "ns-2", true},
				{"kubernetes-gateway://default/wildcard-example-com-cert", "bad", false},
			},
		},
		{
			name: "same namespace",
			config: `apiVersion: gateway.networking.k8s.io/v1alpha2
kind: ReferenceGrant
metadata:
  name: allow-gateways-to-ref-secrets
  namespace: default
spec:
  from:
  - group: gateway.networking.k8s.io
    kind: Gateway
    namespace: default
  to:
  - group: ""
    kind: Secret
`,
			expectations: []res{
				{"kubernetes-gateway://default/wildcard-example-com-cert", "istio-system", false},
				{"kubernetes-gateway://default/wildcard-example-com-cert", "default", true},
				{"kubernetes-gateway://default/wildcard-example-com-cert", "bad", false},
			},
		},
		{
			name: "same name",
			config: `apiVersion: gateway.networking.k8s.io/v1alpha2
kind: ReferenceGrant
metadata:
  name: allow-gateways-to-ref-secrets
  namespace: default
spec:
  from:
  - group: gateway.networking.k8s.io
    kind: Gateway
    namespace: default
  to:
  - group: ""
    kind: Secret
    name: public
`,
			expectations: []res{
				{"kubernetes-gateway://default/public", "istio-system", false},
				{"kubernetes-gateway://default/public", "default", true},
				{"kubernetes-gateway://default/private", "default", false},
			},
		},
	}
	for _, tt := range cases {
		t.Run(tt.name, func(t *testing.T) {
			input := readConfigString(t, tt.config, validator)
			cg := v1alpha3.NewConfigGenTest(t, v1alpha3.TestOptions{})
			kr := splitInput(t, input)
			kr.Context = NewGatewayContext(cg.PushContext())
			output := convertResources(kr)
			c := &Controller{
				state: output,
			}
			for _, sc := range tt.expectations {
				t.Run(fmt.Sprintf("%v/%v", sc.name, sc.namespace), func(t *testing.T) {
					got := c.SecretAllowed(sc.name, sc.namespace)
					if got != sc.allowed {
						t.Fatalf("expected allowed=%v, got allowed=%v", sc.allowed, got)
					}
				})
			}
		})
	}
}

func getStatus(t test.Failer, acfgs ...[]config.Config) []byte {
	cfgs := []config.Config{}
	for _, cl := range acfgs {
		cfgs = append(cfgs, cl...)
	}
	for i, c := range cfgs {
		c = c.DeepCopy()
		c.Spec = nil
		c.Labels = nil
		c.Annotations = nil
		if c.Status.(*kstatus.WrappedStatus) != nil {
			c.Status = c.Status.(*kstatus.WrappedStatus).Status
		}
		cfgs[i] = c
	}
	return timestampRegex.ReplaceAll(marshalYaml(t, cfgs), []byte("lastTransitionTime: fake"))
}

var timestampRegex = regexp.MustCompile(`lastTransitionTime:.*`)

func splitOutput(configs []config.Config) OutputResources {
	out := OutputResources{
		Gateway:        []config.Config{},
		VirtualService: []config.Config{},
	}
	for _, c := range configs {
		c.Domain = "domain.suffix"
		switch c.GroupVersionKind {
		case gvk.Gateway:
			out.Gateway = append(out.Gateway, c)
		case gvk.VirtualService:
			out.VirtualService = append(out.VirtualService, c)
		}
	}
	return out
}

func splitInput(t test.Failer, configs []config.Config) KubernetesResources {
	out := KubernetesResources{}
	namespaces := sets.New[string]()
	for _, c := range configs {
		namespaces.Insert(c.Namespace)
		switch c.GroupVersionKind {
		case gvk.GatewayClass:
			out.GatewayClass = append(out.GatewayClass, c)
		case gvk.KubernetesGateway:
			out.Gateway = append(out.Gateway, c)
		case gvk.HTTPRoute:
			out.HTTPRoute = append(out.HTTPRoute, c)
		case gvk.TCPRoute:
			out.TCPRoute = append(out.TCPRoute, c)
		case gvk.TLSRoute:
			out.TLSRoute = append(out.TLSRoute, c)
		case gvk.ReferenceGrant:
			out.ReferenceGrant = append(out.ReferenceGrant, c)
		}
	}
	out.Namespaces = map[string]*corev1.Namespace{}
	for ns := range namespaces {
		out.Namespaces[ns] = &corev1.Namespace{
			ObjectMeta: metav1.ObjectMeta{
				Name: ns,
				Labels: map[string]string{
					"istio.io/test-name-part": strings.Split(ns, "-")[0],
				},
			},
		}
	}

	client := kube.NewFakeClient(secrets...)
<<<<<<< HEAD
	out.Credentials = credentials.NewCredentialsController(client, "")
=======
	out.Credentials = credentials.NewCredentialsController(client)
>>>>>>> fff8e9e6
	client.RunAndWait(test.NewStop(t))

	out.Domain = "domain.suffix"
	return out
}

func readConfig(t testing.TB, filename string, validator *crdvalidation.Validator) []config.Config {
	t.Helper()

	data, err := os.ReadFile(filename)
	if err != nil {
		t.Fatalf("failed to read input yaml file: %v", err)
	}
	return readConfigString(t, string(data), validator)
}

func readConfigString(t testing.TB, data string, validator *crdvalidation.Validator) []config.Config {
	if err := validator.ValidateCustomResourceYAML(data); err != nil {
		t.Error(err)
	}
	c, _, err := crd.ParseInputs(data)
	if err != nil {
		t.Fatalf("failed to parse CRD: %v", err)
	}
	return insertDefaults(c)
}

// insertDefaults sets default values that would be present when reading from Kubernetes but not from
// files
func insertDefaults(cfgs []config.Config) []config.Config {
	res := make([]config.Config, 0, len(cfgs))
	for _, c := range cfgs {
		switch c.GroupVersionKind {
		case gvk.GatewayClass:
			c.Status = kstatus.Wrap(&k8s.GatewayClassStatus{})
		case gvk.KubernetesGateway:
			c.Status = kstatus.Wrap(&k8s.GatewayStatus{})
		case gvk.HTTPRoute:
			c.Status = kstatus.Wrap(&k8s.HTTPRouteStatus{})
		case gvk.TCPRoute:
			c.Status = kstatus.Wrap(&k8s.TCPRouteStatus{})
		case gvk.TLSRoute:
			c.Status = kstatus.Wrap(&k8s.TLSRouteStatus{})
		}
		res = append(res, c)
	}
	return res
}

// Print as YAML
func marshalYaml(t test.Failer, cl []config.Config) []byte {
	t.Helper()
	result := []byte{}
	separator := []byte("---\n")
	for _, config := range cl {
		obj, err := crd.ConvertConfig(config)
		if err != nil {
			t.Fatalf("Could not decode %v: %v", config.Name, err)
		}
		bytes, err := yaml.Marshal(obj)
		if err != nil {
			t.Fatalf("Could not convert %v to YAML: %v", config, err)
		}
		result = append(result, bytes...)
		result = append(result, separator...)
	}
	return result
}

func TestHumanReadableJoin(t *testing.T) {
	tests := []struct {
		input []string
		want  string
	}{
		{[]string{"a"}, "a"},
		{[]string{"a", "b"}, "a and b"},
		{[]string{"a", "b", "c"}, "a, b, and c"},
	}
	for _, tt := range tests {
		t.Run(strings.Join(tt.input, "_"), func(t *testing.T) {
			if got := humanReadableJoin(tt.input); !reflect.DeepEqual(got, tt.want) {
				t.Errorf("got %v, want %v", got, tt.want)
			}
		})
	}
}

func BenchmarkBuildHTTPVirtualServices(b *testing.B) {
	ports := []*model.Port{
		{
			Name:     "http",
			Port:     80,
			Protocol: "HTTP",
		},
		{
			Name:     "tcp",
			Port:     34000,
			Protocol: "TCP",
		},
	}
	ingressSvc := &model.Service{
		Attributes: model.ServiceAttributes{
			Name:      "istio-ingressgateway",
			Namespace: "istio-system",
<<<<<<< HEAD
			ClusterExternalAddresses: model.AddressMap{
=======
			ClusterExternalAddresses: &model.AddressMap{
>>>>>>> fff8e9e6
				Addresses: map[cluster.ID][]string{
					"Kubernetes": {"1.2.3.4"},
				},
			},
		},
		Ports:    ports,
		Hostname: "istio-ingressgateway.istio-system.svc.domain.suffix",
	}
	altIngressSvc := &model.Service{
		Attributes: model.ServiceAttributes{
			Namespace: "istio-system",
		},
		Ports:    ports,
		Hostname: "example.com",
	}
	cg := v1alpha3.NewConfigGenTest(b, v1alpha3.TestOptions{
		Services: []*model.Service{ingressSvc, altIngressSvc},
		Instances: []*model.ServiceInstance{
			{Service: ingressSvc, ServicePort: ingressSvc.Ports[0], Endpoint: &model.IstioEndpoint{EndpointPort: 8080}},
			{Service: ingressSvc, ServicePort: ingressSvc.Ports[1], Endpoint: &model.IstioEndpoint{}},
			{Service: altIngressSvc, ServicePort: altIngressSvc.Ports[0], Endpoint: &model.IstioEndpoint{}},
			{Service: altIngressSvc, ServicePort: altIngressSvc.Ports[1], Endpoint: &model.IstioEndpoint{}},
		},
	})

	validator := crdvalidation.NewIstioValidator(b)
	input := readConfig(b, "testdata/benchmark-httproute.yaml", validator)
	kr := splitInput(b, input)
	kr.Context = NewGatewayContext(cg.PushContext())
	ctx := ConfigContext{
		KubernetesResources: kr,
		AllowedReferences:   convertReferencePolicies(kr),
	}
	_, gwMap, _ := convertGateways(ctx)
	ctx.GatewayReferences = gwMap

	b.ResetTimer()
	for n := 0; n < b.N; n++ {
		// for gateway routes, build one VS per gateway+host
		gatewayRoutes := make(map[string]map[string]*config.Config)
		// for mesh routes, build one VS per namespace+host
		meshRoutes := make(map[string]map[string]*config.Config)
		for _, obj := range kr.HTTPRoute {
			buildHTTPVirtualServices(ctx, obj, gatewayRoutes, meshRoutes)
		}
	}
<<<<<<< HEAD
=======
}

func TestExtractGatewayServices(t *testing.T) {
	tests := []struct {
		name             string
		r                KubernetesResources
		kgw              *k8s.GatewaySpec
		obj              config.Config
		gatewayServices  []string
		skippedAddresses []string
	}{
		{
			name: "managed gateway",
			r:    KubernetesResources{Domain: "cluster.local"},
			kgw: &k8s.GatewaySpec{
				GatewayClassName: "istio",
			},
			obj: config.Config{
				Meta: config.Meta{
					Name:      "foo",
					Namespace: "default",
				},
			},
			gatewayServices: []string{"foo-istio.default.svc.cluster.local"},
		},
		{
			name: "managed gateway with name overrided",
			r:    KubernetesResources{Domain: "cluster.local"},
			kgw: &k8s.GatewaySpec{
				GatewayClassName: "istio",
			},
			obj: config.Config{
				Meta: config.Meta{
					Name:      "foo",
					Namespace: "default",
					Annotations: map[string]string{
						gatewayNameOverride: "bar",
					},
				},
			},
			gatewayServices: []string{"bar.default.svc.cluster.local"},
		},
		{
			name: "unmanaged gateway",
			r:    KubernetesResources{Domain: "domain"},
			kgw: &k8s.GatewaySpec{
				GatewayClassName: "istio",
				Addresses: []k8s.GatewayAddress{
					{
						Value: "abc",
					},
					{
						Type: func() *k8s.AddressType {
							t := k8s.HostnameAddressType
							return &t
						}(),
						Value: "example.com",
					},
					{
						Type: func() *k8s.AddressType {
							t := k8s.IPAddressType
							return &t
						}(),
						Value: "1.2.3.4",
					},
				},
			},
			obj: config.Config{
				Meta: config.Meta{
					Name:      "foo",
					Namespace: "default",
				},
			},
			gatewayServices:  []string{"abc.default.svc.domain", "example.com"},
			skippedAddresses: []string{"1.2.3.4"},
		},
	}
	for _, tt := range tests {
		t.Run(tt.name, func(t *testing.T) {
			gatewayServices, skippedAddresses := extractGatewayServices(tt.r, tt.kgw, tt.obj)
			if !reflect.DeepEqual(gatewayServices, tt.gatewayServices) {
				t.Errorf("gatewayServices: got %v, want %v", gatewayServices, tt.gatewayServices)
			}
			if !reflect.DeepEqual(skippedAddresses, tt.skippedAddresses) {
				t.Errorf("skippedAddresses: got %v, want %v", skippedAddresses, tt.skippedAddresses)
			}
		})
	}
>>>>>>> fff8e9e6
}<|MERGE_RESOLUTION|>--- conflicted
+++ resolved
@@ -32,10 +32,7 @@
 
 	"istio.io/istio/pilot/pkg/config/kube/crd"
 	credentials "istio.io/istio/pilot/pkg/credentials/kube"
-<<<<<<< HEAD
-=======
 	"istio.io/istio/pilot/pkg/features"
->>>>>>> fff8e9e6
 	"istio.io/istio/pilot/pkg/model"
 	"istio.io/istio/pilot/pkg/model/kstatus"
 	"istio.io/istio/pilot/pkg/networking/core/v1alpha3"
@@ -68,11 +65,7 @@
 		Attributes: model.ServiceAttributes{
 			Name:      "istio-ingressgateway",
 			Namespace: "istio-system",
-<<<<<<< HEAD
-			ClusterExternalAddresses: model.AddressMap{
-=======
 			ClusterExternalAddresses: &model.AddressMap{
->>>>>>> fff8e9e6
 				Addresses: map[cluster.ID][]string{
 					"Kubernetes": {"1.2.3.4"},
 				},
@@ -679,11 +672,7 @@
 	}
 
 	client := kube.NewFakeClient(secrets...)
-<<<<<<< HEAD
-	out.Credentials = credentials.NewCredentialsController(client, "")
-=======
 	out.Credentials = credentials.NewCredentialsController(client)
->>>>>>> fff8e9e6
 	client.RunAndWait(test.NewStop(t))
 
 	out.Domain = "domain.suffix"
@@ -788,11 +777,7 @@
 		Attributes: model.ServiceAttributes{
 			Name:      "istio-ingressgateway",
 			Namespace: "istio-system",
-<<<<<<< HEAD
-			ClusterExternalAddresses: model.AddressMap{
-=======
 			ClusterExternalAddresses: &model.AddressMap{
->>>>>>> fff8e9e6
 				Addresses: map[cluster.ID][]string{
 					"Kubernetes": {"1.2.3.4"},
 				},
@@ -839,8 +824,6 @@
 			buildHTTPVirtualServices(ctx, obj, gatewayRoutes, meshRoutes)
 		}
 	}
-<<<<<<< HEAD
-=======
 }
 
 func TestExtractGatewayServices(t *testing.T) {
@@ -929,5 +912,4 @@
 			}
 		})
 	}
->>>>>>> fff8e9e6
 }