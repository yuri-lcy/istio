--- conflicted
+++ resolved
@@ -15,32 +15,19 @@
 package gateway
 
 import (
-<<<<<<< HEAD
-	"context"
-=======
->>>>>>> fff8e9e6
 	"fmt"
 
 	"github.com/hashicorp/go-multierror"
 	kerrors "k8s.io/apimachinery/pkg/api/errors"
 	metav1 "k8s.io/apimachinery/pkg/apis/meta/v1"
 	"k8s.io/apimachinery/pkg/types"
-<<<<<<< HEAD
-	gateway "sigs.k8s.io/gateway-api/apis/v1beta1"
-	gatewayclient "sigs.k8s.io/gateway-api/pkg/client/clientset/versioned/typed/apis/v1beta1"
-	lister "sigs.k8s.io/gateway-api/pkg/client/listers/apis/v1beta1"
-=======
 	k8s "sigs.k8s.io/gateway-api/apis/v1alpha2"
 	gateway "sigs.k8s.io/gateway-api/apis/v1beta1"
->>>>>>> fff8e9e6
 
 	"istio.io/istio/pilot/pkg/model/kstatus"
 	"istio.io/istio/pkg/kube"
 	"istio.io/istio/pkg/kube/controllers"
-<<<<<<< HEAD
-=======
 	"istio.io/istio/pkg/kube/kclient"
->>>>>>> fff8e9e6
 	"istio.io/istio/pkg/util/istiomultierror"
 )
 
@@ -61,22 +48,11 @@
 		controllers.WithReconciler(gc.Reconcile),
 		controllers.WithMaxAttempts(25))
 
-<<<<<<< HEAD
-	class := client.GatewayAPIInformer().Gateway().V1beta1().GatewayClasses()
-	gc.classes = class.Lister()
-	gc.directClient = client.GatewayAPI().GatewayV1beta1().GatewayClasses()
-	_, _ = class.Informer().
-		AddEventHandler(controllers.FilteredObjectHandler(gc.queue.AddObject, func(o controllers.Object) bool {
-			_, f := classInfos[o.GetName()]
-			return f
-		}))
-=======
 	gc.classes = kclient.New[*gateway.GatewayClass](kc)
 	gc.classes.AddEventHandler(controllers.FilteredObjectHandler(gc.queue.AddObject, func(o controllers.Object) bool {
 		_, f := classInfos[o.GetName()]
 		return f
 	}))
->>>>>>> fff8e9e6
 	return gc
 }
 
@@ -90,23 +66,6 @@
 	err := istiomultierror.New()
 	for class := range classInfos {
 		err = multierror.Append(err, c.reconcileClass(class))
-<<<<<<< HEAD
-	}
-	return err.ErrorOrNil()
-}
-
-func (c *ClassController) reconcileClass(class string) error {
-	_, err := c.classes.Get(class)
-	if err := controllers.IgnoreNotFound(err); err != nil {
-		log.Errorf("unable to fetch GatewayClass: %v", err)
-		return err
-	}
-	if !kerrors.IsNotFound(err) {
-		log.Debugf("GatewayClass/%v already exists, no action", class)
-		return nil
-	}
-	desc := "The default Istio GatewayClass"
-=======
 	}
 	return err.ErrorOrNil()
 }
@@ -116,7 +75,6 @@
 		log.Debugf("GatewayClass/%v already exists, no action", class)
 		return nil
 	}
->>>>>>> fff8e9e6
 	classInfo := classInfos[class]
 	gc := &gateway.GatewayClass{
 		ObjectMeta: metav1.ObjectMeta{
@@ -124,18 +82,11 @@
 		},
 		Spec: gateway.GatewayClassSpec{
 			ControllerName: gateway.GatewayController(classInfo.controller),
-<<<<<<< HEAD
-			Description:    &desc,
-		},
-	}
-	gc, err = c.directClient.Create(context.Background(), gc, metav1.CreateOptions{})
-=======
 			Description:    &classInfo.description,
 		},
 	}
 	var err error
 	gc, err = c.classes.Create(gc)
->>>>>>> fff8e9e6
 	if err != nil && !kerrors.IsConflict(err) {
 		return err
 	} else if err != nil && kerrors.IsConflict(err) {
@@ -148,20 +99,8 @@
 	if !classInfo.reportGatewayClassStatus {
 		return nil
 	}
-<<<<<<< HEAD
-	gc.Status = gateway.GatewayClassStatus{Conditions: []metav1.Condition{{
-		Type:               string(gateway.GatewayClassConditionStatusAccepted),
-		Status:             kstatus.StatusTrue,
-		ObservedGeneration: gc.Generation,
-		LastTransitionTime: metav1.Now(),
-		Reason:             string(gateway.GatewayClassConditionStatusAccepted),
-		Message:            "Handled by Istio controller",
-	}}}
-	if _, err := c.directClient.UpdateStatus(context.Background(), gc, metav1.UpdateOptions{}); err != nil {
-=======
 	gc.Status = GetClassStatus(&gc.Status, gc.Generation)
 	if _, err := c.classes.UpdateStatus(gc); err != nil {
->>>>>>> fff8e9e6
 		return fmt.Errorf("failed to update status: %v", err)
 	}
 	return err
