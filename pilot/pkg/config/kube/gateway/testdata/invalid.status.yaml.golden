apiVersion: gateway.networking.k8s.io/v1beta1
kind: GatewayClass
metadata:
  creationTimestamp: null
  name: istio
  namespace: default
spec: null
status:
  conditions:
  - lastTransitionTime: fake
    message: Handled by Istio controller
    reason: Accepted
    status: "True"
    type: Accepted
---
apiVersion: gateway.networking.k8s.io/v1beta1
kind: Gateway
metadata:
  creationTimestamp: null
  name: gateway
  namespace: istio-system
spec: null
status:
  addresses:
  - type: IPAddress
    value: 1.2.3.4
  conditions:
  - lastTransitionTime: fake
<<<<<<< HEAD
    message: Resources available
    reason: Accepted
    status: "True"
    type: Accepted
  - lastTransitionTime: fake
    message: Gateway valid, assigned to service(s) istio-ingressgateway.istio-system.svc.domain.suffix:80
    reason: ListenersValid
=======
    message: Resource accepted
    reason: Accepted
>>>>>>> fff8e9e6
    status: "True"
    type: Accepted
  - lastTransitionTime: fake
    message: Resource programmed, assigned to service(s) istio-ingressgateway.istio-system.svc.domain.suffix:80
    reason: Programmed
    status: "True"
    type: Programmed
  listeners:
  - attachedRoutes: 4
    conditions:
    - lastTransitionTime: fake
      message: No errors found
      reason: Accepted
      status: "True"
      type: Accepted
<<<<<<< HEAD
    - lastTransitionTime: fake
      message: No errors found
      reason: NoConflicts
      status: "False"
      type: Conflicted
    - lastTransitionTime: fake
      message: No errors found
      reason: Attached
=======
    - lastTransitionTime: fake
      message: No errors found
      reason: NoConflicts
>>>>>>> fff8e9e6
      status: "False"
      type: Conflicted
    - lastTransitionTime: fake
      message: No errors found
      reason: Programmed
<<<<<<< HEAD
      status: "True"
      type: Programmed
    - lastTransitionTime: fake
      message: No errors found
      reason: Ready
=======
>>>>>>> fff8e9e6
      status: "True"
      type: Programmed
    - lastTransitionTime: fake
      message: No errors found
      reason: ResolvedRefs
      status: "True"
      type: ResolvedRefs
    name: default
    supportedKinds:
    - group: gateway.networking.k8s.io
      kind: HTTPRoute
---
apiVersion: gateway.networking.k8s.io/v1beta1
kind: Gateway
metadata:
  creationTimestamp: null
  name: invalid-service
  namespace: istio-system
spec: null
status:
  conditions:
  - lastTransitionTime: fake
<<<<<<< HEAD
    message: Resources available
=======
    message: Resource accepted
>>>>>>> fff8e9e6
    reason: Accepted
    status: "True"
    type: Accepted
  - lastTransitionTime: fake
    message: 'Failed to assign to any requested addresses: hostname "fake-service.com"
      not found'
    reason: Invalid
    status: "False"
    type: Programmed
  listeners:
  - attachedRoutes: 0
    conditions:
    - lastTransitionTime: fake
      message: No errors found
      reason: Accepted
      status: "True"
      type: Accepted
<<<<<<< HEAD
    - lastTransitionTime: fake
      message: No errors found
      reason: NoConflicts
      status: "False"
      type: Conflicted
    - lastTransitionTime: fake
      message: No errors found
      reason: Attached
=======
    - lastTransitionTime: fake
      message: No errors found
      reason: NoConflicts
>>>>>>> fff8e9e6
      status: "False"
      type: Conflicted
    - lastTransitionTime: fake
      message: No errors found
      reason: Programmed
<<<<<<< HEAD
      status: "True"
      type: Programmed
    - lastTransitionTime: fake
      message: No errors found
      reason: Ready
=======
>>>>>>> fff8e9e6
      status: "True"
      type: Programmed
    - lastTransitionTime: fake
      message: No errors found
      reason: ResolvedRefs
      status: "True"
      type: ResolvedRefs
    name: default
    supportedKinds:
    - group: gateway.networking.k8s.io
      kind: HTTPRoute
---
apiVersion: gateway.networking.k8s.io/v1beta1
kind: Gateway
metadata:
  creationTimestamp: null
  name: target-port-reference
  namespace: istio-system
spec: null
status:
  conditions:
  - lastTransitionTime: fake
<<<<<<< HEAD
    message: Resources available
=======
    message: Resource accepted
>>>>>>> fff8e9e6
    reason: Accepted
    status: "True"
    type: Accepted
  - lastTransitionTime: fake
    message: 'Failed to assign to any requested addresses: port 8080 not found for
      hostname "istio-ingressgateway.istio-system.svc.domain.suffix" (hint: the service
      port should be specified, not the workload port. Did you mean one of these ports:
      [80]?)'
    reason: Invalid
    status: "False"
    type: Programmed
  listeners:
  - attachedRoutes: 0
    conditions:
    - lastTransitionTime: fake
      message: No errors found
      reason: Accepted
      status: "True"
      type: Accepted
<<<<<<< HEAD
    - lastTransitionTime: fake
      message: No errors found
      reason: NoConflicts
      status: "False"
      type: Conflicted
    - lastTransitionTime: fake
      message: No errors found
      reason: Attached
=======
    - lastTransitionTime: fake
      message: No errors found
      reason: NoConflicts
>>>>>>> fff8e9e6
      status: "False"
      type: Conflicted
    - lastTransitionTime: fake
      message: No errors found
      reason: Programmed
<<<<<<< HEAD
      status: "True"
      type: Programmed
    - lastTransitionTime: fake
      message: No errors found
      reason: Ready
=======
>>>>>>> fff8e9e6
      status: "True"
      type: Programmed
    - lastTransitionTime: fake
      message: No errors found
      reason: ResolvedRefs
      status: "True"
      type: ResolvedRefs
    name: default
    supportedKinds:
    - group: gateway.networking.k8s.io
      kind: HTTPRoute
---
apiVersion: gateway.networking.k8s.io/v1beta1
kind: Gateway
metadata:
  creationTimestamp: null
  name: invalid-gateway-address
  namespace: invalid-gateway-address
spec: null
status:
  conditions:
  - lastTransitionTime: fake
<<<<<<< HEAD
    message: Resources available
=======
    message: Resource accepted
>>>>>>> fff8e9e6
    reason: Accepted
    status: "True"
    type: Accepted
  - lastTransitionTime: fake
    message: 'Failed to assign to any requested addresses: Only Hostname is supported,
      ignoring [1.2.3.4]'
    reason: Invalid
    status: "False"
    type: Programmed
  listeners:
  - attachedRoutes: 0
    conditions:
    - lastTransitionTime: fake
      message: No errors found
      reason: Accepted
      status: "True"
      type: Accepted
<<<<<<< HEAD
    - lastTransitionTime: fake
      message: No errors found
      reason: NoConflicts
      status: "False"
      type: Conflicted
    - lastTransitionTime: fake
      message: No errors found
      reason: Attached
=======
    - lastTransitionTime: fake
      message: No errors found
      reason: NoConflicts
>>>>>>> fff8e9e6
      status: "False"
      type: Conflicted
    - lastTransitionTime: fake
      message: No errors found
      reason: Programmed
<<<<<<< HEAD
      status: "True"
      type: Programmed
    - lastTransitionTime: fake
      message: No errors found
      reason: Ready
=======
>>>>>>> fff8e9e6
      status: "True"
      type: Programmed
    - lastTransitionTime: fake
      message: No errors found
      reason: ResolvedRefs
      status: "True"
      type: ResolvedRefs
    name: default
    supportedKinds:
    - group: gateway.networking.k8s.io
      kind: HTTPRoute
---
apiVersion: gateway.networking.k8s.io/v1beta1
kind: Gateway
metadata:
  creationTimestamp: null
  name: invalid-cert-kind
  namespace: istio-system
spec: null
status:
  conditions:
  - lastTransitionTime: fake
<<<<<<< HEAD
    message: Resources available
    reason: Accepted
    status: "True"
    type: Accepted
  - lastTransitionTime: fake
    message: 'Invalid listeners: [default]'
    reason: ListenersNotValid
    status: "False"
    type: Ready
=======
    message: Resource accepted
    reason: Accepted
    status: "True"
    type: Accepted
>>>>>>> fff8e9e6
  - lastTransitionTime: fake
    message: Resource programmed
    reason: Programmed
    status: "True"
    type: Programmed
  listeners:
  - attachedRoutes: 0
    conditions:
    - lastTransitionTime: fake
      message: No errors found
      reason: Accepted
      status: "True"
      type: Accepted
    - lastTransitionTime: fake
      message: No errors found
      reason: NoConflicts
      status: "False"
      type: Conflicted
    - lastTransitionTime: fake
      message: No errors found
<<<<<<< HEAD
      reason: Attached
      status: "False"
      type: Detached
=======
      reason: Programmed
      status: "True"
      type: Programmed
>>>>>>> fff8e9e6
    - lastTransitionTime: fake
      message: No errors found
      reason: Programmed
      status: "True"
      type: Programmed
    - lastTransitionTime: fake
      message: invalid certificate reference core/unknown/my-cert-http., only secret
        is allowed
      reason: InvalidCertificateRef
<<<<<<< HEAD
=======
      status: "False"
      type: ResolvedRefs
    name: default
    supportedKinds:
    - group: gateway.networking.k8s.io
      kind: HTTPRoute
---
apiVersion: gateway.networking.k8s.io/v1beta1
kind: Gateway
metadata:
  creationTimestamp: null
  name: invalid-cert-notfound
  namespace: istio-system
spec: null
status:
  conditions:
  - lastTransitionTime: fake
    message: Resource accepted
    reason: Accepted
    status: "True"
    type: Accepted
  - lastTransitionTime: fake
    message: Resource programmed
    reason: Programmed
    status: "True"
    type: Programmed
  listeners:
  - attachedRoutes: 0
    conditions:
    - lastTransitionTime: fake
      message: No errors found
      reason: Accepted
      status: "True"
      type: Accepted
    - lastTransitionTime: fake
      message: No errors found
      reason: NoConflicts
>>>>>>> fff8e9e6
      status: "False"
      type: Conflicted
    - lastTransitionTime: fake
      message: No errors found
      reason: Programmed
      status: "True"
      type: Programmed
    - lastTransitionTime: fake
      message: invalid certificate reference /Secret/nonexistent., secret istio-system/nonexistent
        not found
      reason: InvalidCertificateRef
      status: "False"
      type: ResolvedRefs
    name: default
    supportedKinds:
    - group: gateway.networking.k8s.io
      kind: HTTPRoute
---
apiVersion: gateway.networking.k8s.io/v1beta1
kind: Gateway
metadata:
  creationTimestamp: null
  name: invalid-cert-malformed
  namespace: istio-system
spec: null
status:
  conditions:
  - lastTransitionTime: fake
    message: Resource accepted
    reason: Accepted
    status: "True"
    type: Accepted
  - lastTransitionTime: fake
    message: Resource programmed
    reason: Programmed
    status: "True"
    type: Programmed
  listeners:
  - attachedRoutes: 0
    conditions:
    - lastTransitionTime: fake
      message: No errors found
      reason: Accepted
      status: "True"
      type: Accepted
    - lastTransitionTime: fake
      message: No errors found
      reason: NoConflicts
      status: "False"
      type: Conflicted
    - lastTransitionTime: fake
      message: No errors found
      reason: Programmed
      status: "True"
      type: Programmed
    - lastTransitionTime: fake
      message: 'invalid certificate reference /Secret/malformed., the certificate
        is malformed: tls: failed to find any PEM data in certificate input'
      reason: InvalidCertificateRef
      status: "False"
      type: ResolvedRefs
    name: default
    supportedKinds:
    - group: gateway.networking.k8s.io
      kind: HTTPRoute
---
apiVersion: gateway.networking.k8s.io/v1beta1
<<<<<<< HEAD
kind: Gateway
metadata:
  creationTimestamp: null
  name: invalid-cert-notfound
  namespace: istio-system
spec: null
status:
  conditions:
  - lastTransitionTime: fake
    message: Resources available
    reason: Accepted
    status: "True"
    type: Accepted
  - lastTransitionTime: fake
    message: 'Invalid listeners: [default]'
    reason: ListenersNotValid
    status: "False"
    type: Ready
  - lastTransitionTime: fake
    message: Resources available
    reason: ResourcesAvailable
    status: "True"
    type: Scheduled
  listeners:
  - attachedRoutes: 0
    conditions:
    - lastTransitionTime: fake
      message: No errors found
      reason: Accepted
      status: "True"
      type: Accepted
    - lastTransitionTime: fake
      message: No errors found
      reason: NoConflicts
      status: "False"
      type: Conflicted
    - lastTransitionTime: fake
      message: No errors found
      reason: Attached
      status: "False"
      type: Detached
    - lastTransitionTime: fake
      message: No errors found
      reason: Programmed
      status: "True"
      type: Programmed
    - lastTransitionTime: fake
      message: invalid certificate reference /Secret/nonexistent., secret istio-system/nonexistent
        not found
      reason: InvalidCertificateRef
      status: "False"
      type: Ready
    - lastTransitionTime: fake
      message: invalid certificate reference /Secret/nonexistent., secret istio-system/nonexistent
        not found
      reason: InvalidCertificateRef
      status: "False"
      type: ResolvedRefs
    name: default
    supportedKinds:
    - group: gateway.networking.k8s.io
      kind: HTTPRoute
---
apiVersion: gateway.networking.k8s.io/v1beta1
kind: Gateway
metadata:
  creationTimestamp: null
  name: invalid-cert-malformed
  namespace: istio-system
spec: null
status:
  conditions:
  - lastTransitionTime: fake
    message: Resources available
    reason: Accepted
    status: "True"
    type: Accepted
  - lastTransitionTime: fake
    message: 'Invalid listeners: [default]'
    reason: ListenersNotValid
    status: "False"
    type: Ready
  - lastTransitionTime: fake
    message: Resources available
    reason: ResourcesAvailable
    status: "True"
    type: Scheduled
  listeners:
  - attachedRoutes: 0
    conditions:
    - lastTransitionTime: fake
      message: No errors found
      reason: Accepted
      status: "True"
      type: Accepted
    - lastTransitionTime: fake
      message: No errors found
      reason: NoConflicts
      status: "False"
      type: Conflicted
    - lastTransitionTime: fake
      message: No errors found
      reason: Attached
      status: "False"
      type: Detached
    - lastTransitionTime: fake
      message: No errors found
      reason: Programmed
      status: "True"
      type: Programmed
    - lastTransitionTime: fake
      message: 'invalid certificate reference /Secret/malformed., the certificate
        is malformed: tls: failed to find any PEM data in certificate input'
      reason: InvalidCertificateRef
      status: "False"
      type: Ready
    - lastTransitionTime: fake
      message: 'invalid certificate reference /Secret/malformed., the certificate
        is malformed: tls: failed to find any PEM data in certificate input'
      reason: InvalidCertificateRef
      status: "False"
      type: ResolvedRefs
    name: default
    supportedKinds:
    - group: gateway.networking.k8s.io
      kind: HTTPRoute
---
apiVersion: gateway.networking.k8s.io/v1beta1
=======
>>>>>>> fff8e9e6
kind: HTTPRoute
metadata:
  creationTimestamp: null
  name: invalid-backendRef-kind
  namespace: default
spec: null
status:
  parents:
  - conditions:
    - lastTransitionTime: fake
      message: Route was valid
      reason: Accepted
      status: "True"
      type: Accepted
    - lastTransitionTime: fake
      message: 'referencing unsupported backendRef: group "" kind "GcsBucket"'
      reason: InvalidKind
      status: "False"
      type: ResolvedRefs
    controllerName: istio.io/gateway-controller
    parentRef:
      name: gateway
      namespace: istio-system
---
apiVersion: gateway.networking.k8s.io/v1beta1
kind: HTTPRoute
metadata:
  creationTimestamp: null
  name: invalid-backendRef-mixed
  namespace: default
spec: null
status:
  parents:
  - conditions:
    - lastTransitionTime: fake
      message: Route was valid
      reason: Accepted
      status: "True"
      type: Accepted
    - lastTransitionTime: fake
      message: 'referencing unsupported backendRef: group "" kind "GcsBucket"'
      reason: InvalidKind
      status: "False"
      type: ResolvedRefs
    controllerName: istio.io/gateway-controller
    parentRef:
      name: gateway
      namespace: istio-system
---
apiVersion: gateway.networking.k8s.io/v1beta1
kind: HTTPRoute
metadata:
  creationTimestamp: null
  name: invalid-backendRef-notfound
  namespace: default
spec: null
status:
  parents:
  - conditions:
    - lastTransitionTime: fake
      message: Route was valid
      reason: Accepted
      status: "True"
      type: Accepted
    - lastTransitionTime: fake
      message: backend(nonexistent.default.svc.domain.suffix) not found
      reason: BackendNotFound
      status: "False"
      type: ResolvedRefs
    controllerName: istio.io/gateway-controller
    parentRef:
      name: gateway
      namespace: istio-system
---
apiVersion: gateway.networking.k8s.io/v1beta1
kind: HTTPRoute
metadata:
  creationTimestamp: null
  name: invalid-mirror
  namespace: default
spec: null
status:
  parents:
  - conditions:
    - lastTransitionTime: fake
      message: Route was valid
      reason: Accepted
      status: "True"
      type: Accepted
    - lastTransitionTime: fake
      message: 'referencing unsupported backendRef: group "" kind "no-support"'
      reason: InvalidKind
      status: "False"
      type: ResolvedRefs
    controllerName: istio.io/gateway-controller
    parentRef:
      name: gateway
      namespace: istio-system
---
apiVersion: gateway.networking.k8s.io/v1beta1
kind: HTTPRoute
metadata:
  creationTimestamp: null
  name: invalid-parentRef-port
  namespace: default
spec: null
status:
  parents:
  - conditions:
    - lastTransitionTime: fake
      message: port 1234 not found
      reason: NoMatchingParent
<<<<<<< HEAD
=======
      status: "False"
      type: Accepted
    - lastTransitionTime: fake
      message: All references resolved
      reason: ResolvedRefs
      status: "True"
      type: ResolvedRefs
    controllerName: istio.io/gateway-controller
    parentRef:
      name: gateway
      namespace: istio-system
      port: 1234
---
apiVersion: gateway.networking.k8s.io/v1beta1
kind: HTTPRoute
metadata:
  creationTimestamp: null
  name: invalid-sectionname-port
  namespace: default
spec: null
status:
  parents:
  - conditions:
    - lastTransitionTime: fake
      message: sectionName "fake" not found
      reason: NoMatchingParent
>>>>>>> fff8e9e6
      status: "False"
      type: Accepted
    - lastTransitionTime: fake
      message: All references resolved
      reason: ResolvedRefs
      status: "True"
      type: ResolvedRefs
    controllerName: istio.io/gateway-controller
    parentRef:
      name: gateway
      namespace: istio-system
<<<<<<< HEAD
      port: 1234
---
apiVersion: gateway.networking.k8s.io/v1beta1
kind: HTTPRoute
metadata:
  creationTimestamp: null
  name: invalid-sectionname-port
  namespace: default
spec: null
status:
  parents:
  - conditions:
    - lastTransitionTime: fake
      message: sectionName "fake" not found
      reason: NoMatchingParent
      status: "False"
      type: Accepted
    - lastTransitionTime: fake
      message: All references resolved
      reason: ResolvedRefs
      status: "True"
      type: ResolvedRefs
    controllerName: istio.io/gateway-controller
    parentRef:
      name: gateway
      namespace: istio-system
=======
>>>>>>> fff8e9e6
      sectionName: fake
---
apiVersion: gateway.networking.k8s.io/v1beta1
kind: HTTPRoute
metadata:
  creationTimestamp: null
  name: no-backend
  namespace: default
spec: null
status:
  parents:
  - conditions:
    - lastTransitionTime: fake
      message: Route was valid
      reason: Accepted
      status: "True"
      type: Accepted
    - lastTransitionTime: fake
      message: All references resolved
      reason: ResolvedRefs
      status: "True"
      type: ResolvedRefs
    controllerName: istio.io/gateway-controller
    parentRef:
      kind: Service
      name: httpbin
---<|MERGE_RESOLUTION|>--- conflicted
+++ resolved
@@ -26,18 +26,8 @@
     value: 1.2.3.4
   conditions:
   - lastTransitionTime: fake
-<<<<<<< HEAD
-    message: Resources available
-    reason: Accepted
-    status: "True"
-    type: Accepted
-  - lastTransitionTime: fake
-    message: Gateway valid, assigned to service(s) istio-ingressgateway.istio-system.svc.domain.suffix:80
-    reason: ListenersValid
-=======
-    message: Resource accepted
-    reason: Accepted
->>>>>>> fff8e9e6
+    message: Resource accepted
+    reason: Accepted
     status: "True"
     type: Accepted
   - lastTransitionTime: fake
@@ -53,33 +43,14 @@
       reason: Accepted
       status: "True"
       type: Accepted
-<<<<<<< HEAD
-    - lastTransitionTime: fake
-      message: No errors found
-      reason: NoConflicts
-      status: "False"
-      type: Conflicted
-    - lastTransitionTime: fake
-      message: No errors found
-      reason: Attached
-=======
-    - lastTransitionTime: fake
-      message: No errors found
-      reason: NoConflicts
->>>>>>> fff8e9e6
-      status: "False"
-      type: Conflicted
-    - lastTransitionTime: fake
-      message: No errors found
-      reason: Programmed
-<<<<<<< HEAD
-      status: "True"
-      type: Programmed
-    - lastTransitionTime: fake
-      message: No errors found
-      reason: Ready
-=======
->>>>>>> fff8e9e6
+    - lastTransitionTime: fake
+      message: No errors found
+      reason: NoConflicts
+      status: "False"
+      type: Conflicted
+    - lastTransitionTime: fake
+      message: No errors found
+      reason: Programmed
       status: "True"
       type: Programmed
     - lastTransitionTime: fake
@@ -102,11 +73,7 @@
 status:
   conditions:
   - lastTransitionTime: fake
-<<<<<<< HEAD
-    message: Resources available
-=======
-    message: Resource accepted
->>>>>>> fff8e9e6
+    message: Resource accepted
     reason: Accepted
     status: "True"
     type: Accepted
@@ -124,33 +91,14 @@
       reason: Accepted
       status: "True"
       type: Accepted
-<<<<<<< HEAD
-    - lastTransitionTime: fake
-      message: No errors found
-      reason: NoConflicts
-      status: "False"
-      type: Conflicted
-    - lastTransitionTime: fake
-      message: No errors found
-      reason: Attached
-=======
-    - lastTransitionTime: fake
-      message: No errors found
-      reason: NoConflicts
->>>>>>> fff8e9e6
-      status: "False"
-      type: Conflicted
-    - lastTransitionTime: fake
-      message: No errors found
-      reason: Programmed
-<<<<<<< HEAD
-      status: "True"
-      type: Programmed
-    - lastTransitionTime: fake
-      message: No errors found
-      reason: Ready
-=======
->>>>>>> fff8e9e6
+    - lastTransitionTime: fake
+      message: No errors found
+      reason: NoConflicts
+      status: "False"
+      type: Conflicted
+    - lastTransitionTime: fake
+      message: No errors found
+      reason: Programmed
       status: "True"
       type: Programmed
     - lastTransitionTime: fake
@@ -173,11 +121,7 @@
 status:
   conditions:
   - lastTransitionTime: fake
-<<<<<<< HEAD
-    message: Resources available
-=======
-    message: Resource accepted
->>>>>>> fff8e9e6
+    message: Resource accepted
     reason: Accepted
     status: "True"
     type: Accepted
@@ -197,33 +141,14 @@
       reason: Accepted
       status: "True"
       type: Accepted
-<<<<<<< HEAD
-    - lastTransitionTime: fake
-      message: No errors found
-      reason: NoConflicts
-      status: "False"
-      type: Conflicted
-    - lastTransitionTime: fake
-      message: No errors found
-      reason: Attached
-=======
-    - lastTransitionTime: fake
-      message: No errors found
-      reason: NoConflicts
->>>>>>> fff8e9e6
-      status: "False"
-      type: Conflicted
-    - lastTransitionTime: fake
-      message: No errors found
-      reason: Programmed
-<<<<<<< HEAD
-      status: "True"
-      type: Programmed
-    - lastTransitionTime: fake
-      message: No errors found
-      reason: Ready
-=======
->>>>>>> fff8e9e6
+    - lastTransitionTime: fake
+      message: No errors found
+      reason: NoConflicts
+      status: "False"
+      type: Conflicted
+    - lastTransitionTime: fake
+      message: No errors found
+      reason: Programmed
       status: "True"
       type: Programmed
     - lastTransitionTime: fake
@@ -246,11 +171,7 @@
 status:
   conditions:
   - lastTransitionTime: fake
-<<<<<<< HEAD
-    message: Resources available
-=======
-    message: Resource accepted
->>>>>>> fff8e9e6
+    message: Resource accepted
     reason: Accepted
     status: "True"
     type: Accepted
@@ -268,33 +189,14 @@
       reason: Accepted
       status: "True"
       type: Accepted
-<<<<<<< HEAD
-    - lastTransitionTime: fake
-      message: No errors found
-      reason: NoConflicts
-      status: "False"
-      type: Conflicted
-    - lastTransitionTime: fake
-      message: No errors found
-      reason: Attached
-=======
-    - lastTransitionTime: fake
-      message: No errors found
-      reason: NoConflicts
->>>>>>> fff8e9e6
-      status: "False"
-      type: Conflicted
-    - lastTransitionTime: fake
-      message: No errors found
-      reason: Programmed
-<<<<<<< HEAD
-      status: "True"
-      type: Programmed
-    - lastTransitionTime: fake
-      message: No errors found
-      reason: Ready
-=======
->>>>>>> fff8e9e6
+    - lastTransitionTime: fake
+      message: No errors found
+      reason: NoConflicts
+      status: "False"
+      type: Conflicted
+    - lastTransitionTime: fake
+      message: No errors found
+      reason: Programmed
       status: "True"
       type: Programmed
     - lastTransitionTime: fake
@@ -317,22 +219,10 @@
 status:
   conditions:
   - lastTransitionTime: fake
-<<<<<<< HEAD
-    message: Resources available
-    reason: Accepted
-    status: "True"
-    type: Accepted
-  - lastTransitionTime: fake
-    message: 'Invalid listeners: [default]'
-    reason: ListenersNotValid
-    status: "False"
-    type: Ready
-=======
-    message: Resource accepted
-    reason: Accepted
-    status: "True"
-    type: Accepted
->>>>>>> fff8e9e6
+    message: Resource accepted
+    reason: Accepted
+    status: "True"
+    type: Accepted
   - lastTransitionTime: fake
     message: Resource programmed
     reason: Programmed
@@ -351,17 +241,6 @@
       reason: NoConflicts
       status: "False"
       type: Conflicted
-    - lastTransitionTime: fake
-      message: No errors found
-<<<<<<< HEAD
-      reason: Attached
-      status: "False"
-      type: Detached
-=======
-      reason: Programmed
-      status: "True"
-      type: Programmed
->>>>>>> fff8e9e6
     - lastTransitionTime: fake
       message: No errors found
       reason: Programmed
@@ -371,8 +250,6 @@
       message: invalid certificate reference core/unknown/my-cert-http., only secret
         is allowed
       reason: InvalidCertificateRef
-<<<<<<< HEAD
-=======
       status: "False"
       type: ResolvedRefs
     name: default
@@ -410,7 +287,6 @@
     - lastTransitionTime: fake
       message: No errors found
       reason: NoConflicts
->>>>>>> fff8e9e6
       status: "False"
       type: Conflicted
     - lastTransitionTime: fake
@@ -478,137 +354,6 @@
       kind: HTTPRoute
 ---
 apiVersion: gateway.networking.k8s.io/v1beta1
-<<<<<<< HEAD
-kind: Gateway
-metadata:
-  creationTimestamp: null
-  name: invalid-cert-notfound
-  namespace: istio-system
-spec: null
-status:
-  conditions:
-  - lastTransitionTime: fake
-    message: Resources available
-    reason: Accepted
-    status: "True"
-    type: Accepted
-  - lastTransitionTime: fake
-    message: 'Invalid listeners: [default]'
-    reason: ListenersNotValid
-    status: "False"
-    type: Ready
-  - lastTransitionTime: fake
-    message: Resources available
-    reason: ResourcesAvailable
-    status: "True"
-    type: Scheduled
-  listeners:
-  - attachedRoutes: 0
-    conditions:
-    - lastTransitionTime: fake
-      message: No errors found
-      reason: Accepted
-      status: "True"
-      type: Accepted
-    - lastTransitionTime: fake
-      message: No errors found
-      reason: NoConflicts
-      status: "False"
-      type: Conflicted
-    - lastTransitionTime: fake
-      message: No errors found
-      reason: Attached
-      status: "False"
-      type: Detached
-    - lastTransitionTime: fake
-      message: No errors found
-      reason: Programmed
-      status: "True"
-      type: Programmed
-    - lastTransitionTime: fake
-      message: invalid certificate reference /Secret/nonexistent., secret istio-system/nonexistent
-        not found
-      reason: InvalidCertificateRef
-      status: "False"
-      type: Ready
-    - lastTransitionTime: fake
-      message: invalid certificate reference /Secret/nonexistent., secret istio-system/nonexistent
-        not found
-      reason: InvalidCertificateRef
-      status: "False"
-      type: ResolvedRefs
-    name: default
-    supportedKinds:
-    - group: gateway.networking.k8s.io
-      kind: HTTPRoute
----
-apiVersion: gateway.networking.k8s.io/v1beta1
-kind: Gateway
-metadata:
-  creationTimestamp: null
-  name: invalid-cert-malformed
-  namespace: istio-system
-spec: null
-status:
-  conditions:
-  - lastTransitionTime: fake
-    message: Resources available
-    reason: Accepted
-    status: "True"
-    type: Accepted
-  - lastTransitionTime: fake
-    message: 'Invalid listeners: [default]'
-    reason: ListenersNotValid
-    status: "False"
-    type: Ready
-  - lastTransitionTime: fake
-    message: Resources available
-    reason: ResourcesAvailable
-    status: "True"
-    type: Scheduled
-  listeners:
-  - attachedRoutes: 0
-    conditions:
-    - lastTransitionTime: fake
-      message: No errors found
-      reason: Accepted
-      status: "True"
-      type: Accepted
-    - lastTransitionTime: fake
-      message: No errors found
-      reason: NoConflicts
-      status: "False"
-      type: Conflicted
-    - lastTransitionTime: fake
-      message: No errors found
-      reason: Attached
-      status: "False"
-      type: Detached
-    - lastTransitionTime: fake
-      message: No errors found
-      reason: Programmed
-      status: "True"
-      type: Programmed
-    - lastTransitionTime: fake
-      message: 'invalid certificate reference /Secret/malformed., the certificate
-        is malformed: tls: failed to find any PEM data in certificate input'
-      reason: InvalidCertificateRef
-      status: "False"
-      type: Ready
-    - lastTransitionTime: fake
-      message: 'invalid certificate reference /Secret/malformed., the certificate
-        is malformed: tls: failed to find any PEM data in certificate input'
-      reason: InvalidCertificateRef
-      status: "False"
-      type: ResolvedRefs
-    name: default
-    supportedKinds:
-    - group: gateway.networking.k8s.io
-      kind: HTTPRoute
----
-apiVersion: gateway.networking.k8s.io/v1beta1
-=======
->>>>>>> fff8e9e6
 kind: HTTPRoute
 metadata:
   creationTimestamp: null
@@ -721,8 +466,6 @@
     - lastTransitionTime: fake
       message: port 1234 not found
       reason: NoMatchingParent
-<<<<<<< HEAD
-=======
       status: "False"
       type: Accepted
     - lastTransitionTime: fake
@@ -749,7 +492,6 @@
     - lastTransitionTime: fake
       message: sectionName "fake" not found
       reason: NoMatchingParent
->>>>>>> fff8e9e6
       status: "False"
       type: Accepted
     - lastTransitionTime: fake
@@ -761,35 +503,6 @@
     parentRef:
       name: gateway
       namespace: istio-system
-<<<<<<< HEAD
-      port: 1234
----
-apiVersion: gateway.networking.k8s.io/v1beta1
-kind: HTTPRoute
-metadata:
-  creationTimestamp: null
-  name: invalid-sectionname-port
-  namespace: default
-spec: null
-status:
-  parents:
-  - conditions:
-    - lastTransitionTime: fake
-      message: sectionName "fake" not found
-      reason: NoMatchingParent
-      status: "False"
-      type: Accepted
-    - lastTransitionTime: fake
-      message: All references resolved
-      reason: ResolvedRefs
-      status: "True"
-      type: ResolvedRefs
-    controllerName: istio.io/gateway-controller
-    parentRef:
-      name: gateway
-      namespace: istio-system
-=======
->>>>>>> fff8e9e6
       sectionName: fake
 ---
 apiVersion: gateway.networking.k8s.io/v1beta1
