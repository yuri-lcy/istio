apiVersion: gateway.networking.k8s.io/v1beta1
kind: GatewayClass
metadata:
  creationTimestamp: null
  name: istio
  namespace: default
spec: null
status:
  conditions:
  - lastTransitionTime: fake
    message: Handled by Istio controller
    reason: Accepted
    status: "True"
    type: Accepted
---
apiVersion: gateway.networking.k8s.io/v1beta1
kind: Gateway
metadata:
  creationTimestamp: null
  name: gateway
  namespace: istio-system
spec: null
status:
  addresses:
  - type: IPAddress
    value: 1.2.3.4
  conditions:
  - lastTransitionTime: fake
<<<<<<< HEAD
    message: Resources available
    reason: Accepted
    status: "True"
    type: Accepted
  - lastTransitionTime: fake
    message: Gateway valid, assigned to service(s) istio-ingressgateway.istio-system.svc.domain.suffix:80
    reason: ListenersValid
=======
    message: Resource accepted
    reason: Accepted
>>>>>>> fff8e9e6
    status: "True"
    type: Accepted
  - lastTransitionTime: fake
    message: Resource programmed, assigned to service(s) istio-ingressgateway.istio-system.svc.domain.suffix:80
    reason: Programmed
    status: "True"
    type: Programmed
  listeners:
  - attachedRoutes: 1
    conditions:
    - lastTransitionTime: fake
      message: No errors found
      reason: Accepted
      status: "True"
      type: Accepted
<<<<<<< HEAD
    - lastTransitionTime: fake
      message: No errors found
      reason: NoConflicts
      status: "False"
      type: Conflicted
    - lastTransitionTime: fake
      message: No errors found
      reason: Attached
=======
    - lastTransitionTime: fake
      message: No errors found
      reason: NoConflicts
>>>>>>> fff8e9e6
      status: "False"
      type: Conflicted
    - lastTransitionTime: fake
      message: No errors found
      reason: Programmed
<<<<<<< HEAD
      status: "True"
      type: Programmed
    - lastTransitionTime: fake
      message: No errors found
      reason: Ready
=======
>>>>>>> fff8e9e6
      status: "True"
      type: Programmed
    - lastTransitionTime: fake
      message: No errors found
      reason: ResolvedRefs
      status: "True"
      type: ResolvedRefs
    name: default
    supportedKinds:
    - group: gateway.networking.k8s.io
      kind: HTTPRoute
---
apiVersion: gateway.networking.k8s.io/v1beta1
kind: HTTPRoute
metadata:
  creationTimestamp: null
  name: http
  namespace: default
spec: null
status:
  parents:
  - conditions:
    - lastTransitionTime: fake
      message: Route was valid
      reason: Accepted
      status: "True"
      type: Accepted
    - lastTransitionTime: fake
      message: All references resolved
      reason: ResolvedRefs
      status: "True"
      type: ResolvedRefs
    controllerName: istio.io/gateway-controller
    parentRef:
      name: gateway
      namespace: istio-system
---<|MERGE_RESOLUTION|>--- conflicted
+++ resolved
@@ -26,18 +26,8 @@
     value: 1.2.3.4
   conditions:
   - lastTransitionTime: fake
-<<<<<<< HEAD
-    message: Resources available
-    reason: Accepted
-    status: "True"
-    type: Accepted
-  - lastTransitionTime: fake
-    message: Gateway valid, assigned to service(s) istio-ingressgateway.istio-system.svc.domain.suffix:80
-    reason: ListenersValid
-=======
     message: Resource accepted
     reason: Accepted
->>>>>>> fff8e9e6
     status: "True"
     type: Accepted
   - lastTransitionTime: fake
@@ -53,7 +43,6 @@
       reason: Accepted
       status: "True"
       type: Accepted
-<<<<<<< HEAD
     - lastTransitionTime: fake
       message: No errors found
       reason: NoConflicts
@@ -61,25 +50,7 @@
       type: Conflicted
     - lastTransitionTime: fake
       message: No errors found
-      reason: Attached
-=======
-    - lastTransitionTime: fake
-      message: No errors found
-      reason: NoConflicts
->>>>>>> fff8e9e6
-      status: "False"
-      type: Conflicted
-    - lastTransitionTime: fake
-      message: No errors found
       reason: Programmed
-<<<<<<< HEAD
-      status: "True"
-      type: Programmed
-    - lastTransitionTime: fake
-      message: No errors found
-      reason: Ready
-=======
->>>>>>> fff8e9e6
       status: "True"
       type: Programmed
     - lastTransitionTime: fake
