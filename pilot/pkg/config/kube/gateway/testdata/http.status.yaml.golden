apiVersion: gateway.networking.k8s.io/v1beta1
kind: GatewayClass
metadata:
  creationTimestamp: null
  name: istio
  namespace: default
spec: null
status:
  conditions:
  - lastTransitionTime: fake
    message: Handled by Istio controller
    reason: Accepted
    status: "True"
    type: Accepted
---
apiVersion: gateway.networking.k8s.io/v1beta1
kind: Gateway
metadata:
  creationTimestamp: null
  name: gateway
  namespace: istio-system
spec: null
status:
  addresses:
  - type: IPAddress
    value: 1.2.3.4
  conditions:
  - lastTransitionTime: fake
<<<<<<< HEAD
    message: Resources available
    reason: Accepted
    status: "True"
    type: Accepted
  - lastTransitionTime: fake
    message: Gateway valid, assigned to service(s) istio-ingressgateway.istio-system.svc.domain.suffix:80
    reason: ListenersValid
=======
    message: Resource accepted
    reason: Accepted
>>>>>>> fff8e9e6
    status: "True"
    type: Accepted
  - lastTransitionTime: fake
    message: Resource programmed, assigned to service(s) istio-ingressgateway.istio-system.svc.domain.suffix:80
    reason: Programmed
    status: "True"
    type: Programmed
  listeners:
  - attachedRoutes: 6
    conditions:
    - lastTransitionTime: fake
      message: No errors found
      reason: Accepted
      status: "True"
      type: Accepted
<<<<<<< HEAD
    - lastTransitionTime: fake
      message: No errors found
      reason: NoConflicts
      status: "False"
      type: Conflicted
    - lastTransitionTime: fake
      message: No errors found
      reason: Attached
=======
    - lastTransitionTime: fake
      message: No errors found
      reason: NoConflicts
>>>>>>> fff8e9e6
      status: "False"
      type: Conflicted
    - lastTransitionTime: fake
      message: No errors found
      reason: Programmed
<<<<<<< HEAD
      status: "True"
      type: Programmed
    - lastTransitionTime: fake
      message: No errors found
      reason: Ready
=======
>>>>>>> fff8e9e6
      status: "True"
      type: Programmed
    - lastTransitionTime: fake
      message: No errors found
      reason: ResolvedRefs
      status: "True"
      type: ResolvedRefs
    name: default
    supportedKinds:
    - group: gateway.networking.k8s.io
      kind: HTTPRoute
---
apiVersion: gateway.networking.k8s.io/v1beta1
kind: HTTPRoute
metadata:
  creationTimestamp: null
  name: http
  namespace: default
spec: null
status:
  parents:
  - conditions:
    - lastTransitionTime: fake
      message: Route was valid
      reason: Accepted
      status: "True"
      type: Accepted
    - lastTransitionTime: fake
      message: All references resolved
      reason: ResolvedRefs
      status: "True"
      type: ResolvedRefs
    controllerName: istio.io/gateway-controller
    parentRef:
      name: gateway
      namespace: istio-system
---
apiVersion: gateway.networking.k8s.io/v1beta1
kind: HTTPRoute
metadata:
  creationTimestamp: null
  name: http-not-selected
  namespace: default
spec: null
status:
  parents:
  - conditions:
    - lastTransitionTime: fake
      message: no hostnames matched parent hostname "*.domain.example"
      reason: NoMatchingListenerHostname
      status: "False"
      type: Accepted
    - lastTransitionTime: fake
      message: All references resolved
      reason: ResolvedRefs
      status: "True"
      type: ResolvedRefs
    controllerName: istio.io/gateway-controller
    parentRef:
      name: gateway
      namespace: istio-system
---
apiVersion: gateway.networking.k8s.io/v1beta1
kind: HTTPRoute
metadata:
  creationTimestamp: null
  name: http2
  namespace: default
spec: null
status:
  parents:
  - conditions:
    - lastTransitionTime: fake
      message: Route was valid
      reason: Accepted
      status: "True"
      type: Accepted
    - lastTransitionTime: fake
      message: All references resolved
      reason: ResolvedRefs
      status: "True"
      type: ResolvedRefs
    controllerName: istio.io/gateway-controller
    parentRef:
      name: gateway
      namespace: istio-system
---
apiVersion: gateway.networking.k8s.io/v1beta1
kind: HTTPRoute
metadata:
  creationTimestamp: null
  name: mirror
  namespace: default
spec: null
status:
  parents:
  - conditions:
    - lastTransitionTime: fake
      message: Route was valid
      reason: Accepted
      status: "True"
      type: Accepted
    - lastTransitionTime: fake
      message: All references resolved
      reason: ResolvedRefs
      status: "True"
      type: ResolvedRefs
    controllerName: istio.io/gateway-controller
    parentRef:
      name: gateway
      namespace: istio-system
---
apiVersion: gateway.networking.k8s.io/v1beta1
kind: HTTPRoute
metadata:
  creationTimestamp: null
  name: redirect
  namespace: default
spec: null
status:
  parents:
  - conditions:
    - lastTransitionTime: fake
      message: Route was valid
      reason: Accepted
<<<<<<< HEAD
=======
      status: "True"
      type: Accepted
    - lastTransitionTime: fake
      message: All references resolved
      reason: ResolvedRefs
      status: "True"
      type: ResolvedRefs
    controllerName: istio.io/gateway-controller
    parentRef:
      name: gateway
      namespace: istio-system
---
apiVersion: gateway.networking.k8s.io/v1beta1
kind: HTTPRoute
metadata:
  creationTimestamp: null
  name: redirect-prefix-replace
  namespace: default
spec: null
status:
  parents:
  - conditions:
    - lastTransitionTime: fake
      message: Route was valid
      reason: Accepted
>>>>>>> fff8e9e6
      status: "True"
      type: Accepted
    - lastTransitionTime: fake
      message: All references resolved
      reason: ResolvedRefs
      status: "True"
      type: ResolvedRefs
    controllerName: istio.io/gateway-controller
    parentRef:
      name: gateway
      namespace: istio-system
---
apiVersion: gateway.networking.k8s.io/v1beta1
kind: HTTPRoute
metadata:
  creationTimestamp: null
<<<<<<< HEAD
  name: redirect-prefix-replace
  namespace: default
spec: null
status:
  parents:
  - conditions:
    - lastTransitionTime: fake
      message: Route was valid
      reason: Accepted
      status: "True"
      type: Accepted
    - lastTransitionTime: fake
      message: All references resolved
      reason: ResolvedRefs
      status: "True"
      type: ResolvedRefs
    controllerName: istio.io/gateway-controller
    parentRef:
      name: gateway
      namespace: istio-system
---
apiVersion: gateway.networking.k8s.io/v1beta1
kind: HTTPRoute
metadata:
  creationTimestamp: null
=======
>>>>>>> fff8e9e6
  name: rewrite
  namespace: default
spec: null
status:
  parents:
  - conditions:
    - lastTransitionTime: fake
      message: Route was valid
      reason: Accepted
      status: "True"
      type: Accepted
    - lastTransitionTime: fake
      message: All references resolved
      reason: ResolvedRefs
      status: "True"
      type: ResolvedRefs
    controllerName: istio.io/gateway-controller
    parentRef:
      name: gateway
      namespace: istio-system
---<|MERGE_RESOLUTION|>--- conflicted
+++ resolved
@@ -26,18 +26,8 @@
     value: 1.2.3.4
   conditions:
   - lastTransitionTime: fake
-<<<<<<< HEAD
-    message: Resources available
-    reason: Accepted
-    status: "True"
-    type: Accepted
-  - lastTransitionTime: fake
-    message: Gateway valid, assigned to service(s) istio-ingressgateway.istio-system.svc.domain.suffix:80
-    reason: ListenersValid
-=======
     message: Resource accepted
     reason: Accepted
->>>>>>> fff8e9e6
     status: "True"
     type: Accepted
   - lastTransitionTime: fake
@@ -53,7 +43,6 @@
       reason: Accepted
       status: "True"
       type: Accepted
-<<<<<<< HEAD
     - lastTransitionTime: fake
       message: No errors found
       reason: NoConflicts
@@ -61,25 +50,7 @@
       type: Conflicted
     - lastTransitionTime: fake
       message: No errors found
-      reason: Attached
-=======
-    - lastTransitionTime: fake
-      message: No errors found
-      reason: NoConflicts
->>>>>>> fff8e9e6
-      status: "False"
-      type: Conflicted
-    - lastTransitionTime: fake
-      message: No errors found
       reason: Programmed
-<<<<<<< HEAD
-      status: "True"
-      type: Programmed
-    - lastTransitionTime: fake
-      message: No errors found
-      reason: Ready
-=======
->>>>>>> fff8e9e6
       status: "True"
       type: Programmed
     - lastTransitionTime: fake
@@ -205,8 +176,6 @@
     - lastTransitionTime: fake
       message: Route was valid
       reason: Accepted
-<<<<<<< HEAD
-=======
       status: "True"
       type: Accepted
     - lastTransitionTime: fake
@@ -232,51 +201,22 @@
     - lastTransitionTime: fake
       message: Route was valid
       reason: Accepted
->>>>>>> fff8e9e6
-      status: "True"
-      type: Accepted
-    - lastTransitionTime: fake
-      message: All references resolved
-      reason: ResolvedRefs
-      status: "True"
-      type: ResolvedRefs
-    controllerName: istio.io/gateway-controller
-    parentRef:
-      name: gateway
-      namespace: istio-system
----
-apiVersion: gateway.networking.k8s.io/v1beta1
-kind: HTTPRoute
-metadata:
-  creationTimestamp: null
-<<<<<<< HEAD
-  name: redirect-prefix-replace
-  namespace: default
-spec: null
-status:
-  parents:
-  - conditions:
-    - lastTransitionTime: fake
-      message: Route was valid
-      reason: Accepted
-      status: "True"
-      type: Accepted
-    - lastTransitionTime: fake
-      message: All references resolved
-      reason: ResolvedRefs
-      status: "True"
-      type: ResolvedRefs
-    controllerName: istio.io/gateway-controller
-    parentRef:
-      name: gateway
-      namespace: istio-system
----
-apiVersion: gateway.networking.k8s.io/v1beta1
-kind: HTTPRoute
-metadata:
-  creationTimestamp: null
-=======
->>>>>>> fff8e9e6
+      status: "True"
+      type: Accepted
+    - lastTransitionTime: fake
+      message: All references resolved
+      reason: ResolvedRefs
+      status: "True"
+      type: ResolvedRefs
+    controllerName: istio.io/gateway-controller
+    parentRef:
+      name: gateway
+      namespace: istio-system
+---
+apiVersion: gateway.networking.k8s.io/v1beta1
+kind: HTTPRoute
+metadata:
+  creationTimestamp: null
   name: rewrite
   namespace: default
 spec: null
