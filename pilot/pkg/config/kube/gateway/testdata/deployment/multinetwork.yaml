apiVersion: gateway.networking.k8s.io/v1beta1
kind: Gateway
metadata:
  annotations:
    gateway.istio.io/controller-version: "5"
---
apiVersion: v1
kind: ServiceAccount
metadata:
  labels:
    gateway.istio.io/managed: istio.io-gateway-controller
  name: default-istio
  namespace: default
---
apiVersion: apps/v1
kind: Deployment
metadata:
  annotations: {}
  labels:
    gateway.istio.io/managed: istio.io-gateway-controller
    topology.istio.io/network: network-1
  name: default
  namespace: default
  ownerReferences:
  - apiVersion: gateway.networking.k8s.io/v1beta1
    kind: Gateway
    name: default
    uid: ""
spec:
  selector:
    matchLabels:
      istio.io/gateway-name: default
  template:
    metadata:
      annotations:
<<<<<<< HEAD
=======
        istio.io/rev: default
>>>>>>> fff8e9e6
        prometheus.io/path: /stats/prometheus
        prometheus.io/port: "15020"
        prometheus.io/scrape: "true"
      labels:
        istio.io/gateway-name: default
        service.istio.io/canonical-name: default
        service.istio.io/canonical-revision: latest
        sidecar.istio.io/inject: "false"
        topology.istio.io/network: network-1
    spec:
      containers:
      - args:
        - proxy
        - router
        - --domain
        - $(POD_NAMESPACE).svc.<no value>
        - --proxyLogLevel
        - <nil>
        - --proxyComponentLogLevel
        - <nil>
        - --log_output_level
        - <nil>
        env:
        - name: JWT_POLICY
          value: <no value>
        - name: PILOT_CERT_PROVIDER
          value: <no value>
        - name: CA_ADDR
          value: istiod-<no value>.<no value>.svc:15012
        - name: POD_NAME
          valueFrom:
            fieldRef:
              fieldPath: metadata.name
        - name: POD_NAMESPACE
          valueFrom:
            fieldRef:
              fieldPath: metadata.namespace
        - name: INSTANCE_IP
          valueFrom:
            fieldRef:
              fieldPath: status.podIP
        - name: SERVICE_ACCOUNT
          valueFrom:
            fieldRef:
              fieldPath: spec.serviceAccountName
        - name: HOST_IP
          valueFrom:
            fieldRef:
              fieldPath: status.hostIP
<<<<<<< HEAD
=======
        - name: ISTIO_CPU_LIMIT
          valueFrom:
            resourceFieldRef:
              resource: limits.cpu
>>>>>>> fff8e9e6
        - name: PROXY_CONFIG
          value: |
            {}
        - name: ISTIO_META_POD_PORTS
          value: '[]'
        - name: ISTIO_META_APP_CONTAINERS
          value: ""
        - name: ISTIO_META_CLUSTER_ID
          value: Kubernetes
        - name: ISTIO_META_NODE_NAME
          valueFrom:
            fieldRef:
              fieldPath: spec.nodeName
        - name: ISTIO_META_INTERCEPTION_MODE
          value: REDIRECT
        - name: ISTIO_META_WORKLOAD_NAME
          value: default
        - name: ISTIO_META_OWNER
          value: kubernetes://apis/apps/v1/namespaces/default/deployments/default
        - name: ISTIO_META_MESH_ID
          value: cluster.local
        - name: TRUST_DOMAIN
          value: cluster.local
        - name: ISTIO_META_REQUESTED_NETWORK_VIEW
          value: network-1
        image: test/proxyv2:test
        name: istio-proxy
        ports:
        - containerPort: 15021
          name: status-port
          protocol: TCP
        - containerPort: 15090
          name: http-envoy-prom
          protocol: TCP
        readinessProbe:
          failureThreshold: 4
          httpGet:
            path: /healthz/ready
            port: 15021
            scheme: HTTP
          initialDelaySeconds: 0
          periodSeconds: 15
          successThreshold: 1
          timeoutSeconds: 1
        securityContext:
          allowPrivilegeEscalation: false
          capabilities:
            drop:
            - ALL
          privileged: false
          readOnlyRootFilesystem: true
          runAsGroup: 1337
          runAsNonRoot: true
          runAsUser: 1337
        startupProbe:
          failureThreshold: 30
          httpGet:
            path: /healthz/ready
            port: 15021
            scheme: HTTP
          initialDelaySeconds: 1
          periodSeconds: 1
          successThreshold: 1
          timeoutSeconds: 1
        volumeMounts:
        - mountPath: /var/run/secrets/workload-spiffe-uds
          name: workload-socket
        - mountPath: /var/run/secrets/credential-uds
          name: credential-socket
        - mountPath: /var/run/secrets/workload-spiffe-credentials
          name: workload-certs
        - mountPath: /var/lib/istio/data
          name: istio-data
        - mountPath: /etc/istio/proxy
          name: istio-envoy
        - mountPath: /etc/istio/pod
          name: istio-podinfo
      securityContext:
        sysctls:
        - name: net.ipv4.ip_unprivileged_port_start
          value: "0"
      serviceAccountName: default-istio
      volumes:
      - emptyDir: {}
        name: workload-socket
      - emptyDir: {}
        name: credential-socket
      - emptyDir: {}
        name: workload-certs
      - emptyDir:
          medium: Memory
        name: istio-envoy
      - emptyDir: {}
        name: istio-data
      - downwardAPI:
          items:
          - fieldRef:
              fieldPath: metadata.labels
            path: labels
          - fieldRef:
              fieldPath: metadata.annotations
            path: annotations
        name: istio-podinfo
---
apiVersion: v1
kind: Service
<<<<<<< HEAD
metadata:
  annotations: {}
  labels:
    gateway.istio.io/managed: istio.io-gateway-controller
    topology.istio.io/network: network-1
  name: default
  namespace: default
  ownerReferences:
  - apiVersion: gateway.networking.k8s.io/v1alpha2
    kind: Gateway
    name: default
    uid: null
spec:
  ports:
  - appProtocol: tcp
    name: status-port
    port: 15021
    protocol: TCP
  - appProtocol: http
    name: http
    port: 80
    protocol: TCP
  selector:
    istio.io/gateway-name: default
  type: LoadBalancer
---
apiVersion: gateway.networking.k8s.io/v1beta1
kind: Gateway
=======
>>>>>>> fff8e9e6
metadata:
  annotations: {}
  labels:
    gateway.istio.io/managed: istio.io-gateway-controller
    topology.istio.io/network: network-1
  name: default
  namespace: default
  ownerReferences:
  - apiVersion: gateway.networking.k8s.io/v1beta1
    kind: Gateway
    name: default
    uid: null
spec:
<<<<<<< HEAD
  gatewayClassName: ""
  listeners: null
status:
  conditions:
  - lastTransitionTime: fake
    message: Deployed gateway to the cluster
    reason: Accepted
    status: "True"
    type: Accepted
  - lastTransitionTime: fake
    message: Deployed gateway to the cluster
    reason: ResourcesAvailable
    status: "True"
    type: Scheduled
=======
  ports:
  - appProtocol: tcp
    name: status-port
    port: 15021
    protocol: TCP
  - appProtocol: http
    name: http
    port: 80
    protocol: TCP
  selector:
    istio.io/gateway-name: default
  type: LoadBalancer
>>>>>>> fff8e9e6
---<|MERGE_RESOLUTION|>--- conflicted
+++ resolved
@@ -33,10 +33,7 @@
   template:
     metadata:
       annotations:
-<<<<<<< HEAD
-=======
         istio.io/rev: default
->>>>>>> fff8e9e6
         prometheus.io/path: /stats/prometheus
         prometheus.io/port: "15020"
         prometheus.io/scrape: "true"
@@ -86,13 +83,10 @@
           valueFrom:
             fieldRef:
               fieldPath: status.hostIP
-<<<<<<< HEAD
-=======
         - name: ISTIO_CPU_LIMIT
           valueFrom:
             resourceFieldRef:
               resource: limits.cpu
->>>>>>> fff8e9e6
         - name: PROXY_CONFIG
           value: |
             {}
@@ -199,7 +193,6 @@
 ---
 apiVersion: v1
 kind: Service
-<<<<<<< HEAD
 metadata:
   annotations: {}
   labels:
@@ -208,7 +201,7 @@
   name: default
   namespace: default
   ownerReferences:
-  - apiVersion: gateway.networking.k8s.io/v1alpha2
+  - apiVersion: gateway.networking.k8s.io/v1beta1
     kind: Gateway
     name: default
     uid: null
@@ -225,51 +218,4 @@
   selector:
     istio.io/gateway-name: default
   type: LoadBalancer
----
-apiVersion: gateway.networking.k8s.io/v1beta1
-kind: Gateway
-=======
->>>>>>> fff8e9e6
-metadata:
-  annotations: {}
-  labels:
-    gateway.istio.io/managed: istio.io-gateway-controller
-    topology.istio.io/network: network-1
-  name: default
-  namespace: default
-  ownerReferences:
-  - apiVersion: gateway.networking.k8s.io/v1beta1
-    kind: Gateway
-    name: default
-    uid: null
-spec:
-<<<<<<< HEAD
-  gatewayClassName: ""
-  listeners: null
-status:
-  conditions:
-  - lastTransitionTime: fake
-    message: Deployed gateway to the cluster
-    reason: Accepted
-    status: "True"
-    type: Accepted
-  - lastTransitionTime: fake
-    message: Deployed gateway to the cluster
-    reason: ResourcesAvailable
-    status: "True"
-    type: Scheduled
-=======
-  ports:
-  - appProtocol: tcp
-    name: status-port
-    port: 15021
-    protocol: TCP
-  - appProtocol: http
-    name: http
-    port: 80
-    protocol: TCP
-  selector:
-    istio.io/gateway-name: default
-  type: LoadBalancer
->>>>>>> fff8e9e6
 ---