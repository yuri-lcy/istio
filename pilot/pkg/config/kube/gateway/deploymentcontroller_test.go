// Copyright Istio Authors
//
// Licensed under the Apache License, Version 2.0 (the "License");
// you may not use this file except in compliance with the License.
// You may obtain a copy of the License at
//
//     http://www.apache.org/licenses/LICENSE-2.0
//
// Unless required by applicable law or agreed to in writing, software
// distributed under the License is distributed on an "AS IS" BASIS,
// WITHOUT WARRANTIES OR CONDITIONS OF ANY KIND, either express or implied.
// See the License for the specific language governing permissions and
// limitations under the License.

package gateway

import (
	"bytes"
	"fmt"
	"path/filepath"
	"testing"
	"time"

	"go.uber.org/atomic"
	corev1 "k8s.io/api/core/v1"
	metav1 "k8s.io/apimachinery/pkg/apis/meta/v1"
	"k8s.io/apimachinery/pkg/runtime/schema"
	"sigs.k8s.io/gateway-api/apis/v1alpha2"
	"sigs.k8s.io/gateway-api/apis/v1beta1"
	"sigs.k8s.io/yaml"

	"istio.io/istio/pilot/pkg/features"
	"istio.io/istio/pilot/test/util"
<<<<<<< HEAD
	"istio.io/istio/pkg/config/constants"
	"istio.io/istio/pkg/config/mesh"
	"istio.io/istio/pkg/kube"
	"istio.io/istio/pkg/kube/inject"
	"istio.io/istio/pkg/test/env"
	"istio.io/istio/pkg/test/util/file"
=======
	"istio.io/istio/pkg/cluster"
	"istio.io/istio/pkg/config/constants"
	"istio.io/istio/pkg/config/mesh"
	"istio.io/istio/pkg/config/schema/gvr"
	"istio.io/istio/pkg/kube"
	"istio.io/istio/pkg/kube/inject"
	"istio.io/istio/pkg/kube/kclient/clienttest"
	"istio.io/istio/pkg/revisions"
	"istio.io/istio/pkg/test"
	"istio.io/istio/pkg/test/env"
	"istio.io/istio/pkg/test/util/assert"
	"istio.io/istio/pkg/test/util/file"
	"istio.io/istio/pkg/test/util/retry"
>>>>>>> fff8e9e6
	istiolog "istio.io/pkg/log"
)

func TestConfigureIstioGateway(t *testing.T) {
	test.SetForTest(t, &features.EnableAmbientControllers, true)
	// Recompute with ambient enabled
	classInfos = getClassInfos()
	tests := []struct {
		name string
		gw   v1beta1.Gateway
	}{
		{
			"simple",
			v1beta1.Gateway{
				ObjectMeta: metav1.ObjectMeta{
					Name:      "default",
					Namespace: "default",
				},
				Spec: v1alpha2.GatewaySpec{
					GatewayClassName: DefaultClassName,
				},
			},
		},
		{
			"manual-sa",
			v1beta1.Gateway{
				ObjectMeta: metav1.ObjectMeta{
					Name:        "default",
					Namespace:   "default",
					Annotations: map[string]string{gatewaySAOverride: "custom-sa"},
				},
				Spec: v1alpha2.GatewaySpec{
					GatewayClassName: DefaultClassName,
				},
			},
		},
		{
			"manual-ip",
			v1beta1.Gateway{
				ObjectMeta: metav1.ObjectMeta{
					Name:        "default",
					Namespace:   "default",
					Annotations: map[string]string{gatewayNameOverride: "default"},
				},
				Spec: v1beta1.GatewaySpec{
					GatewayClassName: DefaultClassName,
					Addresses: []v1beta1.GatewayAddress{{
						Type:  func() *v1beta1.AddressType { x := v1beta1.IPAddressType; return &x }(),
						Value: "1.2.3.4",
					}},
				},
			},
		},
		{
			"cluster-ip",
			v1beta1.Gateway{
				ObjectMeta: metav1.ObjectMeta{
					Name:      "default",
					Namespace: "default",
					Annotations: map[string]string{
						"networking.istio.io/service-type": string(corev1.ServiceTypeClusterIP),
						gatewayNameOverride:                "default",
					},
				},
				Spec: v1beta1.GatewaySpec{
					GatewayClassName: DefaultClassName,
					Listeners: []v1beta1.Listener{{
						Name:     "http",
						Port:     v1beta1.PortNumber(80),
						Protocol: v1beta1.HTTPProtocolType,
					}},
				},
			},
		},
		{
			"multinetwork",
			v1beta1.Gateway{
				ObjectMeta: metav1.ObjectMeta{
					Name:        "default",
					Namespace:   "default",
					Labels:      map[string]string{"topology.istio.io/network": "network-1"},
					Annotations: map[string]string{gatewayNameOverride: "default"},
				},
				Spec: v1beta1.GatewaySpec{
					GatewayClassName: DefaultClassName,
					Listeners: []v1beta1.Listener{{
						Name:     "http",
						Port:     v1beta1.PortNumber(80),
						Protocol: v1beta1.HTTPProtocolType,
					}},
				},
			},
		},
		{
			"waypoint",
			v1beta1.Gateway{
				ObjectMeta: metav1.ObjectMeta{
					Name:      "namespace",
					Namespace: "default",
				},
				Spec: v1beta1.GatewaySpec{
					GatewayClassName: constants.WaypointGatewayClassName,
					Listeners: []v1beta1.Listener{{
						Name:     "mesh",
						Port:     v1beta1.PortNumber(15008),
						Protocol: "ALL",
					}},
				},
			},
		},
	}
	vc, err := inject.NewValuesConfig(`
global:
  hub: test
  tag: test`)
	if err != nil {
		t.Fatal(err)
	}
	tmpl, err := inject.ParseTemplates(map[string]string{
		"kube-gateway": file.AsStringOrFail(t, filepath.Join(env.IstioSrc, "manifests/charts/istio-control/istio-discovery/files/kube-gateway.yaml")),
		"waypoint":     file.AsStringOrFail(t, filepath.Join(env.IstioSrc, "manifests/charts/istio-control/istio-discovery/files/waypoint.yaml")),
	})
	if err != nil {
		t.Fatal(err)
	}
	injConfig := func() inject.WebhookConfig {
		return inject.WebhookConfig{
			Templates:  tmpl,
			Values:     vc,
			MeshConfig: mesh.DefaultMeshConfig(),
		}
	}
	for _, tt := range tests {
		t.Run(tt.name, func(t *testing.T) {
			buf := &bytes.Buffer{}
			d := &DeploymentController{
				client: kube.NewFakeClient(
					&corev1.ServiceAccount{ObjectMeta: metav1.ObjectMeta{Name: "default-istio", Namespace: "default"}},
					&corev1.ServiceAccount{ObjectMeta: metav1.ObjectMeta{Name: "custom-sa", Namespace: "default"}},
				),
<<<<<<< HEAD
				injectConfig: injConfig,
=======
				clusterID:    cluster.ID(features.ClusterName),
				injectConfig: testInjectionConfig(t),
>>>>>>> fff8e9e6
				patcher: func(gvr schema.GroupVersionResource, name string, namespace string, data []byte, subresources ...string) error {
					b, err := yaml.JSONToYAML(data)
					if err != nil {
						return err
					}
					buf.Write(b)
					buf.Write([]byte("---\n"))
					return nil
				},
			}
			err := d.configureIstioGateway(istiolog.FindScope(istiolog.DefaultScopeName), tt.gw)
			if err != nil {
				t.Fatal(err)
			}

			resp := timestampRegex.ReplaceAll(buf.Bytes(), []byte("lastTransitionTime: fake"))
			util.CompareContent(t, resp, filepath.Join("testdata", "deployment", tt.name+".yaml"))
		})
	}
}

func TestVersionManagement(t *testing.T) {
	log.SetOutputLevel(istiolog.DebugLevel)
	writes := make(chan string, 10)
	c := kube.NewFakeClient(&corev1.Namespace{
		ObjectMeta: metav1.ObjectMeta{
			Name: "default",
		},
	})
	tw := revisions.NewTagWatcher(c, "default")
	d := NewDeploymentController(c, "", testInjectionConfig(t), func(fn func()) {}, tw, "")
	reconciles := atomic.NewInt32(0)
	wantReconcile := int32(0)
	expectReconciled := func() {
		t.Helper()
		wantReconcile++
		assert.EventuallyEqual(t, reconciles.Load, wantReconcile, retry.Timeout(time.Second), retry.Message("no reconciliation"))
	}

	d.patcher = func(g schema.GroupVersionResource, name string, namespace string, data []byte, subresources ...string) error {
		if g == gvr.Service {
			reconciles.Inc()
		}
		if g == gvr.KubernetesGateway {
			b, err := yaml.JSONToYAML(data)
			if err != nil {
				return err
			}
			writes <- string(b)
		}
		return nil
	}
	stop := test.NewStop(t)
	gws := clienttest.Wrap(t, d.gateways)
	go tw.Run(stop)
	go d.Run(stop)
	c.RunAndWait(stop)
	kube.WaitForCacheSync(stop, d.queue.HasSynced)
	// Create a gateway, we should mark our ownership
	defaultGateway := &v1beta1.Gateway{
		ObjectMeta: metav1.ObjectMeta{
			Name:      "gw",
			Namespace: "default",
		},
		Spec: v1beta1.GatewaySpec{GatewayClassName: DefaultClassName},
	}
	gws.Create(defaultGateway)
	assert.Equal(t, assert.ChannelHasItem(t, writes), buildPatch(ControllerVersion))
	expectReconciled()
	assert.ChannelIsEmpty(t, writes)
	// Test fake doesn't actual do Apply, so manually do this
	defaultGateway.Annotations = map[string]string{ControllerVersionAnnotation: fmt.Sprint(ControllerVersion)}
	gws.Update(defaultGateway)
	expectReconciled()
	// We shouldn't write in response to our write.
	assert.ChannelIsEmpty(t, writes)

	defaultGateway.Annotations["foo"] = "bar"
	gws.Update(defaultGateway)
	expectReconciled()
	// We should not be updating the version, its already set. Setting it introduces a possible race condition
	// since we use SSA so there is no conflict checks.
	assert.ChannelIsEmpty(t, writes)

	// Somehow the annotation is removed - it should be added back
	defaultGateway.Annotations = map[string]string{}
	gws.Update(defaultGateway)
	expectReconciled()
	assert.Equal(t, assert.ChannelHasItem(t, writes), buildPatch(ControllerVersion))
	assert.ChannelIsEmpty(t, writes)
	// Test fake doesn't actual do Apply, so manually do this
	defaultGateway.Annotations = map[string]string{ControllerVersionAnnotation: fmt.Sprint(ControllerVersion)}
	gws.Update(defaultGateway)
	expectReconciled()
	// We shouldn't write in response to our write.
	assert.ChannelIsEmpty(t, writes)

	// Somehow the annotation is set to an older version - it should be added back
	defaultGateway.Annotations = map[string]string{ControllerVersionAnnotation: fmt.Sprint(1)}
	gws.Update(defaultGateway)
	expectReconciled()
	assert.Equal(t, assert.ChannelHasItem(t, writes), buildPatch(ControllerVersion))
	assert.ChannelIsEmpty(t, writes)
	// Test fake doesn't actual do Apply, so manually do this
	defaultGateway.Annotations = map[string]string{ControllerVersionAnnotation: fmt.Sprint(ControllerVersion)}
	gws.Update(defaultGateway)
	expectReconciled()
	// We shouldn't write in response to our write.
	assert.ChannelIsEmpty(t, writes)

	// Somehow the annotation is set to an new version - we should do nothing
	defaultGateway.Annotations = map[string]string{ControllerVersionAnnotation: fmt.Sprint(10)}
	gws.Update(defaultGateway)
	assert.ChannelIsEmpty(t, writes)
	// Do not expect reconcile
	assert.Equal(t, reconciles.Load(), wantReconcile)
}

func testInjectionConfig(t test.Failer) func() inject.WebhookConfig {
	vc, err := inject.NewValuesConfig(`
global:
  hub: test
  tag: test`)
	if err != nil {
		t.Fatal(err)
	}
	tmpl, err := inject.ParseTemplates(map[string]string{
		"kube-gateway": file.AsStringOrFail(t, filepath.Join(env.IstioSrc, "manifests/charts/istio-control/istio-discovery/files/kube-gateway.yaml")),
		"waypoint":     file.AsStringOrFail(t, filepath.Join(env.IstioSrc, "manifests/charts/istio-control/istio-discovery/files/waypoint.yaml")),
	})
	if err != nil {
		t.Fatal(err)
	}
	injConfig := func() inject.WebhookConfig {
		return inject.WebhookConfig{
			Templates:  tmpl,
			Values:     vc,
			MeshConfig: mesh.DefaultMeshConfig(),
		}
	}
	return injConfig
}

func buildPatch(version int) string {
	return fmt.Sprintf(`apiVersion: gateway.networking.k8s.io/v1beta1
kind: Gateway
metadata:
  annotations:
    gateway.istio.io/controller-version: "%d"
`, version)
}<|MERGE_RESOLUTION|>--- conflicted
+++ resolved
@@ -31,14 +31,6 @@
 
 	"istio.io/istio/pilot/pkg/features"
 	"istio.io/istio/pilot/test/util"
-<<<<<<< HEAD
-	"istio.io/istio/pkg/config/constants"
-	"istio.io/istio/pkg/config/mesh"
-	"istio.io/istio/pkg/kube"
-	"istio.io/istio/pkg/kube/inject"
-	"istio.io/istio/pkg/test/env"
-	"istio.io/istio/pkg/test/util/file"
-=======
 	"istio.io/istio/pkg/cluster"
 	"istio.io/istio/pkg/config/constants"
 	"istio.io/istio/pkg/config/mesh"
@@ -52,7 +44,6 @@
 	"istio.io/istio/pkg/test/util/assert"
 	"istio.io/istio/pkg/test/util/file"
 	"istio.io/istio/pkg/test/util/retry"
->>>>>>> fff8e9e6
 	istiolog "istio.io/pkg/log"
 )
 
@@ -164,27 +155,6 @@
 			},
 		},
 	}
-	vc, err := inject.NewValuesConfig(`
-global:
-  hub: test
-  tag: test`)
-	if err != nil {
-		t.Fatal(err)
-	}
-	tmpl, err := inject.ParseTemplates(map[string]string{
-		"kube-gateway": file.AsStringOrFail(t, filepath.Join(env.IstioSrc, "manifests/charts/istio-control/istio-discovery/files/kube-gateway.yaml")),
-		"waypoint":     file.AsStringOrFail(t, filepath.Join(env.IstioSrc, "manifests/charts/istio-control/istio-discovery/files/waypoint.yaml")),
-	})
-	if err != nil {
-		t.Fatal(err)
-	}
-	injConfig := func() inject.WebhookConfig {
-		return inject.WebhookConfig{
-			Templates:  tmpl,
-			Values:     vc,
-			MeshConfig: mesh.DefaultMeshConfig(),
-		}
-	}
 	for _, tt := range tests {
 		t.Run(tt.name, func(t *testing.T) {
 			buf := &bytes.Buffer{}
@@ -193,12 +163,8 @@
 					&corev1.ServiceAccount{ObjectMeta: metav1.ObjectMeta{Name: "default-istio", Namespace: "default"}},
 					&corev1.ServiceAccount{ObjectMeta: metav1.ObjectMeta{Name: "custom-sa", Namespace: "default"}},
 				),
-<<<<<<< HEAD
-				injectConfig: injConfig,
-=======
 				clusterID:    cluster.ID(features.ClusterName),
 				injectConfig: testInjectionConfig(t),
->>>>>>> fff8e9e6
 				patcher: func(gvr schema.GroupVersionResource, name string, namespace string, data []byte, subresources ...string) error {
 					b, err := yaml.JSONToYAML(data)
 					if err != nil {
