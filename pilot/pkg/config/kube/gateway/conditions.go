// Copyright Istio Authors
//
// Licensed under the Apache License, Version 2.0 (the "License");
// you may not use this file except in compliance with the License.
// You may obtain a copy of the License at
//
//     http://www.apache.org/licenses/LICENSE-2.0
//
// Unless required by applicable law or agreed to in writing, software
// distributed under the License is distributed on an "AS IS" BASIS,
// WITHOUT WARRANTIES OR CONDITIONS OF ANY KIND, either express or implied.
// See the License for the specific language governing permissions and
// limitations under the License.

package gateway

import (
	"fmt"
	"sort"

	"golang.org/x/exp/slices"
	metav1 "k8s.io/apimachinery/pkg/apis/meta/v1"
	k8s "sigs.k8s.io/gateway-api/apis/v1alpha2"
	k8sbeta "sigs.k8s.io/gateway-api/apis/v1beta1"

	"istio.io/istio/pilot/pkg/model/kstatus"
	"istio.io/istio/pkg/config"
	"istio.io/istio/pkg/config/constants"
	"istio.io/istio/pkg/config/schema/gvk"
	"istio.io/istio/pkg/ptr"
	"istio.io/istio/pkg/util/sets"
)

func createRouteStatus(gateways []routeParentReference, obj config.Config, current []k8s.RouteParentStatus, routeErr *ConfigError) []k8s.RouteParentStatus {
	gws := make([]k8s.RouteParentStatus, 0, len(gateways))
	// Fill in all the gateways that are already present but not owned by us. This is non-trivial as there may be multiple
	// gateway controllers that are exposing their status on the same route. We need to attempt to manage ours properly (including
	// removing gateway references when they are removed), without mangling other Controller's status.
	for _, r := range current {
		if r.ControllerName != constants.ManagedGatewayController {
			// We don't own this status, so keep it around
			gws = append(gws, r)
		}
	}
	// Collect all of our unique parent references. There may be multiple when we have a route without section name,
	// but reference a parent with multiple sections.
	// While we process these internally for-each sectionName, in the status we are just supposed to report one merged entry
	seen := map[k8s.ParentReference][]routeParentReference{}
	seenReasons := sets.New[ParentErrorReason]()
	successCount := map[k8s.ParentReference]int{}
	for _, incoming := range gateways {
		// We will append it if it is our first occurrence, or the existing one has an error. This means
		// if *any* section has no errors, we will declare Admitted
		if incoming.DeniedReason == nil {
			successCount[incoming.OriginalReference]++
		}
		seen[incoming.OriginalReference] = append(seen[incoming.OriginalReference], incoming)
		if incoming.DeniedReason != nil {
			seenReasons.Insert(incoming.DeniedReason.Reason)
		} else {
			seenReasons.Insert(ParentNoError)
		}
	}
	reasonRanking := []ParentErrorReason{
		// No errors is preferred
		ParentNoError,
		// All route level errors
		ParentErrorNotAllowed,
		ParentErrorNoHostname,
		ParentErrorParentRefConflict,
		// Failures to match the Port or SectionName. These are last so that if we bind to 1 listener we
		// just report errors for that 1 listener instead of for all sections we didn't bind to
		ParentErrorNotAccepted,
	}
	// Next we want to collapse these. We need to report 1 type of error, or none.
	report := map[k8s.ParentReference]routeParentReference{}
	for _, wantReason := range reasonRanking {
		if !seenReasons.Contains(wantReason) {
			continue
		}
		// We found our highest priority ranking, now we need to collapse this into a single message
		for k, refs := range seen {
			for _, ref := range refs {
				reason := ParentNoError
				if ref.DeniedReason != nil {
					reason = ref.DeniedReason.Reason
				}
				if wantReason != reason {
					// Skip this one, it is for a less relevant reason
					continue
				}
				exist, f := report[k]
				if f {
					if ref.DeniedReason != nil {
						if exist.DeniedReason != nil {
							// join the error
							exist.DeniedReason.Message += "; " + ref.DeniedReason.Message
						} else {
							exist.DeniedReason = ref.DeniedReason
						}
					}
				} else {
					exist = ref
				}
				report[k] = exist
			}
		}
		// Once we find the best reason, do not consider any others
		break
	}

	// Now we fill in all the parents we do own
	for k, gw := range report {
		msg := "Route was valid"
		if successCount[k] > 1 {
			msg = fmt.Sprintf("Route was valid, bound to %d parents", successCount[k])
		}
		conds := map[string]*condition{
			string(k8s.RouteConditionAccepted): {
				reason:  string(k8s.RouteReasonAccepted),
				message: msg,
			},
			string(k8s.RouteConditionResolvedRefs): {
				reason:  string(k8s.RouteReasonResolvedRefs),
				message: "All references resolved",
			},
		}
		if routeErr != nil {
			// Currently, the spec is not clear on where errors should be reported. The provided resources are:
			// * Accepted - used to describe errors binding to parents
			// * ResolvedRefs - used to describe errors about binding to objects
			// But no general errors
			// For now, we will treat all general route errors as "Ref" errors.
			conds[string(k8s.RouteConditionResolvedRefs)].error = routeErr
		}
		if gw.DeniedReason != nil {
			conds[string(k8s.RouteConditionAccepted)].error = &ConfigError{
				Reason:  ConfigErrorReason(gw.DeniedReason.Reason),
				Message: gw.DeniedReason.Message,
			}
		}

		var currentConditions []metav1.Condition
		idx := slices.IndexFunc(current, func(s k8sbeta.RouteParentStatus) bool {
			return parentRefString(s.ParentRef) == parentRefString(gw.OriginalReference)
		})
		if idx != -1 {
			currentConditions = current[idx].Conditions
		}
		gws = append(gws, k8s.RouteParentStatus{
			ParentRef:      gw.OriginalReference,
<<<<<<< HEAD
			ControllerName: ControllerName,
			Conditions:     setConditions(obj.Generation, nil, conds),
=======
			ControllerName: constants.ManagedGatewayController,
			Conditions:     setConditions(obj.Generation, currentConditions, conds),
>>>>>>> fff8e9e6
		})
	}
	// Ensure output is deterministic.
	// TODO: will we fight over other controllers doing similar (but not identical) ordering?
	sort.SliceStable(gws, func(i, j int) bool {
		return parentRefString(gws[i].ParentRef) > parentRefString(gws[j].ParentRef)
	})
	return gws
}

type ParentErrorReason string

const (
	ParentErrorNotAccepted       = ParentErrorReason(k8sbeta.RouteReasonNoMatchingParent)
	ParentErrorNotAllowed        = ParentErrorReason(k8s.RouteReasonNotAllowedByListeners)
	ParentErrorNoHostname        = ParentErrorReason(k8s.RouteReasonNoMatchingListenerHostname)
	ParentErrorParentRefConflict = ParentErrorReason("ParentRefConflict")
	ParentNoError                = ParentErrorReason("")
)

type ConfigErrorReason = string

const (
	// InvalidRefNotPermitted indicates a route was not permitted
	InvalidRefNotPermitted ConfigErrorReason = ConfigErrorReason(k8s.RouteReasonRefNotPermitted)
	// InvalidDestination indicates an issue with the destination
	InvalidDestination ConfigErrorReason = "InvalidDestination"
	// InvalidDestinationPermit indicates a destination was not permitted
	InvalidDestinationPermit ConfigErrorReason = ConfigErrorReason(k8s.RouteReasonRefNotPermitted)
	// InvalidDestinationKind indicates an issue with the destination kind
	InvalidDestinationKind ConfigErrorReason = ConfigErrorReason(k8s.RouteReasonInvalidKind)
	// InvalidDestinationNotFound indicates a destination does not exist
	InvalidDestinationNotFound ConfigErrorReason = ConfigErrorReason(k8s.RouteReasonBackendNotFound)
	// InvalidParentRef indicates we could not refer to the parent we request
	InvalidParentRef ConfigErrorReason = "InvalidParentReference"
	// InvalidFilter indicates an issue with the filters
	InvalidFilter ConfigErrorReason = "InvalidFilter"
	// InvalidTLS indicates an issue with TLS settings
	InvalidTLS ConfigErrorReason = ConfigErrorReason(k8sbeta.ListenerReasonInvalidCertificateRef)
	// InvalidListenerRefNotPermitted indicates a listener reference was not permitted
	InvalidListenerRefNotPermitted ConfigErrorReason = ConfigErrorReason(k8sbeta.ListenerReasonRefNotPermitted)
	// InvalidConfiguration indicates a generic error for all other invalid configurations
	InvalidConfiguration ConfigErrorReason = "InvalidConfiguration"
	InvalidResources     ConfigErrorReason = ConfigErrorReason(k8sbeta.GatewayReasonNoResources)
)

// ParentError represents that a parent could not be referenced
type ParentError struct {
	Reason  ParentErrorReason
	Message string
}

// ConfigError represents an invalid configuration that will be reported back to the user.
type ConfigError struct {
	Reason  ConfigErrorReason
	Message string
}

type condition struct {
	// reason defines the reason to report on success. Ignored if error is set
	reason string
	// message defines the message to report on success. Ignored if error is set
	message string
	// status defines the status to report on success. The inverse will be set if error is set
	// If not set, will default to StatusTrue
	status metav1.ConditionStatus
	// error defines an error state; the reason and message will be replaced with that of the error and
	// the status inverted
	error *ConfigError
	// setOnce, if enabled, will only set the condition if it is not yet present or set to this reason
	setOnce string
}

// setConditions sets the existingConditions with the new conditions
func setConditions(generation int64, existingConditions []metav1.Condition, conditions map[string]*condition) []metav1.Condition {
	// Sort keys for deterministic ordering
	condKeys := make([]string, 0, len(conditions))
	for k := range conditions {
		condKeys = append(condKeys, k)
	}
	sort.Strings(condKeys)
	for _, k := range condKeys {
		cond := conditions[k]
		setter := kstatus.UpdateConditionIfChanged
		if cond.setOnce != "" {
			setter = func(conditions []metav1.Condition, condition metav1.Condition) []metav1.Condition {
				return kstatus.CreateCondition(conditions, condition, cond.setOnce)
			}
		}
		// A condition can be "negative polarity" (ex: ListenerInvalid) or "positive polarity" (ex:
		// ListenerValid), so in order to determine the status we should set each `condition` defines its
		// default positive status. When there is an error, we will invert that. Example: If we have
		// condition ListenerInvalid, the status will be set to StatusFalse. If an error is reported, it
		// will be inverted to StatusTrue to indicate listeners are invalid. See
		// https://github.com/kubernetes/community/blob/master/contributors/devel/sig-architecture/api-conventions.md#typical-status-properties
		// for more information
		if cond.error != nil {
			existingConditions = setter(existingConditions, metav1.Condition{
				Type:               k,
				Status:             kstatus.InvertStatus(cond.status),
				ObservedGeneration: generation,
				LastTransitionTime: metav1.Now(),
				Reason:             cond.error.Reason,
				Message:            cond.error.Message,
			})
		} else {
			status := cond.status
			if status == "" {
				status = kstatus.StatusTrue
			}
			existingConditions = setter(existingConditions, metav1.Condition{
				Type:               k,
				Status:             status,
				ObservedGeneration: generation,
				LastTransitionTime: metav1.Now(),
				Reason:             cond.reason,
				Message:            cond.message,
			})
		}
	}
	return existingConditions
}

func reportListenerAttachedRoutes(index int, obj config.Config, i int32) {
	obj.Status.(*kstatus.WrappedStatus).Mutate(func(s config.Status) config.Status {
		gs := s.(*k8s.GatewayStatus)
		for index >= len(gs.Listeners) {
			gs.Listeners = append(gs.Listeners, k8s.ListenerStatus{})
		}
		status := gs.Listeners[index]
		status.AttachedRoutes = i
		gs.Listeners[index] = status
		return gs
	})
}

func reportListenerCondition(index int, l k8s.Listener, obj config.Config, conditions map[string]*condition) {
	obj.Status.(*kstatus.WrappedStatus).Mutate(func(s config.Status) config.Status {
		gs := s.(*k8s.GatewayStatus)
		for index >= len(gs.Listeners) {
			gs.Listeners = append(gs.Listeners, k8s.ListenerStatus{})
		}
		cond := gs.Listeners[index].Conditions
		supported, valid := generateSupportedKinds(l)
		if !valid {
			conditions[string(k8sbeta.ListenerConditionResolvedRefs)] = &condition{
				reason:  string(k8sbeta.ListenerReasonInvalidRouteKinds),
				status:  metav1.ConditionFalse,
				message: "Invalid route kinds",
			}
		}
		gs.Listeners[index] = k8s.ListenerStatus{
			Name:           l.Name,
			AttachedRoutes: 0, // this will be reported later
			SupportedKinds: supported,
			Conditions:     setConditions(obj.Generation, cond, conditions),
		}
		return gs
	})
}

func generateSupportedKinds(l k8s.Listener) ([]k8s.RouteGroupKind, bool) {
	supported := []k8s.RouteGroupKind{}
	switch l.Protocol {
	case k8sbeta.HTTPProtocolType, k8sbeta.HTTPSProtocolType:
		// Only terminate allowed, so its always HTTP
		supported = []k8s.RouteGroupKind{{Group: (*k8s.Group)(ptr.Of(gvk.HTTPRoute.Group)), Kind: k8s.Kind(gvk.HTTPRoute.Kind)}}
	case k8sbeta.TCPProtocolType:
		supported = []k8s.RouteGroupKind{{Group: (*k8s.Group)(ptr.Of(gvk.TCPRoute.Group)), Kind: k8s.Kind(gvk.TCPRoute.Kind)}}
	case k8sbeta.TLSProtocolType:
		if l.TLS != nil && l.TLS.Mode != nil && *l.TLS.Mode == k8sbeta.TLSModePassthrough {
			supported = []k8s.RouteGroupKind{{Group: (*k8s.Group)(ptr.Of(gvk.TLSRoute.Group)), Kind: k8s.Kind(gvk.TLSRoute.Kind)}}
		} else {
			supported = []k8s.RouteGroupKind{{Group: (*k8s.Group)(ptr.Of(gvk.TCPRoute.Group)), Kind: k8s.Kind(gvk.TCPRoute.Kind)}}
		}
		// UDP route note support
	}
	if l.AllowedRoutes != nil && len(l.AllowedRoutes.Kinds) > 0 {
		// We need to filter down to only ones we actually support
		intersection := []k8s.RouteGroupKind{}
		for _, s := range supported {
			for _, kind := range l.AllowedRoutes.Kinds {
				if routeGroupKindEqual(s, kind) {
					intersection = append(intersection, s)
					break
				}
			}
		}
		return intersection, len(intersection) == len(l.AllowedRoutes.Kinds)
	}
	return supported, true
}

// This and the following function really belongs in some gateway-api lib
func routeGroupKindEqual(rgk1, rgk2 k8s.RouteGroupKind) bool {
	return rgk1.Kind == rgk2.Kind && getGroup(rgk1) == getGroup(rgk2)
}

func getGroup(rgk k8s.RouteGroupKind) k8s.Group {
	return ptr.OrDefault(rgk.Group, k8s.Group(gvk.KubernetesGateway.Group))
}<|MERGE_RESOLUTION|>--- conflicted
+++ resolved
@@ -149,13 +149,8 @@
 		}
 		gws = append(gws, k8s.RouteParentStatus{
 			ParentRef:      gw.OriginalReference,
-<<<<<<< HEAD
-			ControllerName: ControllerName,
-			Conditions:     setConditions(obj.Generation, nil, conds),
-=======
 			ControllerName: constants.ManagedGatewayController,
 			Conditions:     setConditions(obj.Generation, currentConditions, conds),
->>>>>>> fff8e9e6
 		})
 	}
 	// Ensure output is deterministic.
