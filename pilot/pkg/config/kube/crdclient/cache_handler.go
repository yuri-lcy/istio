// Copyright Istio Authors
//
// Licensed under the Apache License, Version 2.0 (the "License");
// you may not use this file except in compliance with the License.
// You may obtain a copy of the License at
//
//     http://www.apache.org/licenses/LICENSE-2.0
//
// Unless required by applicable law or agreed to in writing, software
// distributed under the License is distributed on an "AS IS" BASIS,
// WITHOUT WARRANTIES OR CONDITIONS OF ANY KIND, either express or implied.
// See the License for the specific language governing permissions and
// limitations under the License.

package crdclient

import (
	metav1 "k8s.io/apimachinery/pkg/apis/meta/v1"
	"k8s.io/apimachinery/pkg/runtime"
	"k8s.io/client-go/informers"
	_ "k8s.io/client-go/plugin/pkg/client/auth/gcp"  // import GKE cluster authentication plugin
	_ "k8s.io/client-go/plugin/pkg/client/auth/oidc" // import OIDC cluster authentication plugin, e.g. for Tectonic
	"k8s.io/client-go/tools/cache"

	"istio.io/istio/pilot/pkg/model"
	"istio.io/istio/pkg/config"
<<<<<<< HEAD
	"istio.io/istio/pkg/config/schema/collection"
	"istio.io/istio/pkg/kube/controllers"
	"istio.io/istio/pkg/kube/informer"
=======
	"istio.io/istio/pkg/config/schema/resource"
	"istio.io/istio/pkg/kube/controllers"
	"istio.io/istio/pkg/kube/kclient"
>>>>>>> fff8e9e6
	"istio.io/pkg/log"
)

// cacheHandler abstracts the logic of an informer with a set of handlers. Handlers can be added at runtime
// and will be invoked on each informer event.
type cacheHandler struct {
	client   *Client
<<<<<<< HEAD
	informer informer.FilteredSharedIndexInformer
	lister   func(namespace string) cache.GenericNamespaceLister
	schema   collection.Schema
}

func (h *cacheHandler) onEvent(old any, curr any, event model.Event) error {
	if err := h.client.checkReadyForEvents(curr); err != nil {
		return err
	}

=======
	informer kclient.Untyped
	schema   resource.Schema
}

func (h *cacheHandler) onEvent(old any, curr any, event model.Event) error {
>>>>>>> fff8e9e6
	currItem := controllers.ExtractObject(curr)
	if currItem == nil {
		return nil
	}

<<<<<<< HEAD
	currConfig := TranslateObject(currItem, h.schema.Resource().GroupVersionKind(), h.client.domainSuffix)
=======
	currConfig := TranslateObject(currItem, h.schema.GroupVersionKind(), h.client.domainSuffix)
>>>>>>> fff8e9e6

	var oldConfig config.Config
	if old != nil {
		oldItem, ok := old.(runtime.Object)
		if !ok {
			log.Warnf("Old Object can not be converted to runtime Object %v, is type %T", old, old)
			return nil
		}
		oldConfig = TranslateObject(oldItem, h.schema.GroupVersionKind(), h.client.domainSuffix)
	}

	if h.client.objectInRevision(&currConfig) {
		h.callHandlers(oldConfig, currConfig, event)
		return nil
	}

	// Check if the object was in our revision, but has been moved to a different revision. If so,
	// it has been effectively deleted from our revision, so process it as a delete event.
	if event == model.EventUpdate && old != nil && h.client.objectInRevision(&oldConfig) {
		log.Debugf("Object %s/%s has been moved to a different revision, deleting",
			currConfig.Namespace, currConfig.Name)
		h.callHandlers(oldConfig, currConfig, model.EventDelete)
		return nil
<<<<<<< HEAD
	}

	log.Debugf("Skipping event %s for object %s/%s from different revision",
		event, currConfig.Namespace, currConfig.Name)
	return nil
}

func (h *cacheHandler) callHandlers(old config.Config, curr config.Config, event model.Event) {
	// TODO we may consider passing a pointer to handlers instead of the value. While spec is a pointer, the meta will be copied
	for _, f := range h.client.handlers[h.schema.Resource().GroupVersionKind()] {
		f(old, curr, event)
	}
=======
	}

	log.Debugf("Skipping event %s for object %s/%s from different revision",
		event, currConfig.Namespace, currConfig.Name)
	return nil
>>>>>>> fff8e9e6
}

func (h *cacheHandler) callHandlers(old config.Config, curr config.Config, event model.Event) {
	// TODO we may consider passing a pointer to handlers instead of the value. While spec is a pointer, the meta will be copied
	for _, f := range h.client.handlers[h.schema.GroupVersionKind()] {
		f(old, curr, event)
	}
}

func createCacheHandler(cl *Client, schema resource.Schema, i informers.GenericInformer) *cacheHandler {
	scope.Debugf("registered CRD %v", schema.GroupVersionKind())
	h := &cacheHandler{
		client:   cl,
		schema:   schema,
<<<<<<< HEAD
		informer: informer.NewFilteredSharedIndexInformer(cl.namespacesFilter, i.Informer()),
	}

	h.lister = func(namespace string) cache.GenericNamespaceLister {
		gr := schema.Resource().GroupVersionResource().GroupResource()
		if schema.Resource().IsClusterScoped() || namespace == metav1.NamespaceAll {
			return cache.NewGenericLister(h.informer.GetIndexer(), gr)
		}
		return cache.NewGenericLister(h.informer.GetIndexer(), gr).ByNamespace(namespace)
	}

	kind := schema.Resource().Kind()
=======
		informer: kclient.NewUntyped(cl.client, i.Informer(), kclient.Filter{ObjectFilter: cl.namespacesFilter}),
	}

	kind := schema.Kind()
>>>>>>> fff8e9e6
	h.informer.AddEventHandler(cache.ResourceEventHandlerFuncs{
		AddFunc: func(obj any) {
			incrementEvent(kind, "add")
			cl.queue.Push(func() error {
				return h.onEvent(nil, obj, model.EventAdd)
			})
		},
		UpdateFunc: func(old, cur any) {
			incrementEvent(kind, "update")
			cl.queue.Push(func() error {
				return h.onEvent(old, cur, model.EventUpdate)
			})
		},
		DeleteFunc: func(obj any) {
			incrementEvent(kind, "delete")
			cl.queue.Push(func() error {
				return h.onEvent(nil, obj, model.EventDelete)
			})
		},
	})
	return h
}<|MERGE_RESOLUTION|>--- conflicted
+++ resolved
@@ -15,7 +15,6 @@
 package crdclient
 
 import (
-	metav1 "k8s.io/apimachinery/pkg/apis/meta/v1"
 	"k8s.io/apimachinery/pkg/runtime"
 	"k8s.io/client-go/informers"
 	_ "k8s.io/client-go/plugin/pkg/client/auth/gcp"  // import GKE cluster authentication plugin
@@ -24,15 +23,9 @@
 
 	"istio.io/istio/pilot/pkg/model"
 	"istio.io/istio/pkg/config"
-<<<<<<< HEAD
-	"istio.io/istio/pkg/config/schema/collection"
-	"istio.io/istio/pkg/kube/controllers"
-	"istio.io/istio/pkg/kube/informer"
-=======
 	"istio.io/istio/pkg/config/schema/resource"
 	"istio.io/istio/pkg/kube/controllers"
 	"istio.io/istio/pkg/kube/kclient"
->>>>>>> fff8e9e6
 	"istio.io/pkg/log"
 )
 
@@ -40,34 +33,17 @@
 // and will be invoked on each informer event.
 type cacheHandler struct {
 	client   *Client
-<<<<<<< HEAD
-	informer informer.FilteredSharedIndexInformer
-	lister   func(namespace string) cache.GenericNamespaceLister
-	schema   collection.Schema
-}
-
-func (h *cacheHandler) onEvent(old any, curr any, event model.Event) error {
-	if err := h.client.checkReadyForEvents(curr); err != nil {
-		return err
-	}
-
-=======
 	informer kclient.Untyped
 	schema   resource.Schema
 }
 
 func (h *cacheHandler) onEvent(old any, curr any, event model.Event) error {
->>>>>>> fff8e9e6
 	currItem := controllers.ExtractObject(curr)
 	if currItem == nil {
 		return nil
 	}
 
-<<<<<<< HEAD
-	currConfig := TranslateObject(currItem, h.schema.Resource().GroupVersionKind(), h.client.domainSuffix)
-=======
 	currConfig := TranslateObject(currItem, h.schema.GroupVersionKind(), h.client.domainSuffix)
->>>>>>> fff8e9e6
 
 	var oldConfig config.Config
 	if old != nil {
@@ -91,26 +67,11 @@
 			currConfig.Namespace, currConfig.Name)
 		h.callHandlers(oldConfig, currConfig, model.EventDelete)
 		return nil
-<<<<<<< HEAD
 	}
 
 	log.Debugf("Skipping event %s for object %s/%s from different revision",
 		event, currConfig.Namespace, currConfig.Name)
 	return nil
-}
-
-func (h *cacheHandler) callHandlers(old config.Config, curr config.Config, event model.Event) {
-	// TODO we may consider passing a pointer to handlers instead of the value. While spec is a pointer, the meta will be copied
-	for _, f := range h.client.handlers[h.schema.Resource().GroupVersionKind()] {
-		f(old, curr, event)
-	}
-=======
-	}
-
-	log.Debugf("Skipping event %s for object %s/%s from different revision",
-		event, currConfig.Namespace, currConfig.Name)
-	return nil
->>>>>>> fff8e9e6
 }
 
 func (h *cacheHandler) callHandlers(old config.Config, curr config.Config, event model.Event) {
@@ -125,25 +86,10 @@
 	h := &cacheHandler{
 		client:   cl,
 		schema:   schema,
-<<<<<<< HEAD
-		informer: informer.NewFilteredSharedIndexInformer(cl.namespacesFilter, i.Informer()),
-	}
-
-	h.lister = func(namespace string) cache.GenericNamespaceLister {
-		gr := schema.Resource().GroupVersionResource().GroupResource()
-		if schema.Resource().IsClusterScoped() || namespace == metav1.NamespaceAll {
-			return cache.NewGenericLister(h.informer.GetIndexer(), gr)
-		}
-		return cache.NewGenericLister(h.informer.GetIndexer(), gr).ByNamespace(namespace)
-	}
-
-	kind := schema.Resource().Kind()
-=======
 		informer: kclient.NewUntyped(cl.client, i.Informer(), kclient.Filter{ObjectFilter: cl.namespacesFilter}),
 	}
 
 	kind := schema.Kind()
->>>>>>> fff8e9e6
 	h.informer.AddEventHandler(cache.ResourceEventHandlerFuncs{
 		AddFunc: func(obj any) {
 			incrementEvent(kind, "add")
