--- conflicted
+++ resolved
@@ -7,34 +7,6 @@
 	"context"
 	"fmt"
 
-<<<<<<< HEAD
-	admissionregistrationv1 "k8s.io/api/admissionregistration/v1"
-	appsv1 "k8s.io/api/apps/v1"
-	corev1 "k8s.io/api/core/v1"
-	networkingv1 "k8s.io/api/networking/v1"
-	apiextensionsv1 "k8s.io/apiextensions-apiserver/pkg/apis/apiextensions/v1"
-	metav1 "k8s.io/apimachinery/pkg/apis/meta/v1"
-	"k8s.io/apimachinery/pkg/runtime"
-	"k8s.io/apimachinery/pkg/types"
-	gatewayv1alpha2 "sigs.k8s.io/gateway-api/apis/v1alpha2"
-	gatewayv1beta1 "sigs.k8s.io/gateway-api/apis/v1beta1"
-	gatewayapiclient "sigs.k8s.io/gateway-api/pkg/client/clientset/versioned"
-
-	extensionsv1alpha1 "istio.io/api/extensions/v1alpha1"
-	metav1alpha1 "istio.io/api/meta/v1alpha1"
-	networkingv1alpha3 "istio.io/api/networking/v1alpha3"
-	networkingv1beta1 "istio.io/api/networking/v1beta1"
-	securityv1beta1 "istio.io/api/security/v1beta1"
-	telemetryv1alpha1 "istio.io/api/telemetry/v1alpha1"
-	clientextensionsv1alpha1 "istio.io/client-go/pkg/apis/extensions/v1alpha1"
-	clientnetworkingv1alpha3 "istio.io/client-go/pkg/apis/networking/v1alpha3"
-	clientnetworkingv1beta1 "istio.io/client-go/pkg/apis/networking/v1beta1"
-	clientsecurityv1beta1 "istio.io/client-go/pkg/apis/security/v1beta1"
-	clienttelemetryv1alpha1 "istio.io/client-go/pkg/apis/telemetry/v1alpha1"
-	versionedclient "istio.io/client-go/pkg/clientset/versioned"
-	"istio.io/istio/pkg/config"
-	"istio.io/istio/pkg/config/schema/collections"
-=======
 	metav1 "k8s.io/apimachinery/pkg/apis/meta/v1"
 	"k8s.io/apimachinery/pkg/runtime"
 	"k8s.io/apimachinery/pkg/types"
@@ -64,7 +36,6 @@
 	apiistioioapinetworkingv1beta1 "istio.io/client-go/pkg/apis/networking/v1beta1"
 	apiistioioapisecurityv1beta1 "istio.io/client-go/pkg/apis/security/v1beta1"
 	apiistioioapitelemetryv1alpha1 "istio.io/client-go/pkg/apis/telemetry/v1alpha1"
->>>>>>> fff8e9e6
 )
 
 func create(c kube.Client, cfg config.Config, objMeta metav1.ObjectMeta) (metav1.Object, error) {
@@ -139,12 +110,6 @@
 			ObjectMeta: objMeta,
 			Spec:       *(cfg.Spec.(*istioioapinetworkingv1alpha3.Sidecar)),
 		}, metav1.CreateOptions{})
-<<<<<<< HEAD
-	case collections.K8SGatewayApiV1Alpha2Referencegrants.Resource().GroupVersionKind():
-		return sc.GatewayV1alpha2().ReferenceGrants(cfg.Namespace).Create(context.TODO(), &gatewayv1alpha2.ReferenceGrant{
-			ObjectMeta: objMeta,
-			Spec:       *(cfg.Spec.(*gatewayv1alpha2.ReferenceGrantSpec)),
-=======
 	case gvk.TCPRoute:
 		return c.GatewayAPI().GatewayV1alpha2().TCPRoutes(cfg.Namespace).Create(context.TODO(), &sigsk8siogatewayapiapisv1alpha2.TCPRoute{
 			ObjectMeta: objMeta,
@@ -164,7 +129,6 @@
 		return c.GatewayAPI().GatewayV1alpha2().UDPRoutes(cfg.Namespace).Create(context.TODO(), &sigsk8siogatewayapiapisv1alpha2.UDPRoute{
 			ObjectMeta: objMeta,
 			Spec:       *(cfg.Spec.(*sigsk8siogatewayapiapisv1alpha2.UDPRouteSpec)),
->>>>>>> fff8e9e6
 		}, metav1.CreateOptions{})
 	case gvk.VirtualService:
 		return c.Istio().NetworkingV1alpha3().VirtualServices(cfg.Namespace).Create(context.TODO(), &apiistioioapinetworkingv1alpha3.VirtualService{
@@ -185,21 +149,6 @@
 		return c.Istio().NetworkingV1alpha3().WorkloadGroups(cfg.Namespace).Create(context.TODO(), &apiistioioapinetworkingv1alpha3.WorkloadGroup{
 			ObjectMeta: objMeta,
 			Spec:       *(cfg.Spec.(*istioioapinetworkingv1alpha3.WorkloadGroup)),
-		}, metav1.CreateOptions{})
-	case collections.K8SGatewayApiV1Beta1Gatewayclasses.Resource().GroupVersionKind():
-		return sc.GatewayV1beta1().GatewayClasses().Create(context.TODO(), &gatewayv1beta1.GatewayClass{
-			ObjectMeta: objMeta,
-			Spec:       *(cfg.Spec.(*gatewayv1beta1.GatewayClassSpec)),
-		}, metav1.CreateOptions{})
-	case collections.K8SGatewayApiV1Beta1Gateways.Resource().GroupVersionKind():
-		return sc.GatewayV1beta1().Gateways(cfg.Namespace).Create(context.TODO(), &gatewayv1beta1.Gateway{
-			ObjectMeta: objMeta,
-			Spec:       *(cfg.Spec.(*gatewayv1beta1.GatewaySpec)),
-		}, metav1.CreateOptions{})
-	case collections.K8SGatewayApiV1Beta1Httproutes.Resource().GroupVersionKind():
-		return sc.GatewayV1beta1().HTTPRoutes(cfg.Namespace).Create(context.TODO(), &gatewayv1beta1.HTTPRoute{
-			ObjectMeta: objMeta,
-			Spec:       *(cfg.Spec.(*gatewayv1beta1.HTTPRouteSpec)),
 		}, metav1.CreateOptions{})
 	default:
 		return nil, fmt.Errorf("unsupported type: %v", cfg.GroupVersionKind)
@@ -283,12 +232,6 @@
 			ObjectMeta: objMeta,
 			Spec:       *(cfg.Spec.(*sigsk8siogatewayapiapisv1alpha2.TCPRouteSpec)),
 		}, metav1.UpdateOptions{})
-<<<<<<< HEAD
-	case collections.K8SGatewayApiV1Alpha2Referencegrants.Resource().GroupVersionKind():
-		return sc.GatewayV1alpha2().ReferenceGrants(cfg.Namespace).Update(context.TODO(), &gatewayv1alpha2.ReferenceGrant{
-			ObjectMeta: objMeta,
-			Spec:       *(cfg.Spec.(*gatewayv1alpha2.ReferenceGrantSpec)),
-=======
 	case gvk.TLSRoute:
 		return c.GatewayAPI().GatewayV1alpha2().TLSRoutes(cfg.Namespace).Update(context.TODO(), &sigsk8siogatewayapiapisv1alpha2.TLSRoute{
 			ObjectMeta: objMeta,
@@ -308,7 +251,6 @@
 		return c.Istio().NetworkingV1alpha3().VirtualServices(cfg.Namespace).Update(context.TODO(), &apiistioioapinetworkingv1alpha3.VirtualService{
 			ObjectMeta: objMeta,
 			Spec:       *(cfg.Spec.(*istioioapinetworkingv1alpha3.VirtualService)),
->>>>>>> fff8e9e6
 		}, metav1.UpdateOptions{})
 	case gvk.WasmPlugin:
 		return c.Istio().ExtensionsV1alpha1().WasmPlugins(cfg.Namespace).Update(context.TODO(), &apiistioioapiextensionsv1alpha1.WasmPlugin{
@@ -324,21 +266,6 @@
 		return c.Istio().NetworkingV1alpha3().WorkloadGroups(cfg.Namespace).Update(context.TODO(), &apiistioioapinetworkingv1alpha3.WorkloadGroup{
 			ObjectMeta: objMeta,
 			Spec:       *(cfg.Spec.(*istioioapinetworkingv1alpha3.WorkloadGroup)),
-		}, metav1.UpdateOptions{})
-	case collections.K8SGatewayApiV1Beta1Gatewayclasses.Resource().GroupVersionKind():
-		return sc.GatewayV1beta1().GatewayClasses().Update(context.TODO(), &gatewayv1beta1.GatewayClass{
-			ObjectMeta: objMeta,
-			Spec:       *(cfg.Spec.(*gatewayv1beta1.GatewayClassSpec)),
-		}, metav1.UpdateOptions{})
-	case collections.K8SGatewayApiV1Beta1Gateways.Resource().GroupVersionKind():
-		return sc.GatewayV1beta1().Gateways(cfg.Namespace).Update(context.TODO(), &gatewayv1beta1.Gateway{
-			ObjectMeta: objMeta,
-			Spec:       *(cfg.Spec.(*gatewayv1beta1.GatewaySpec)),
-		}, metav1.UpdateOptions{})
-	case collections.K8SGatewayApiV1Beta1Httproutes.Resource().GroupVersionKind():
-		return sc.GatewayV1beta1().HTTPRoutes(cfg.Namespace).Update(context.TODO(), &gatewayv1beta1.HTTPRoute{
-			ObjectMeta: objMeta,
-			Spec:       *(cfg.Spec.(*gatewayv1beta1.HTTPRouteSpec)),
 		}, metav1.UpdateOptions{})
 	default:
 		return nil, fmt.Errorf("unsupported type: %v", cfg.GroupVersionKind)
@@ -417,37 +344,6 @@
 			ObjectMeta: objMeta,
 			Status:     *(cfg.Status.(*sigsk8siogatewayapiapisv1alpha2.TCPRouteStatus)),
 		}, metav1.UpdateOptions{})
-<<<<<<< HEAD
-
-	case collections.K8SGatewayApiV1Alpha2Tcproutes.Resource().GroupVersionKind():
-		return sc.GatewayV1alpha2().TCPRoutes(cfg.Namespace).UpdateStatus(context.TODO(), &gatewayv1alpha2.TCPRoute{
-			ObjectMeta: objMeta,
-			Status:     *(cfg.Status.(*gatewayv1alpha2.TCPRouteStatus)),
-		}, metav1.UpdateOptions{})
-
-	case collections.K8SGatewayApiV1Alpha2Tlsroutes.Resource().GroupVersionKind():
-		return sc.GatewayV1alpha2().TLSRoutes(cfg.Namespace).UpdateStatus(context.TODO(), &gatewayv1alpha2.TLSRoute{
-			ObjectMeta: objMeta,
-			Status:     *(cfg.Status.(*gatewayv1alpha2.TLSRouteStatus)),
-		}, metav1.UpdateOptions{})
-
-	case collections.K8SGatewayApiV1Beta1Gatewayclasses.Resource().GroupVersionKind():
-		return sc.GatewayV1beta1().GatewayClasses().UpdateStatus(context.TODO(), &gatewayv1beta1.GatewayClass{
-			ObjectMeta: objMeta,
-			Status:     *(cfg.Status.(*gatewayv1beta1.GatewayClassStatus)),
-		}, metav1.UpdateOptions{})
-
-	case collections.K8SGatewayApiV1Beta1Gateways.Resource().GroupVersionKind():
-		return sc.GatewayV1beta1().Gateways(cfg.Namespace).UpdateStatus(context.TODO(), &gatewayv1beta1.Gateway{
-			ObjectMeta: objMeta,
-			Status:     *(cfg.Status.(*gatewayv1beta1.GatewayStatus)),
-		}, metav1.UpdateOptions{})
-
-	case collections.K8SGatewayApiV1Beta1Httproutes.Resource().GroupVersionKind():
-		return sc.GatewayV1beta1().HTTPRoutes(cfg.Namespace).UpdateStatus(context.TODO(), &gatewayv1beta1.HTTPRoute{
-			ObjectMeta: objMeta,
-			Status:     *(cfg.Status.(*gatewayv1beta1.HTTPRouteStatus)),
-=======
 	case gvk.TLSRoute:
 		return c.GatewayAPI().GatewayV1alpha2().TLSRoutes(cfg.Namespace).UpdateStatus(context.TODO(), &sigsk8siogatewayapiapisv1alpha2.TLSRoute{
 			ObjectMeta: objMeta,
@@ -482,7 +378,6 @@
 		return c.Istio().NetworkingV1alpha3().WorkloadGroups(cfg.Namespace).UpdateStatus(context.TODO(), &apiistioioapinetworkingv1alpha3.WorkloadGroup{
 			ObjectMeta: objMeta,
 			Status:     *(cfg.Status.(*istioioapimetav1alpha1.IstioStatus)),
->>>>>>> fff8e9e6
 		}, metav1.UpdateOptions{})
 	default:
 		return nil, fmt.Errorf("unsupported type: %v", cfg.GroupVersionKind)
@@ -734,16 +629,6 @@
 		}
 		return c.GatewayAPI().GatewayV1alpha2().TLSRoutes(orig.Namespace).
 			Patch(context.TODO(), orig.Name, typ, patchBytes, metav1.PatchOptions{FieldManager: "pilot-discovery"})
-<<<<<<< HEAD
-	case collections.K8SGatewayApiV1Alpha2Referencegrants.Resource().GroupVersionKind():
-		oldRes := &gatewayv1alpha2.ReferenceGrant{
-			ObjectMeta: origMeta,
-			Spec:       *(orig.Spec.(*gatewayv1alpha2.ReferenceGrantSpec)),
-		}
-		modRes := &gatewayv1alpha2.ReferenceGrant{
-			ObjectMeta: modMeta,
-			Spec:       *(mod.Spec.(*gatewayv1alpha2.ReferenceGrantSpec)),
-=======
 	case gvk.Telemetry:
 		oldRes := &apiistioioapitelemetryv1alpha1.Telemetry{
 			ObjectMeta: origMeta,
@@ -752,24 +637,11 @@
 		modRes := &apiistioioapitelemetryv1alpha1.Telemetry{
 			ObjectMeta: modMeta,
 			Spec:       *(mod.Spec.(*istioioapitelemetryv1alpha1.Telemetry)),
->>>>>>> fff8e9e6
-		}
-		patchBytes, err := genPatchBytes(oldRes, modRes, typ)
-		if err != nil {
-			return nil, err
-		}
-<<<<<<< HEAD
-		return sc.GatewayV1alpha2().ReferenceGrants(orig.Namespace).
-			Patch(context.TODO(), orig.Name, typ, patchBytes, metav1.PatchOptions{FieldManager: "pilot-discovery"})
-	case collections.K8SGatewayApiV1Alpha2Tcproutes.Resource().GroupVersionKind():
-		oldRes := &gatewayv1alpha2.TCPRoute{
-			ObjectMeta: origMeta,
-			Spec:       *(orig.Spec.(*gatewayv1alpha2.TCPRouteSpec)),
-		}
-		modRes := &gatewayv1alpha2.TCPRoute{
-			ObjectMeta: modMeta,
-			Spec:       *(mod.Spec.(*gatewayv1alpha2.TCPRouteSpec)),
-=======
+		}
+		patchBytes, err := genPatchBytes(oldRes, modRes, typ)
+		if err != nil {
+			return nil, err
+		}
 		return c.Istio().TelemetryV1alpha1().Telemetries(orig.Namespace).
 			Patch(context.TODO(), orig.Name, typ, patchBytes, metav1.PatchOptions{FieldManager: "pilot-discovery"})
 	case gvk.UDPRoute:
@@ -780,24 +652,11 @@
 		modRes := &sigsk8siogatewayapiapisv1alpha2.UDPRoute{
 			ObjectMeta: modMeta,
 			Spec:       *(mod.Spec.(*sigsk8siogatewayapiapisv1alpha2.UDPRouteSpec)),
->>>>>>> fff8e9e6
-		}
-		patchBytes, err := genPatchBytes(oldRes, modRes, typ)
-		if err != nil {
-			return nil, err
-		}
-<<<<<<< HEAD
-		return sc.GatewayV1alpha2().TCPRoutes(orig.Namespace).
-			Patch(context.TODO(), orig.Name, typ, patchBytes, metav1.PatchOptions{FieldManager: "pilot-discovery"})
-	case collections.K8SGatewayApiV1Alpha2Tlsroutes.Resource().GroupVersionKind():
-		oldRes := &gatewayv1alpha2.TLSRoute{
-			ObjectMeta: origMeta,
-			Spec:       *(orig.Spec.(*gatewayv1alpha2.TLSRouteSpec)),
-		}
-		modRes := &gatewayv1alpha2.TLSRoute{
-			ObjectMeta: modMeta,
-			Spec:       *(mod.Spec.(*gatewayv1alpha2.TLSRouteSpec)),
-=======
+		}
+		patchBytes, err := genPatchBytes(oldRes, modRes, typ)
+		if err != nil {
+			return nil, err
+		}
 		return c.GatewayAPI().GatewayV1alpha2().UDPRoutes(orig.Namespace).
 			Patch(context.TODO(), orig.Name, typ, patchBytes, metav1.PatchOptions{FieldManager: "pilot-discovery"})
 	case gvk.VirtualService:
@@ -808,24 +667,11 @@
 		modRes := &apiistioioapinetworkingv1alpha3.VirtualService{
 			ObjectMeta: modMeta,
 			Spec:       *(mod.Spec.(*istioioapinetworkingv1alpha3.VirtualService)),
->>>>>>> fff8e9e6
-		}
-		patchBytes, err := genPatchBytes(oldRes, modRes, typ)
-		if err != nil {
-			return nil, err
-		}
-<<<<<<< HEAD
-		return sc.GatewayV1alpha2().TLSRoutes(orig.Namespace).
-			Patch(context.TODO(), orig.Name, typ, patchBytes, metav1.PatchOptions{FieldManager: "pilot-discovery"})
-	case collections.K8SGatewayApiV1Beta1Gatewayclasses.Resource().GroupVersionKind():
-		oldRes := &gatewayv1beta1.GatewayClass{
-			ObjectMeta: origMeta,
-			Spec:       *(orig.Spec.(*gatewayv1beta1.GatewayClassSpec)),
-		}
-		modRes := &gatewayv1beta1.GatewayClass{
-			ObjectMeta: modMeta,
-			Spec:       *(mod.Spec.(*gatewayv1beta1.GatewayClassSpec)),
-=======
+		}
+		patchBytes, err := genPatchBytes(oldRes, modRes, typ)
+		if err != nil {
+			return nil, err
+		}
 		return c.Istio().NetworkingV1alpha3().VirtualServices(orig.Namespace).
 			Patch(context.TODO(), orig.Name, typ, patchBytes, metav1.PatchOptions{FieldManager: "pilot-discovery"})
 	case gvk.WasmPlugin:
@@ -836,24 +682,11 @@
 		modRes := &apiistioioapiextensionsv1alpha1.WasmPlugin{
 			ObjectMeta: modMeta,
 			Spec:       *(mod.Spec.(*istioioapiextensionsv1alpha1.WasmPlugin)),
->>>>>>> fff8e9e6
-		}
-		patchBytes, err := genPatchBytes(oldRes, modRes, typ)
-		if err != nil {
-			return nil, err
-		}
-<<<<<<< HEAD
-		return sc.GatewayV1beta1().GatewayClasses().
-			Patch(context.TODO(), orig.Name, typ, patchBytes, metav1.PatchOptions{FieldManager: "pilot-discovery"})
-	case collections.K8SGatewayApiV1Beta1Gateways.Resource().GroupVersionKind():
-		oldRes := &gatewayv1beta1.Gateway{
-			ObjectMeta: origMeta,
-			Spec:       *(orig.Spec.(*gatewayv1beta1.GatewaySpec)),
-		}
-		modRes := &gatewayv1beta1.Gateway{
-			ObjectMeta: modMeta,
-			Spec:       *(mod.Spec.(*gatewayv1beta1.GatewaySpec)),
-=======
+		}
+		patchBytes, err := genPatchBytes(oldRes, modRes, typ)
+		if err != nil {
+			return nil, err
+		}
 		return c.Istio().ExtensionsV1alpha1().WasmPlugins(orig.Namespace).
 			Patch(context.TODO(), orig.Name, typ, patchBytes, metav1.PatchOptions{FieldManager: "pilot-discovery"})
 	case gvk.WorkloadEntry:
@@ -864,24 +697,11 @@
 		modRes := &apiistioioapinetworkingv1alpha3.WorkloadEntry{
 			ObjectMeta: modMeta,
 			Spec:       *(mod.Spec.(*istioioapinetworkingv1alpha3.WorkloadEntry)),
->>>>>>> fff8e9e6
-		}
-		patchBytes, err := genPatchBytes(oldRes, modRes, typ)
-		if err != nil {
-			return nil, err
-		}
-<<<<<<< HEAD
-		return sc.GatewayV1beta1().Gateways(orig.Namespace).
-			Patch(context.TODO(), orig.Name, typ, patchBytes, metav1.PatchOptions{FieldManager: "pilot-discovery"})
-	case collections.K8SGatewayApiV1Beta1Httproutes.Resource().GroupVersionKind():
-		oldRes := &gatewayv1beta1.HTTPRoute{
-			ObjectMeta: origMeta,
-			Spec:       *(orig.Spec.(*gatewayv1beta1.HTTPRouteSpec)),
-		}
-		modRes := &gatewayv1beta1.HTTPRoute{
-			ObjectMeta: modMeta,
-			Spec:       *(mod.Spec.(*gatewayv1beta1.HTTPRouteSpec)),
-=======
+		}
+		patchBytes, err := genPatchBytes(oldRes, modRes, typ)
+		if err != nil {
+			return nil, err
+		}
 		return c.Istio().NetworkingV1alpha3().WorkloadEntries(orig.Namespace).
 			Patch(context.TODO(), orig.Name, typ, patchBytes, metav1.PatchOptions{FieldManager: "pilot-discovery"})
 	case gvk.WorkloadGroup:
@@ -892,17 +712,12 @@
 		modRes := &apiistioioapinetworkingv1alpha3.WorkloadGroup{
 			ObjectMeta: modMeta,
 			Spec:       *(mod.Spec.(*istioioapinetworkingv1alpha3.WorkloadGroup)),
->>>>>>> fff8e9e6
-		}
-		patchBytes, err := genPatchBytes(oldRes, modRes, typ)
-		if err != nil {
-			return nil, err
-		}
-<<<<<<< HEAD
-		return sc.GatewayV1beta1().HTTPRoutes(orig.Namespace).
-=======
+		}
+		patchBytes, err := genPatchBytes(oldRes, modRes, typ)
+		if err != nil {
+			return nil, err
+		}
 		return c.Istio().NetworkingV1alpha3().WorkloadGroups(orig.Namespace).
->>>>>>> fff8e9e6
 			Patch(context.TODO(), orig.Name, typ, patchBytes, metav1.PatchOptions{FieldManager: "pilot-discovery"})
 	default:
 		return nil, fmt.Errorf("unsupported type: %v", orig.GroupVersionKind)
@@ -915,48 +730,6 @@
 		deleteOptions.Preconditions = &metav1.Preconditions{ResourceVersion: resourceVersion}
 	}
 	switch typ {
-<<<<<<< HEAD
-	case collections.IstioExtensionsV1Alpha1Wasmplugins.Resource().GroupVersionKind():
-		return ic.ExtensionsV1alpha1().WasmPlugins(namespace).Delete(context.TODO(), name, deleteOptions)
-	case collections.IstioNetworkingV1Alpha3Destinationrules.Resource().GroupVersionKind():
-		return ic.NetworkingV1alpha3().DestinationRules(namespace).Delete(context.TODO(), name, deleteOptions)
-	case collections.IstioNetworkingV1Alpha3Envoyfilters.Resource().GroupVersionKind():
-		return ic.NetworkingV1alpha3().EnvoyFilters(namespace).Delete(context.TODO(), name, deleteOptions)
-	case collections.IstioNetworkingV1Alpha3Gateways.Resource().GroupVersionKind():
-		return ic.NetworkingV1alpha3().Gateways(namespace).Delete(context.TODO(), name, deleteOptions)
-	case collections.IstioNetworkingV1Alpha3Serviceentries.Resource().GroupVersionKind():
-		return ic.NetworkingV1alpha3().ServiceEntries(namespace).Delete(context.TODO(), name, deleteOptions)
-	case collections.IstioNetworkingV1Alpha3Sidecars.Resource().GroupVersionKind():
-		return ic.NetworkingV1alpha3().Sidecars(namespace).Delete(context.TODO(), name, deleteOptions)
-	case collections.IstioNetworkingV1Alpha3Virtualservices.Resource().GroupVersionKind():
-		return ic.NetworkingV1alpha3().VirtualServices(namespace).Delete(context.TODO(), name, deleteOptions)
-	case collections.IstioNetworkingV1Alpha3Workloadentries.Resource().GroupVersionKind():
-		return ic.NetworkingV1alpha3().WorkloadEntries(namespace).Delete(context.TODO(), name, deleteOptions)
-	case collections.IstioNetworkingV1Alpha3Workloadgroups.Resource().GroupVersionKind():
-		return ic.NetworkingV1alpha3().WorkloadGroups(namespace).Delete(context.TODO(), name, deleteOptions)
-	case collections.IstioNetworkingV1Beta1Proxyconfigs.Resource().GroupVersionKind():
-		return ic.NetworkingV1beta1().ProxyConfigs(namespace).Delete(context.TODO(), name, deleteOptions)
-	case collections.IstioSecurityV1Beta1Authorizationpolicies.Resource().GroupVersionKind():
-		return ic.SecurityV1beta1().AuthorizationPolicies(namespace).Delete(context.TODO(), name, deleteOptions)
-	case collections.IstioSecurityV1Beta1Peerauthentications.Resource().GroupVersionKind():
-		return ic.SecurityV1beta1().PeerAuthentications(namespace).Delete(context.TODO(), name, deleteOptions)
-	case collections.IstioSecurityV1Beta1Requestauthentications.Resource().GroupVersionKind():
-		return ic.SecurityV1beta1().RequestAuthentications(namespace).Delete(context.TODO(), name, deleteOptions)
-	case collections.IstioTelemetryV1Alpha1Telemetries.Resource().GroupVersionKind():
-		return ic.TelemetryV1alpha1().Telemetries(namespace).Delete(context.TODO(), name, deleteOptions)
-	case collections.K8SGatewayApiV1Alpha2Referencegrants.Resource().GroupVersionKind():
-		return sc.GatewayV1alpha2().ReferenceGrants(namespace).Delete(context.TODO(), name, deleteOptions)
-	case collections.K8SGatewayApiV1Alpha2Tcproutes.Resource().GroupVersionKind():
-		return sc.GatewayV1alpha2().TCPRoutes(namespace).Delete(context.TODO(), name, deleteOptions)
-	case collections.K8SGatewayApiV1Alpha2Tlsroutes.Resource().GroupVersionKind():
-		return sc.GatewayV1alpha2().TLSRoutes(namespace).Delete(context.TODO(), name, deleteOptions)
-	case collections.K8SGatewayApiV1Beta1Gatewayclasses.Resource().GroupVersionKind():
-		return sc.GatewayV1beta1().GatewayClasses().Delete(context.TODO(), name, deleteOptions)
-	case collections.K8SGatewayApiV1Beta1Gateways.Resource().GroupVersionKind():
-		return sc.GatewayV1beta1().Gateways(namespace).Delete(context.TODO(), name, deleteOptions)
-	case collections.K8SGatewayApiV1Beta1Httproutes.Resource().GroupVersionKind():
-		return sc.GatewayV1beta1().HTTPRoutes(namespace).Delete(context.TODO(), name, deleteOptions)
-=======
 	case gvk.AuthorizationPolicy:
 		return c.Istio().SecurityV1beta1().AuthorizationPolicies(namespace).Delete(context.TODO(), name, deleteOptions)
 	case gvk.DestinationRule:
@@ -1001,7 +774,6 @@
 		return c.Istio().NetworkingV1alpha3().WorkloadEntries(namespace).Delete(context.TODO(), name, deleteOptions)
 	case gvk.WorkloadGroup:
 		return c.Istio().NetworkingV1alpha3().WorkloadGroups(namespace).Delete(context.TODO(), name, deleteOptions)
->>>>>>> fff8e9e6
 	default:
 		return fmt.Errorf("unsupported type: %v", typ)
 	}
@@ -1269,19 +1041,11 @@
 			Status: &obj.Status,
 		}
 	},
-<<<<<<< HEAD
-	collections.K8SGatewayApiV1Alpha2Referencegrants.Resource().GroupVersionKind(): func(r runtime.Object) config.Config {
-		obj := r.(*gatewayv1alpha2.ReferenceGrant)
-		return config.Config{
-			Meta: config.Meta{
-				GroupVersionKind:  collections.K8SGatewayApiV1Alpha2Referencegrants.Resource().GroupVersionKind(),
-=======
 	gvk.IngressClass: func(r runtime.Object) config.Config {
 		obj := r.(*k8sioapinetworkingv1.IngressClass)
 		return config.Config{
 			Meta: config.Meta{
 				GroupVersionKind:  gvk.IngressClass,
->>>>>>> fff8e9e6
 				Name:              obj.Name,
 				Namespace:         obj.Namespace,
 				Labels:            obj.Labels,
@@ -1295,40 +1059,25 @@
 			Spec: &obj.Spec,
 		}
 	},
-<<<<<<< HEAD
-	collections.K8SGatewayApiV1Alpha2Tcproutes.Resource().GroupVersionKind(): func(r runtime.Object) config.Config {
-		obj := r.(*gatewayv1alpha2.TCPRoute)
-		return config.Config{
-			Meta: config.Meta{
-				GroupVersionKind:  collections.K8SGatewayApiV1Alpha2Tcproutes.Resource().GroupVersionKind(),
-=======
 	gvk.KubernetesGateway: func(r runtime.Object) config.Config {
 		obj := r.(*sigsk8siogatewayapiapisv1beta1.Gateway)
 		return config.Config{
 			Meta: config.Meta{
 				GroupVersionKind:  gvk.KubernetesGateway,
->>>>>>> fff8e9e6
-				Name:              obj.Name,
-				Namespace:         obj.Namespace,
-				Labels:            obj.Labels,
-				Annotations:       obj.Annotations,
-				ResourceVersion:   obj.ResourceVersion,
-				CreationTimestamp: obj.CreationTimestamp.Time,
-				OwnerReferences:   obj.OwnerReferences,
-				UID:               string(obj.UID),
-				Generation:        obj.Generation,
-			},
-			Spec:   &obj.Spec,
-			Status: &obj.Status,
-		}
-	},
-<<<<<<< HEAD
-	collections.K8SGatewayApiV1Alpha2Tlsroutes.Resource().GroupVersionKind(): func(r runtime.Object) config.Config {
-		obj := r.(*gatewayv1alpha2.TLSRoute)
-		return config.Config{
-			Meta: config.Meta{
-				GroupVersionKind:  collections.K8SGatewayApiV1Alpha2Tlsroutes.Resource().GroupVersionKind(),
-=======
+				Name:              obj.Name,
+				Namespace:         obj.Namespace,
+				Labels:            obj.Labels,
+				Annotations:       obj.Annotations,
+				ResourceVersion:   obj.ResourceVersion,
+				CreationTimestamp: obj.CreationTimestamp.Time,
+				OwnerReferences:   obj.OwnerReferences,
+				UID:               string(obj.UID),
+				Generation:        obj.Generation,
+			},
+			Spec:   &obj.Spec,
+			Status: &obj.Status,
+		}
+	},
 	gvk.MutatingWebhookConfiguration: func(r runtime.Object) config.Config {
 		obj := r.(*k8sioapiadmissionregistrationv1.MutatingWebhookConfiguration)
 		return config.Config{
@@ -1388,82 +1137,57 @@
 		return config.Config{
 			Meta: config.Meta{
 				GroupVersionKind:  gvk.PeerAuthentication,
->>>>>>> fff8e9e6
-				Name:              obj.Name,
-				Namespace:         obj.Namespace,
-				Labels:            obj.Labels,
-				Annotations:       obj.Annotations,
-				ResourceVersion:   obj.ResourceVersion,
-				CreationTimestamp: obj.CreationTimestamp.Time,
-				OwnerReferences:   obj.OwnerReferences,
-				UID:               string(obj.UID),
-				Generation:        obj.Generation,
-			},
-			Spec:   &obj.Spec,
-			Status: &obj.Status,
-		}
-	},
-<<<<<<< HEAD
-	collections.K8SGatewayApiV1Beta1Gatewayclasses.Resource().GroupVersionKind(): func(r runtime.Object) config.Config {
-		obj := r.(*gatewayv1beta1.GatewayClass)
-		return config.Config{
-			Meta: config.Meta{
-				GroupVersionKind:  collections.K8SGatewayApiV1Beta1Gatewayclasses.Resource().GroupVersionKind(),
-=======
+				Name:              obj.Name,
+				Namespace:         obj.Namespace,
+				Labels:            obj.Labels,
+				Annotations:       obj.Annotations,
+				ResourceVersion:   obj.ResourceVersion,
+				CreationTimestamp: obj.CreationTimestamp.Time,
+				OwnerReferences:   obj.OwnerReferences,
+				UID:               string(obj.UID),
+				Generation:        obj.Generation,
+			},
+			Spec:   &obj.Spec,
+			Status: &obj.Status,
+		}
+	},
 	gvk.Pod: func(r runtime.Object) config.Config {
 		obj := r.(*k8sioapicorev1.Pod)
 		return config.Config{
 			Meta: config.Meta{
 				GroupVersionKind:  gvk.Pod,
->>>>>>> fff8e9e6
-				Name:              obj.Name,
-				Namespace:         obj.Namespace,
-				Labels:            obj.Labels,
-				Annotations:       obj.Annotations,
-				ResourceVersion:   obj.ResourceVersion,
-				CreationTimestamp: obj.CreationTimestamp.Time,
-				OwnerReferences:   obj.OwnerReferences,
-				UID:               string(obj.UID),
-				Generation:        obj.Generation,
-			},
-			Spec:   &obj.Spec,
-			Status: &obj.Status,
-		}
-	},
-<<<<<<< HEAD
-	collections.K8SGatewayApiV1Beta1Gateways.Resource().GroupVersionKind(): func(r runtime.Object) config.Config {
-		obj := r.(*gatewayv1beta1.Gateway)
-		return config.Config{
-			Meta: config.Meta{
-				GroupVersionKind:  collections.K8SGatewayApiV1Beta1Gateways.Resource().GroupVersionKind(),
-=======
+				Name:              obj.Name,
+				Namespace:         obj.Namespace,
+				Labels:            obj.Labels,
+				Annotations:       obj.Annotations,
+				ResourceVersion:   obj.ResourceVersion,
+				CreationTimestamp: obj.CreationTimestamp.Time,
+				OwnerReferences:   obj.OwnerReferences,
+				UID:               string(obj.UID),
+				Generation:        obj.Generation,
+			},
+			Spec: &obj.Spec,
+		}
+	},
 	gvk.ProxyConfig: func(r runtime.Object) config.Config {
 		obj := r.(*apiistioioapinetworkingv1beta1.ProxyConfig)
 		return config.Config{
 			Meta: config.Meta{
 				GroupVersionKind:  gvk.ProxyConfig,
->>>>>>> fff8e9e6
-				Name:              obj.Name,
-				Namespace:         obj.Namespace,
-				Labels:            obj.Labels,
-				Annotations:       obj.Annotations,
-				ResourceVersion:   obj.ResourceVersion,
-				CreationTimestamp: obj.CreationTimestamp.Time,
-				OwnerReferences:   obj.OwnerReferences,
-				UID:               string(obj.UID),
-				Generation:        obj.Generation,
-			},
-			Spec:   &obj.Spec,
-			Status: &obj.Status,
-		}
-	},
-<<<<<<< HEAD
-	collections.K8SGatewayApiV1Beta1Httproutes.Resource().GroupVersionKind(): func(r runtime.Object) config.Config {
-		obj := r.(*gatewayv1beta1.HTTPRoute)
-		return config.Config{
-			Meta: config.Meta{
-				GroupVersionKind:  collections.K8SGatewayApiV1Beta1Httproutes.Resource().GroupVersionKind(),
-=======
+				Name:              obj.Name,
+				Namespace:         obj.Namespace,
+				Labels:            obj.Labels,
+				Annotations:       obj.Annotations,
+				ResourceVersion:   obj.ResourceVersion,
+				CreationTimestamp: obj.CreationTimestamp.Time,
+				OwnerReferences:   obj.OwnerReferences,
+				UID:               string(obj.UID),
+				Generation:        obj.Generation,
+			},
+			Spec:   &obj.Spec,
+			Status: &obj.Status,
+		}
+	},
 	gvk.ReferenceGrant: func(r runtime.Object) config.Config {
 		obj := r.(*sigsk8siogatewayapiapisv1alpha2.ReferenceGrant)
 		return config.Config{
@@ -1487,7 +1211,6 @@
 		return config.Config{
 			Meta: config.Meta{
 				GroupVersionKind:  gvk.RequestAuthentication,
->>>>>>> fff8e9e6
 				Name:              obj.Name,
 				Namespace:         obj.Namespace,
 				Labels:            obj.Labels,
@@ -1688,31 +1411,8 @@
 			Spec: obj,
 		}
 	},
-<<<<<<< HEAD
-	collections.K8SCoreV1Serviceaccounts.Resource().GroupVersionKind(): func(r runtime.Object) config.Config {
-		obj := r.(*corev1.ServiceAccount)
-		return config.Config{
-			Meta: config.Meta{
-				GroupVersionKind:  collections.K8SCoreV1Serviceaccounts.Resource().GroupVersionKind(),
-				Name:              obj.Name,
-				Namespace:         obj.Namespace,
-				Labels:            obj.Labels,
-				Annotations:       obj.Annotations,
-				ResourceVersion:   obj.ResourceVersion,
-				CreationTimestamp: obj.CreationTimestamp.Time,
-				OwnerReferences:   obj.OwnerReferences,
-				UID:               string(obj.UID),
-				Generation:        obj.Generation,
-			},
-			Spec: obj,
-		}
-	},
-	collections.K8SCoreV1Services.Resource().GroupVersionKind(): func(r runtime.Object) config.Config {
-		obj := r.(*corev1.Service)
-=======
 	gvk.VirtualService: func(r runtime.Object) config.Config {
 		obj := r.(*apiistioioapinetworkingv1alpha3.VirtualService)
->>>>>>> fff8e9e6
 		return config.Config{
 			Meta: config.Meta{
 				GroupVersionKind:  gvk.VirtualService,
@@ -1768,19 +1468,11 @@
 			Status: &obj.Status,
 		}
 	},
-<<<<<<< HEAD
-	collections.K8SNetworkingV1Ingresses.Resource().GroupVersionKind(): func(r runtime.Object) config.Config {
-		obj := r.(*networkingv1.Ingress)
-		return config.Config{
-			Meta: config.Meta{
-				GroupVersionKind:  collections.K8SNetworkingV1Ingresses.Resource().GroupVersionKind(),
-=======
 	gvk.WorkloadGroup: func(r runtime.Object) config.Config {
 		obj := r.(*apiistioioapinetworkingv1alpha3.WorkloadGroup)
 		return config.Config{
 			Meta: config.Meta{
 				GroupVersionKind:  gvk.WorkloadGroup,
->>>>>>> fff8e9e6
 				Name:              obj.Name,
 				Namespace:         obj.Namespace,
 				Labels:            obj.Labels,
