// Copyright Istio Authors
//
// Licensed under the Apache License, Version 2.0 (the "License");
// you may not use this file except in compliance with the License.
// You may obtain a copy of the License at
//
//     http://www.apache.org/licenses/LICENSE-2.0
//
// Unless required by applicable law or agreed to in writing, software
// distributed under the License is distributed on an "AS IS" BASIS,
// WITHOUT WARRANTIES OR CONDITIONS OF ANY KIND, either express or implied.
// See the License for the specific language governing permissions and
// limitations under the License.

package memory

import (
	"fmt"
	"sync"

	"k8s.io/apimachinery/pkg/types"

	"istio.io/istio/pilot/pkg/model"
	"istio.io/istio/pilot/pkg/serviceregistry/provider"
	"istio.io/istio/pkg/cluster"
	"istio.io/istio/pkg/config/host"
	"istio.io/istio/pkg/config/labels"
	"istio.io/istio/pkg/config/protocol"
	"istio.io/istio/pkg/config/schema/kind"
	"istio.io/istio/pkg/util/sets"
<<<<<<< HEAD
	"istio.io/istio/pkg/workloadapi"
=======
>>>>>>> fff8e9e6
)

// ServiceController is a mock service controller
type ServiceController struct {
	svcHandlers []model.ServiceHandler

	sync.RWMutex
}

var _ model.Controller = &ServiceController{}

// Memory does not support workload handlers; everything is done in terms of instances
func (c *ServiceController) AppendWorkloadHandler(func(*model.WorkloadInstance, model.Event)) {}

// AppendServiceHandler appends a service handler to the controller
func (c *ServiceController) AppendServiceHandler(f model.ServiceHandler) {
	c.Lock()
	c.svcHandlers = append(c.svcHandlers, f)
	c.Unlock()
}

// Run will run the controller
func (c *ServiceController) Run(<-chan struct{}) {}

// HasSynced always returns true
func (c *ServiceController) HasSynced() bool { return true }

// ServiceDiscovery is a mock discovery interface
type ServiceDiscovery struct {
	model.NoopAmbientIndexes
	services map[host.Name]*model.Service

	networkGateways []model.NetworkGateway
	model.NetworkGatewaysHandler

	// EndpointShards table. Key is the fqdn of the service, ':', port
	instancesByPortNum  map[string][]*model.ServiceInstance
	instancesByPortName map[string][]*model.ServiceInstance

	// Used by GetProxyServiceInstance, used to configure inbound (list of services per IP)
	// We generally expect a single instance - conflicting services need to be reported.
	ip2instance                  map[string][]*model.ServiceInstance
	WantGetProxyServiceInstances []*model.ServiceInstance
	InstancesError               error
	Controller                   model.Controller
	ClusterID                    cluster.ID

	// Used by GetProxyWorkloadLabels
	ip2workloadLabels map[string]labels.Instance

	// XDSUpdater will push EDS changes to the ADS model.
	XdsUpdater model.XDSUpdater

	// Single mutex for now - it's for debug only.
	mutex sync.Mutex
}

func (sd *ServiceDiscovery) PodInformation(addresses sets.Set[types.NamespacedName]) ([]*model.WorkloadInfo, []string) {
	return nil, nil
}

func (sd *ServiceDiscovery) AdditionalPodSubscriptions(_ *model.Proxy, _, _ sets.Set[types.NamespacedName]) sets.Set[types.NamespacedName] {
	return nil
}

func (sd *ServiceDiscovery) Policies(requested sets.Set[model.ConfigKey]) []*workloadapi.Authorization {
	return nil
}

func (sd *ServiceDiscovery) AmbientSnapshot() *model.AmbientSnapshot {
	return nil
}

var _ model.ServiceDiscovery = &ServiceDiscovery{}

// NewServiceDiscovery builds an in-memory ServiceDiscovery
func NewServiceDiscovery(services ...*model.Service) *ServiceDiscovery {
	svcs := map[host.Name]*model.Service{}
	for _, svc := range services {
		svcs[svc.Hostname] = svc
	}
	return &ServiceDiscovery{
		services:            svcs,
		Controller:          &ServiceController{},
		instancesByPortNum:  map[string][]*model.ServiceInstance{},
		instancesByPortName: map[string][]*model.ServiceInstance{},
		ip2instance:         map[string][]*model.ServiceInstance{},
		ip2workloadLabels:   map[string]labels.Instance{},
	}
}

func (sd *ServiceDiscovery) shardKey() model.ShardKey {
	return model.ShardKey{Cluster: sd.ClusterID, Provider: provider.Mock}
}

func (sd *ServiceDiscovery) AddWorkload(ip string, labels labels.Instance) {
	sd.ip2workloadLabels[ip] = labels
}

// AddHTTPService is a helper to add a service of type http, named 'http-main', with the
// specified vip and port.
func (sd *ServiceDiscovery) AddHTTPService(name, vip string, port int) {
	sd.AddService(&model.Service{
		Hostname:       host.Name(name),
		DefaultAddress: vip,
		Ports: model.PortList{
			{
				Name:     "http-main",
				Port:     port,
				Protocol: protocol.HTTP,
			},
		},
	})
}

// AddService adds an in-memory service.
func (sd *ServiceDiscovery) AddService(svc *model.Service) {
	sd.mutex.Lock()
	svc.Attributes.ServiceRegistry = provider.Mock
	sd.services[svc.Hostname] = svc
	sd.mutex.Unlock()
}

// AddServiceNotify adds an in-memory service and notifies
func (sd *ServiceDiscovery) AddServiceNotify(svc *model.Service) {
	sd.AddService(svc)
	sd.XdsUpdater.SvcUpdate(sd.shardKey(), string(svc.Hostname), svc.Attributes.Namespace, model.EventAdd)
	pushReq := &model.PushRequest{
		Full:           true,
		ConfigsUpdated: sets.New(model.ConfigKey{Kind: kind.ServiceEntry, Name: string(svc.Hostname), Namespace: svc.Attributes.Namespace}),

		Reason: []model.TriggerReason{model.ServiceUpdate},
	}
	sd.XdsUpdater.ConfigUpdate(pushReq)
}

// RemoveService removes an in-memory service.
func (sd *ServiceDiscovery) RemoveService(name host.Name) {
	sd.mutex.Lock()
	delete(sd.services, name)
	sd.mutex.Unlock()
	if sd.XdsUpdater != nil {
		sd.XdsUpdater.SvcUpdate(sd.shardKey(), string(name), "", model.EventDelete)
	}
}

// AddInstance adds an in-memory instance.
func (sd *ServiceDiscovery) AddInstance(service host.Name, instance *model.ServiceInstance) {
	// WIP: add enough code to allow tests and load tests to work
	sd.mutex.Lock()
	defer sd.mutex.Unlock()
	svc := sd.services[service]
	if svc == nil {
		return
	}
	instance.Service = svc
	sd.ip2instance[instance.Endpoint.Address] = append(sd.ip2instance[instance.Endpoint.Address], instance)

	key := fmt.Sprintf("%s:%d", service, instance.ServicePort.Port)
	instanceList := sd.instancesByPortNum[key]
	sd.instancesByPortNum[key] = append(instanceList, instance)

	key = fmt.Sprintf("%s:%s", service, instance.ServicePort.Name)
	instanceList = sd.instancesByPortName[key]
	sd.instancesByPortName[key] = append(instanceList, instance)
}

// AddInstanceNotify adds an in-memory instance and notifies the XDS updater
func (sd *ServiceDiscovery) AddInstanceNotify(service host.Name, instance *model.ServiceInstance) {
	sd.mutex.Lock()
	defer sd.mutex.Unlock()
	svc := sd.services[service]
	if svc == nil {
		return
	}
	instance.Service = svc
	sd.ip2instance[instance.Endpoint.Address] = append(sd.ip2instance[instance.Endpoint.Address], instance)

	key := fmt.Sprintf("%s:%d", service, instance.ServicePort.Port)
	instanceList := sd.instancesByPortNum[key]
	sd.instancesByPortNum[key] = append(instanceList, instance)

	key = fmt.Sprintf("%s:%s", service, instance.ServicePort.Name)
	instanceList = sd.instancesByPortName[key]
	sd.instancesByPortName[key] = append(instanceList, instance)
	var eps []*model.IstioEndpoint
	for _, i := range sd.instancesByPortName[key] {
		eps = append(eps, i.Endpoint)
	}
	if sd.XdsUpdater != nil {
		sd.XdsUpdater.EDSUpdate(sd.shardKey(), string(service), svc.Attributes.Namespace, eps)
	}
}

// AddEndpoint adds an endpoint to a service.
func (sd *ServiceDiscovery) AddEndpoint(service host.Name, servicePortName string, servicePort int, address string, port int) *model.ServiceInstance {
	instance := &model.ServiceInstance{
		Endpoint: &model.IstioEndpoint{
			Address:         address,
			ServicePortName: servicePortName,
			EndpointPort:    uint32(port),
		},
		ServicePort: &model.Port{
			Name:     servicePortName,
			Port:     servicePort,
			Protocol: protocol.HTTP,
		},
	}
	sd.AddInstance(service, instance)
	return instance
}

// SetEndpoints update the list of endpoints for a service, similar with K8S controller.
func (sd *ServiceDiscovery) SetEndpoints(service string, namespace string, endpoints []*model.IstioEndpoint) {
	sh := host.Name(service)

	sd.mutex.Lock()
	svc := sd.services[sh]
	if svc == nil {
		sd.mutex.Unlock()
		return
	}

	// remove old entries
	for k, v := range sd.ip2instance {
		if len(v) > 0 && v[0].Service.Hostname == sh {
			delete(sd.ip2instance, k)
		}
	}
	for k, v := range sd.instancesByPortNum {
		if len(v) > 0 && v[0].Service.Hostname == sh {
			delete(sd.instancesByPortNum, k)
		}
	}
	for k, v := range sd.instancesByPortName {
		if len(v) > 0 && v[0].Service.Hostname == sh {
			delete(sd.instancesByPortName, k)
		}
	}

	for _, e := range endpoints {
		// servicePortName string, servicePort int, address string, port int
		p, _ := svc.Ports.Get(e.ServicePortName)

		instance := &model.ServiceInstance{
			Service: svc,
			ServicePort: &model.Port{
				Name:     e.ServicePortName,
				Port:     p.Port,
				Protocol: p.Protocol,
			},
			Endpoint: e,
		}
		sd.ip2instance[instance.Endpoint.Address] = []*model.ServiceInstance{instance}

		key := fmt.Sprintf("%s:%d", service, instance.ServicePort.Port)

		instanceList := sd.instancesByPortNum[key]
		sd.instancesByPortNum[key] = append(instanceList, instance)

		key = fmt.Sprintf("%s:%s", service, instance.ServicePort.Name)
		instanceList = sd.instancesByPortName[key]
		sd.instancesByPortName[key] = append(instanceList, instance)

	}
	sd.mutex.Unlock()
	if sd.XdsUpdater != nil {
		sd.XdsUpdater.EDSUpdate(sd.shardKey(), service, namespace, endpoints)
	}
}

// Services implements discovery interface
// Each call to Services() should return a list of new *model.Service
func (sd *ServiceDiscovery) Services() []*model.Service {
	sd.mutex.Lock()
	defer sd.mutex.Unlock()
	out := make([]*model.Service, 0, len(sd.services))
	for _, service := range sd.services {
		out = append(out, service)
	}
	return out
}

// GetService implements discovery interface
// Each call to GetService() should return a new *model.Service
func (sd *ServiceDiscovery) GetService(hostname host.Name) *model.Service {
	sd.mutex.Lock()
	defer sd.mutex.Unlock()
	return sd.services[hostname]
}

// InstancesByPort filters the service instances by labels. This assumes single port, as is
// used by EDS/ADS.
func (sd *ServiceDiscovery) InstancesByPort(svc *model.Service, port int) []*model.ServiceInstance {
	sd.mutex.Lock()
	defer sd.mutex.Unlock()
	if sd.InstancesError != nil {
		return nil
	}
	key := fmt.Sprintf("%s:%d", string(svc.Hostname), port)
	instances, ok := sd.instancesByPortNum[key]
	if !ok {
		return nil
	}
	return instances
}

// GetProxyServiceInstances returns service instances associated with a node, resulting in
// 'in' services.
func (sd *ServiceDiscovery) GetProxyServiceInstances(node *model.Proxy) []*model.ServiceInstance {
	sd.mutex.Lock()
	defer sd.mutex.Unlock()
	if sd.WantGetProxyServiceInstances != nil {
		return sd.WantGetProxyServiceInstances
	}
	out := make([]*model.ServiceInstance, 0)
	for _, ip := range node.IPAddresses {
		si, found := sd.ip2instance[ip]
		if found {
			out = append(out, si...)
		}
	}
	return out
}

func (sd *ServiceDiscovery) GetProxyWorkloadLabels(proxy *model.Proxy) labels.Instance {
	sd.mutex.Lock()
	defer sd.mutex.Unlock()

	for _, ip := range proxy.IPAddresses {
		if l, found := sd.ip2workloadLabels[ip]; found {
			return l
		}
	}
	return nil
}

func (sd *ServiceDiscovery) AddGateways(gws ...model.NetworkGateway) {
	sd.networkGateways = append(sd.networkGateways, gws...)
	sd.NotifyGatewayHandlers()
}

func (sd *ServiceDiscovery) NetworkGateways() []model.NetworkGateway {
	return sd.networkGateways
}

func (sd *ServiceDiscovery) MCSServices() []model.MCSServiceInfo {
	return nil
}<|MERGE_RESOLUTION|>--- conflicted
+++ resolved
@@ -18,8 +18,6 @@
 	"fmt"
 	"sync"
 
-	"k8s.io/apimachinery/pkg/types"
-
 	"istio.io/istio/pilot/pkg/model"
 	"istio.io/istio/pilot/pkg/serviceregistry/provider"
 	"istio.io/istio/pkg/cluster"
@@ -28,10 +26,6 @@
 	"istio.io/istio/pkg/config/protocol"
 	"istio.io/istio/pkg/config/schema/kind"
 	"istio.io/istio/pkg/util/sets"
-<<<<<<< HEAD
-	"istio.io/istio/pkg/workloadapi"
-=======
->>>>>>> fff8e9e6
 )
 
 // ServiceController is a mock service controller
@@ -87,22 +81,6 @@
 
 	// Single mutex for now - it's for debug only.
 	mutex sync.Mutex
-}
-
-func (sd *ServiceDiscovery) PodInformation(addresses sets.Set[types.NamespacedName]) ([]*model.WorkloadInfo, []string) {
-	return nil, nil
-}
-
-func (sd *ServiceDiscovery) AdditionalPodSubscriptions(_ *model.Proxy, _, _ sets.Set[types.NamespacedName]) sets.Set[types.NamespacedName] {
-	return nil
-}
-
-func (sd *ServiceDiscovery) Policies(requested sets.Set[model.ConfigKey]) []*workloadapi.Authorization {
-	return nil
-}
-
-func (sd *ServiceDiscovery) AmbientSnapshot() *model.AmbientSnapshot {
-	return nil
 }
 
 var _ model.ServiceDiscovery = &ServiceDiscovery{}
