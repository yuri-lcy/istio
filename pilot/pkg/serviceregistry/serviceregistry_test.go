--- conflicted
+++ resolved
@@ -37,7 +37,6 @@
 	"istio.io/istio/pilot/pkg/features"
 	"istio.io/istio/pilot/pkg/model"
 	"istio.io/istio/pilot/pkg/model/status"
-	networkutils "istio.io/istio/pilot/pkg/networking/util"
 	"istio.io/istio/pilot/pkg/serviceregistry"
 	"istio.io/istio/pilot/pkg/serviceregistry/aggregate"
 	kubecontroller "istio.io/istio/pilot/pkg/serviceregistry/kube/controller"
@@ -62,11 +61,7 @@
 	*serviceentry.Controller,
 	model.ConfigStoreController,
 	kubernetes.Interface,
-<<<<<<< HEAD
-	*xds.FakeXdsUpdater,
-=======
 	*xdsfake.Updater,
->>>>>>> fff8e9e6
 ) {
 	t.Helper()
 	client := kubeclient.NewFakeClient()
@@ -216,15 +211,6 @@
 	t.Run("Kubernetes pod labels update", func(t *testing.T) {
 		_, _, _, kube, xdsUpdater := setupTest(t)
 		makeService(t, kube, service)
-<<<<<<< HEAD
-		xdsUpdater.WaitOrFail(t, "svcupdate")
-		makePod(t, kube, pod)
-		xdsUpdater.WaitOrFail(t, "proxy update")
-		newPod := pod.DeepCopy()
-		newPod.Labels["newlabel"] = "new"
-		makePod(t, kube, newPod)
-		xdsUpdater.WaitOrFail(t, "proxy update")
-=======
 		xdsUpdater.WaitOrFail(t, "service")
 		makePod(t, kube, pod)
 		xdsUpdater.WaitOrFail(t, "proxy")
@@ -232,7 +218,6 @@
 		newPod.Labels["newlabel"] = "new"
 		makePod(t, kube, newPod)
 		xdsUpdater.WaitOrFail(t, "proxy")
->>>>>>> fff8e9e6
 	})
 
 	t.Run("Kubernetes only: headless service", func(t *testing.T) {
@@ -474,17 +459,8 @@
 		kc, _, store, kube, fx := setupTest(t)
 		makeIstioObject(t, store, workloadEntry)
 		// 	Other than proxy update, no event pushed when workload entry created as no service entry
-<<<<<<< HEAD
-		xdsUpdater.WaitOrFail(t, "proxy update")
-		select {
-		case ev := <-xdsUpdater.Events:
-			t.Fatalf("Got %s event, expect none", ev.Kind)
-		case <-time.After(40 * time.Millisecond):
-		}
-=======
 		fx.WaitOrFail(t, "proxy")
 		fx.AssertEmpty(t, 40*time.Millisecond)
->>>>>>> fff8e9e6
 
 		makeService(t, kube, service)
 		fx.MatchOrFail(t, xdsfake.Event{Type: "eds cache", EndpointCount: 1})
@@ -532,17 +508,8 @@
 		makeIstioObject(t, store, workloadEntry)
 
 		// 	Other than proxy update, no event pushed when workload entry created as no service entry
-<<<<<<< HEAD
-		xdsUpdater.WaitOrFail(t, "proxy update")
-		select {
-		case ev := <-xdsUpdater.Events:
-			t.Fatalf("Got %s event, expect none", ev.Kind)
-		case <-time.After(200 * time.Millisecond):
-		}
-=======
 		fx.WaitOrFail(t, "proxy")
 		fx.AssertEmpty(t, 200*time.Millisecond)
->>>>>>> fff8e9e6
 
 		makePod(t, kube, pod)
 		createEndpoints(t, kube, service.Name, namespace, []v1.EndpointPort{{Name: "http", Port: 80}}, []string{pod.Status.PodIP})
@@ -883,11 +850,8 @@
 		expectEndpoints(t, s, "outbound|80||service.namespace.svc.cluster.local", nil, nil)
 	})
 
-<<<<<<< HEAD
-=======
 	istiotest.SetForTest(t, &features.EnableHBONE, true)
 	istiotest.SetForTest(t, &features.EnableAmbientControllers, true)
->>>>>>> fff8e9e6
 	for _, ambient := range []bool{false, true} {
 		name := "disabled"
 		if ambient {
@@ -900,11 +864,7 @@
 			pod = pod.DeepCopy()
 			pod.Annotations[constants.AmbientRedirection] = constants.AmbientRedirectionEnabled
 		}
-<<<<<<< HEAD
-		opts := xds.FakeOptions{DisableAmbient: !ambient, MeshConfig: m}
-=======
 		opts := xds.FakeOptions{MeshConfig: m}
->>>>>>> fff8e9e6
 		t.Run("ambient "+name, func(t *testing.T) {
 			t.Run("ServiceEntry selects Pod: update service entry", func(t *testing.T) {
 				s := xds.NewFakeDiscoveryServer(t, opts)
@@ -1019,11 +979,7 @@
 	}
 	var out []string
 	for _, s := range strings {
-<<<<<<< HEAD
-		out = append(out, networkutils.OutboundTunnel+";"+s)
-=======
 		out = append(out, "connect_originate;"+s)
->>>>>>> fff8e9e6
 	}
 	return out
 }
@@ -1156,19 +1112,11 @@
 					ClusterIP: "9.9.9.9",
 				},
 			})
-<<<<<<< HEAD
-			xdsUpdater := s.XdsUpdater.(*xds.FakeXdsUpdater)
-			createEndpointSlice(t, s.KubeClient().Kube(), "slice1", "service", namespace, []v1.EndpointPort{{Name: "http", Port: 80}}, []string{"1.2.3.4"})
-			createEndpointSlice(t, s.KubeClient().Kube(), "slice2", "service", namespace, []v1.EndpointPort{{Name: "http", Port: 80}}, []string{"1.2.3.4"})
-			expectEndpoints(t, s, "outbound|80||service.namespace.svc.cluster.local", []string{"1.2.3.4:80"}, nil)
-			xdsUpdater.WaitOrFail(t, "svcupdate")
-=======
 			fx := s.XdsUpdater.(*xdsfake.Updater)
 			createEndpointSlice(t, s.KubeClient().Kube(), "slice1", "service", namespace, []v1.EndpointPort{{Name: "http", Port: 80}}, []string{"1.2.3.4"})
 			createEndpointSlice(t, s.KubeClient().Kube(), "slice2", "service", namespace, []v1.EndpointPort{{Name: "http", Port: 80}}, []string{"1.2.3.4"})
 			expectEndpoints(t, s, "outbound|80||service.namespace.svc.cluster.local", []string{"1.2.3.4:80"}, nil)
 			fx.WaitOrFail(t, "service")
->>>>>>> fff8e9e6
 
 			// Trigger a service updates
 			makeService(t, s.KubeClient().Kube(), &v1.Service{
@@ -1189,11 +1137,7 @@
 					ClusterIP: "9.9.9.9",
 				},
 			})
-<<<<<<< HEAD
-			xdsUpdater.WaitOrFail(t, "svcupdate")
-=======
 			fx.WaitOrFail(t, "service")
->>>>>>> fff8e9e6
 			expectEndpoints(t, s, "outbound|80||service.namespace.svc.cluster.local", []string{"1.2.3.4:80"}, nil)
 		})
 	}
@@ -1234,17 +1178,10 @@
 
 	// delete slice 1, it should still exist
 	_ = s.KubeClient().Kube().DiscoveryV1().EndpointSlices(namespace).Delete(context.TODO(), "slice1", metav1.DeleteOptions{})
-<<<<<<< HEAD
-	xdsUpdater.WaitOrFail(t, "eds")
-	expectEndpoints(t, s, "outbound|80||service.namespace.svc.cluster.local", []string{"1.2.3.4:80"}, nil)
-	_ = s.KubeClient().Kube().DiscoveryV1().EndpointSlices(namespace).Delete(context.TODO(), "slice2", metav1.DeleteOptions{})
-	xdsUpdater.WaitOrFail(t, "eds")
-=======
 	fx.WaitOrFail(t, "eds")
 	expectEndpoints(t, s, "outbound|80||service.namespace.svc.cluster.local", []string{"1.2.3.4:80"}, nil)
 	_ = s.KubeClient().Kube().DiscoveryV1().EndpointSlices(namespace).Delete(context.TODO(), "slice2", metav1.DeleteOptions{})
 	fx.WaitOrFail(t, "eds")
->>>>>>> fff8e9e6
 	expectEndpoints(t, s, "outbound|80||service.namespace.svc.cluster.local", nil, nil)
 }
 
