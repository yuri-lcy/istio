// Copyright Istio Authors
//
// Licensed under the Apache License, Version 2.0 (the "License");
// you may not use this file except in compliance with the License.
// You may obtain a copy of the License at
//
//     http://www.apache.org/licenses/LICENSE-2.0
//
// Unless required by applicable law or agreed to in writing, software
// distributed under the License is distributed on an "AS IS" BASIS,
// WITHOUT WARRANTIES OR CONDITIONS OF ANY KIND, either express or implied.
// See the License for the specific language governing permissions and
// limitations under the License.

package controller

import (
	"sync"

<<<<<<< HEAD
=======
	"github.com/hashicorp/go-multierror"
>>>>>>> fff8e9e6
	v1 "k8s.io/api/discovery/v1"
	"k8s.io/api/discovery/v1beta1"
	metav1 "k8s.io/apimachinery/pkg/apis/meta/v1"
	klabels "k8s.io/apimachinery/pkg/labels"
	"k8s.io/apimachinery/pkg/selection"
	"k8s.io/apimachinery/pkg/types"
	mcs "sigs.k8s.io/mcs-api/pkg/apis/v1alpha1"

	"istio.io/istio/pilot/pkg/features"
	"istio.io/istio/pilot/pkg/model"
<<<<<<< HEAD
	"istio.io/istio/pilot/pkg/serviceregistry/kube"
	"istio.io/istio/pkg/config/host"
	kubelib "istio.io/istio/pkg/kube"
	"istio.io/istio/pkg/kube/controllers"
	filterinformer "istio.io/istio/pkg/kube/informer"
=======
	"istio.io/istio/pkg/config"
	"istio.io/istio/pkg/config/host"
	"istio.io/istio/pkg/kube/kclient"
	"istio.io/istio/pkg/util/sets"
>>>>>>> fff8e9e6
)

type endpointSliceController struct {
	endpointCache *endpointSliceCache
	slices        kclient.Client[*v1.EndpointSlice]
	c             *Controller
}

var _ kubeEndpointsController = &endpointSliceController{}

var (
	endpointSliceRequirement = labelRequirement(mcs.LabelServiceName, selection.DoesNotExist, nil)
	endpointSliceSelector    = klabels.NewSelector().Add(*endpointSliceRequirement)
)

func newEndpointSliceController(c *Controller) *endpointSliceController {
	// TODO Endpoints has a special cache, to filter out irrelevant updates to kube-system
	// Investigate if we need this, or if EndpointSlice is makes this not relevant
<<<<<<< HEAD
	useV1Resource := endpointSliceV1Available(c.client)
	var informer cache.SharedIndexInformer
	if useV1Resource {
		informer = c.client.KubeInformer().Discovery().V1().EndpointSlices().Informer()
	} else {
		informer = c.client.KubeInformer().Discovery().V1beta1().EndpointSlices().Informer()
	}

	filteredInformer := filterinformer.NewFilteredSharedIndexInformer(
		c.opts.DiscoveryNamespacesFilter.Filter,
		informer,
	)
	out := &endpointSliceController{
		kubeEndpoints: kubeEndpoints{
			c:        c,
			informer: filteredInformer,
		},
		useV1Resource: useV1Resource,
		endpointCache: newEndpointSliceCache(),
	}
	c.registerHandlers(filteredInformer, "EndpointSlice", out.onEvent, nil)
	return out
}

// TODO use this to automatically switch to EndpointSlice mode
func endpointSliceV1Available(client kubelib.Client) bool {
	return client != nil && !kubelib.IsLessThanVersion(client, 21)
}

func (esc *endpointSliceController) getInformer() filterinformer.FilteredSharedIndexInformer {
	return esc.informer
}

func (esc *endpointSliceController) listSlices(ns string, selector klabels.Selector) (slices []any, err error) {
	if esc.useV1Resource {
		var eps []*v1.EndpointSlice
		eps, err = listerv1.NewEndpointSliceLister(esc.informer.GetIndexer()).EndpointSlices(ns).List(selector)
		slices = make([]any, len(eps))
		for i, ep := range eps {
			slices[i] = ep
=======
	slices := kclient.NewFiltered[*v1.EndpointSlice](c.client, kclient.Filter{ObjectFilter: c.opts.GetFilter()})
	out := &endpointSliceController{
		c:             c,
		slices:        slices,
		endpointCache: newEndpointSliceCache(),
	}
	registerHandlers[*v1.EndpointSlice](c, slices, "EndpointSlice", out.onEvent, nil)
	return out
}

func (esc *endpointSliceController) HasSynced() bool {
	return esc.slices.HasSynced()
}

func (esc *endpointSliceController) sync(name, ns string, event model.Event, filtered bool) error {
	if name != "" {
		ep := esc.slices.Get(name, ns)
		if ep == nil {
			return nil
>>>>>>> fff8e9e6
		}
		return esc.onEvent(nil, ep, event)
	}
	var err *multierror.Error
	var endpoints []*v1.EndpointSlice
	if filtered {
		endpoints = esc.slices.List(ns, klabels.Everything())
	} else {
<<<<<<< HEAD
		var eps []*v1beta1.EndpointSlice
		eps, err = listerv1beta1.NewEndpointSliceLister(esc.informer.GetIndexer()).EndpointSlices(ns).List(selector)
		slices = make([]any, len(eps))
		for i, ep := range eps {
			slices[i] = ep
		}
	}
	return
}

func (esc *endpointSliceController) onEvent(_, curr any, event model.Event) error {
	ep := controllers.ExtractObject(curr)
	if ep == nil {
		return nil
	}
=======
		endpoints = esc.slices.ListUnfiltered(ns, klabels.Everything())
	}
	log.Debugf("initializing %d endpointslices", len(endpoints))
	for _, s := range endpoints {
		err = multierror.Append(err, esc.onEvent(nil, s, event))
	}
	return err.ErrorOrNil()
}

func (esc *endpointSliceController) onEvent(_, ep *v1.EndpointSlice, event model.Event) error {
>>>>>>> fff8e9e6
	esLabels := ep.GetLabels()
	if endpointSliceSelector.Matches(klabels.Set(esLabels)) {
		return processEndpointEvent(esc.c, esc, serviceNameForEndpointSlice(esLabels), ep.GetNamespace(), event, ep)
	}
	return nil
}

// GetProxyServiceInstances returns service instances co-located with a given proxy
// TODO: this code does not return k8s service instances when the proxy's IP is a workload entry
// To tackle this, we need a ip2instance map like what we have in service entry.
func (esc *endpointSliceController) GetProxyServiceInstances(c *Controller, proxy *model.Proxy) []*model.ServiceInstance {
	eps := esc.slices.List(proxy.Metadata.Namespace, endpointSliceSelector)
	var out []*model.ServiceInstance
	for _, ep := range eps {
		instances := esc.sliceServiceInstances(c, ep, proxy)
		out = append(out, instances...)
	}

	return out
}

func serviceNameForEndpointSlice(labels map[string]string) string {
	return labels[v1beta1.LabelServiceName]
}

<<<<<<< HEAD
func (esc *endpointSliceController) sliceServiceInstances(c *Controller, slice any, proxy *model.Proxy) []*model.ServiceInstance {
=======
func (esc *endpointSliceController) sliceServiceInstances(c *Controller, ep *v1.EndpointSlice, proxy *model.Proxy) []*model.ServiceInstance {
>>>>>>> fff8e9e6
	var out []*model.ServiceInstance
	if ep.AddressType == v1.AddressTypeFQDN {
		// TODO(https://github.com/istio/istio/issues/34995) support FQDN endpointslice
		return out
	}
	for _, svc := range c.servicesForNamespacedName(esc.getServiceNamespacedName(ep)) {
		pod := c.pods.getPodByProxy(proxy)
		builder := NewEndpointBuilder(c, pod)

		discoverabilityPolicy := c.exports.EndpointDiscoverabilityPolicy(svc)

		for _, port := range ep.Ports {
			if port.Name == nil || port.Port == nil {
				continue
			}
			svcPort, exists := svc.Ports.Get(*port.Name)
			if !exists {
				continue
			}
			// consider multiple IP scenarios
			for _, ip := range proxy.IPAddresses {
				for _, ep := range ep.Endpoints {
					for _, a := range ep.Addresses {
						if a == ip {
							istioEndpoint := builder.buildIstioEndpoint(ip, *port.Port, svcPort.Name, discoverabilityPolicy, model.Healthy)
							out = append(out, &model.ServiceInstance{
								Endpoint:    istioEndpoint,
								ServicePort: svcPort,
								Service:     svc,
							})
							// If the endpoint isn't ready, report this
							if ep.Conditions.Ready != nil && !*ep.Conditions.Ready && c.opts.Metrics != nil {
								c.opts.Metrics.AddMetric(model.ProxyStatusEndpointNotReady, proxy.ID, proxy.ID, "")
							}
						}
					}
				}
			}
		}
	}

	return out
}

func (esc *endpointSliceController) forgetEndpoint(endpoint any) map[host.Name][]*model.IstioEndpoint {
<<<<<<< HEAD
	slice := wrapEndpointSlice(endpoint)
	key := kube.KeyFunc(slice.Name, slice.Namespace)
	for _, e := range slice.Endpoints() {
=======
	slice := endpoint.(*v1.EndpointSlice)
	key := config.NamespacedName(slice)
	for _, e := range slice.Endpoints {
>>>>>>> fff8e9e6
		for _, a := range e.Addresses {
			esc.c.pods.endpointDeleted(key, a)
		}
	}

	out := make(map[host.Name][]*model.IstioEndpoint)
	for _, hostName := range esc.c.hostNamesForNamespacedName(esc.getServiceNamespacedName(slice)) {
		// endpointSlice cache update
		if esc.endpointCache.Has(hostName) {
			esc.endpointCache.Delete(hostName, slice.Name)
			out[hostName] = esc.endpointCache.Get(hostName)
		}
	}
	return out
}

func (esc *endpointSliceController) buildIstioEndpoints(es any, hostName host.Name) []*model.IstioEndpoint {
	esc.updateEndpointCacheForSlice(hostName, es)
	return esc.endpointCache.Get(hostName)
}

<<<<<<< HEAD
=======
func endpointHealthStatus(svc *model.Service, e v1.Endpoint) model.HealthStatus {
	if e.Conditions.Ready == nil || *e.Conditions.Ready {
		return model.Healthy
	}

	if features.PersistentSessionLabel != "" &&
		svc != nil &&
		svc.Attributes.Labels[features.PersistentSessionLabel] != "" &&
		(e.Conditions.Serving == nil || *e.Conditions.Serving) &&
		(e.Conditions.Terminating == nil || *e.Conditions.Terminating) {
		return model.Draining
	}

	return model.UnHealthy
}

>>>>>>> fff8e9e6
func (esc *endpointSliceController) updateEndpointCacheForSlice(hostName host.Name, ep any) {
	var endpoints []*model.IstioEndpoint
	slice := ep.(*v1.EndpointSlice)
	if slice.AddressType == v1.AddressTypeFQDN {
		// TODO(https://github.com/istio/istio/issues/34995) support FQDN endpointslice
		return
	}
	svc := esc.c.GetService(hostName)
	discoverabilityPolicy := esc.c.exports.EndpointDiscoverabilityPolicy(svc)

<<<<<<< HEAD
	for _, e := range slice.Endpoints() {
		// Draining tracking is only enabled if persistent sessions is enabled.
		// If we start using them for other features, this can be adjusted.
		draining := features.PersistentSessionLabel != "" &&
			svc != nil &&
			svc.Attributes.Labels != nil &&
			svc.Attributes.Labels[features.PersistentSessionLabel] != "" &&
			e.Conditions.Ready != nil &&
			e.Conditions.Serving != nil &&
			*e.Conditions.Serving &&
			!*e.Conditions.Ready
		if !features.SendUnhealthyEndpoints.Load() {
			if !draining && e.Conditions.Ready != nil && !*e.Conditions.Ready {
=======
	for _, e := range slice.Endpoints {
		// Draining tracking is only enabled if persistent sessions is enabled.
		// If we start using them for other features, this can be adjusted.
		healthStatus := endpointHealthStatus(svc, e)
		if !features.SendUnhealthyEndpoints.Load() {
			if healthStatus == model.UnHealthy {
>>>>>>> fff8e9e6
				// Ignore not ready endpoints. Draining endpoints are tracked, but not returned
				// except for persistent-session clusters.
				continue
			}
		}
		for _, a := range e.Addresses {
			pod, expectedPod := getPod(esc.c, a, &metav1.ObjectMeta{Name: slice.Name, Namespace: slice.Namespace}, e.TargetRef, hostName)
			if pod == nil && expectedPod {
				continue
			}
			builder := NewEndpointBuilder(esc.c, pod)
			// EDS and ServiceEntry use name for service port - ADS will need to map to numbers.
			for _, port := range slice.Ports {
				var portNum int32
				if port.Port != nil {
					portNum = *port.Port
				}
				var portName string
				if port.Name != nil {
					portName = *port.Name
				}

<<<<<<< HEAD
				istioEndpoint := builder.buildIstioEndpoint(a, portNum, portName, discoverabilityPolicy)
				if ready {
					istioEndpoint.HealthStatus = model.Healthy
				} else if draining {
					istioEndpoint.HealthStatus = model.Draining
				} else {
					istioEndpoint.HealthStatus = model.UnHealthy
				}
=======
				istioEndpoint := builder.buildIstioEndpoint(a, portNum, portName, discoverabilityPolicy, healthStatus)
>>>>>>> fff8e9e6
				endpoints = append(endpoints, istioEndpoint)
			}
		}
	}
	esc.endpointCache.Update(hostName, slice.Name, endpoints)
}

func (esc *endpointSliceController) buildIstioEndpointsWithService(name, namespace string, hostName host.Name, updateCache bool) []*model.IstioEndpoint {
	esLabelSelector := endpointSliceSelectorForService(name)
	slices := esc.slices.List(namespace, esLabelSelector)
	if len(slices) == 0 {
		log.Debugf("endpoint slices of (%s, %s) not found", name, namespace)
		return nil
	}

	if updateCache {
		// A cache update was requested. Rebuild the endpoints for these slices.
		for _, slice := range slices {
			esc.updateEndpointCacheForSlice(hostName, slice)
		}
	}

	return esc.endpointCache.Get(hostName)
}

func (esc *endpointSliceController) getServiceNamespacedName(es any) types.NamespacedName {
	slice := es.(metav1.Object)
	return types.NamespacedName{
		Namespace: slice.GetNamespace(),
		Name:      serviceNameForEndpointSlice(slice.GetLabels()),
	}
}

func (esc *endpointSliceController) InstancesByPort(c *Controller, svc *model.Service, reqSvcPort int) []*model.ServiceInstance {
<<<<<<< HEAD
	esLabelSelector := endpointSliceSelectorForService(svc.Attributes.Name)
	slices, err := esc.listSlices(svc.Attributes.Namespace, esLabelSelector)
	if err != nil {
		log.Infof("get endpoints(%s, %s) => error %v", svc.Attributes.Name, svc.Attributes.Namespace, err)
		return nil
	}
	if len(slices) == 0 {
		return nil
	}

=======
>>>>>>> fff8e9e6
	// Locate all ports in the actual service
	svcPort, exists := svc.Ports.GetByPort(reqSvcPort)
	if !exists {
		return nil
	}
	var out []*model.ServiceInstance
<<<<<<< HEAD
	for _, es := range slices {
		slice := wrapEndpointSlice(es)
		if slice.AddressType() == v1.AddressTypeFQDN {
			// TODO(https://github.com/istio/istio/issues/34995) support FQDN endpointslice
			continue
		}
		for _, e := range slice.Endpoints() {
			for _, a := range e.Addresses {
				pod, expectedPod := getPod(c, a, &metav1.ObjectMeta{Name: slice.Name, Namespace: slice.Namespace}, e.TargetRef, svc.Hostname)
				if pod == nil && expectedPod {
					continue
				}

				builder := NewEndpointBuilder(esc.c, pod)
				// identify the port by name. K8S EndpointPort uses the service port name
				for _, port := range slice.Ports() {
					var portNum int32
					if port.Port != nil {
						portNum = *port.Port
					}

					if port.Name == nil ||
						svcPort.Name == *port.Name {
						istioEndpoint := builder.buildIstioEndpoint(a, portNum, svcPort.Name, discoverabilityPolicy)
						out = append(out, &model.ServiceInstance{
							Endpoint:    istioEndpoint,
							ServicePort: svcPort,
							Service:     svc,
						})
					}
				}
			}
=======
	for _, ep := range esc.endpointCache.Get(svc.Hostname) {
		if svcPort.Name == ep.ServicePortName {
			out = append(out, &model.ServiceInstance{
				Service:     svc,
				ServicePort: svcPort,
				Endpoint:    ep,
			})
>>>>>>> fff8e9e6
		}
	}
	return out
}

// endpointKey unique identifies an endpoint by IP and port name
// This is used for deduping endpoints across slices.
type endpointKey struct {
	ip   string
	port string
}

type endpointSliceCache struct {
	mu                         sync.RWMutex
	endpointsByServiceAndSlice map[host.Name]map[string][]*model.IstioEndpoint
}

func newEndpointSliceCache() *endpointSliceCache {
	out := &endpointSliceCache{
		endpointsByServiceAndSlice: make(map[host.Name]map[string][]*model.IstioEndpoint),
	}
	return out
}

func (e *endpointSliceCache) Update(hostname host.Name, slice string, endpoints []*model.IstioEndpoint) {
	e.mu.Lock()
	defer e.mu.Unlock()
	if len(endpoints) == 0 {
		delete(e.endpointsByServiceAndSlice[hostname], slice)
	}
	if _, f := e.endpointsByServiceAndSlice[hostname]; !f {
		e.endpointsByServiceAndSlice[hostname] = make(map[string][]*model.IstioEndpoint)
	}
	// We will always overwrite. A conflict here means an endpoint is transitioning
	// from one slice to another See
	// https://github.com/kubernetes/website/blob/master/content/en/docs/concepts/services-networking/endpoint-slices.md#duplicate-endpoints
	// In this case, we can always assume and update is fresh, although older slices
	// we have not gotten updates may be stale; therefor we always take the new
	// update.
	e.endpointsByServiceAndSlice[hostname][slice] = endpoints
}

func (e *endpointSliceCache) Delete(hostname host.Name, slice string) {
	e.mu.Lock()
	defer e.mu.Unlock()

	delete(e.endpointsByServiceAndSlice[hostname], slice)
	if len(e.endpointsByServiceAndSlice[hostname]) == 0 {
		delete(e.endpointsByServiceAndSlice, hostname)
	}
}

func (e *endpointSliceCache) Get(hostname host.Name) []*model.IstioEndpoint {
	e.mu.RLock()
	defer e.mu.RUnlock()
	var endpoints []*model.IstioEndpoint
	found := sets.New[endpointKey]()
	for _, eps := range e.endpointsByServiceAndSlice[hostname] {
		for _, ep := range eps {
			key := endpointKey{ep.Address, ep.ServicePortName}
			if found.InsertContains(key) {
				// This a duplicate. Update() already handles conflict resolution, so we don't
				// need to pick the "right" one here.
				continue
			}
			endpoints = append(endpoints, ep)
		}
	}
	return endpoints
}

func (e *endpointSliceCache) Has(hostname host.Name) bool {
	e.mu.RLock()
	defer e.mu.RUnlock()
	_, found := e.endpointsByServiceAndSlice[hostname]
	return found
}

func endpointSliceSelectorForService(name string) klabels.Selector {
	return klabels.Set(map[string]string{
		v1beta1.LabelServiceName: name,
	}).AsSelectorPreValidated().Add(*endpointSliceRequirement)
<<<<<<< HEAD
}

func wrapEndpointSlice(slice any) *endpointSliceWrapper {
	switch es := slice.(type) {
	case *v1.EndpointSlice:
		return &endpointSliceWrapper{ObjectMeta: es.ObjectMeta, v1: es}
	case *v1beta1.EndpointSlice:
		return &endpointSliceWrapper{ObjectMeta: es.ObjectMeta, v1beta1: es}
	default:
		log.Fatalf("unknown type %T", es)
	}
	return nil
}

type endpointSliceWrapper struct {
	metav1.ObjectMeta
	v1beta1 *v1beta1.EndpointSlice
	v1      *v1.EndpointSlice
}

func (esw *endpointSliceWrapper) AddressType() v1.AddressType {
	if esw.v1 != nil {
		return esw.v1.AddressType
	}
	return v1.AddressType(esw.v1beta1.AddressType)
}

func (esw *endpointSliceWrapper) Ports() []v1.EndpointPort {
	if esw.v1 != nil {
		return esw.v1.Ports
	}
	out := make([]v1.EndpointPort, len(esw.v1beta1.Ports))
	for i, p := range esw.v1beta1.Ports {
		out[i] = v1.EndpointPort{
			Name:        p.Name,
			Protocol:    p.Protocol,
			Port:        p.Port,
			AppProtocol: p.AppProtocol,
		}
	}
	return out
}

func (esw *endpointSliceWrapper) Endpoints() []v1.Endpoint {
	if esw.v1 != nil {
		return esw.v1.Endpoints
	}
	out := make([]v1.Endpoint, len(esw.v1beta1.Endpoints))
	for i, ep := range esw.v1beta1.Endpoints {
		zone := ep.Topology[NodeZoneLabelGA]

		var fz []v1.ForZone
		if ep.Hints != nil {
			fz = make([]v1.ForZone, len(ep.Hints.ForZones))
			for i, el := range fz {
				fz[i] = v1.ForZone{Name: el.Name}
			}
		}

		out[i] = v1.Endpoint{
			Addresses: ep.Addresses,
			Conditions: v1.EndpointConditions{
				Ready:       ep.Conditions.Ready,
				Serving:     ep.Conditions.Serving,
				Terminating: ep.Conditions.Serving,
			},
			Hostname:           ep.Hostname,
			TargetRef:          ep.TargetRef,
			DeprecatedTopology: ep.Topology,
			NodeName:           ep.NodeName,
			Zone:               &zone,
			Hints: &v1.EndpointHints{
				ForZones: fz,
			},
		}
	}
	return out
=======
>>>>>>> fff8e9e6
}<|MERGE_RESOLUTION|>--- conflicted
+++ resolved
@@ -17,10 +17,7 @@
 import (
 	"sync"
 
-<<<<<<< HEAD
-=======
 	"github.com/hashicorp/go-multierror"
->>>>>>> fff8e9e6
 	v1 "k8s.io/api/discovery/v1"
 	"k8s.io/api/discovery/v1beta1"
 	metav1 "k8s.io/apimachinery/pkg/apis/meta/v1"
@@ -31,18 +28,10 @@
 
 	"istio.io/istio/pilot/pkg/features"
 	"istio.io/istio/pilot/pkg/model"
-<<<<<<< HEAD
-	"istio.io/istio/pilot/pkg/serviceregistry/kube"
-	"istio.io/istio/pkg/config/host"
-	kubelib "istio.io/istio/pkg/kube"
-	"istio.io/istio/pkg/kube/controllers"
-	filterinformer "istio.io/istio/pkg/kube/informer"
-=======
 	"istio.io/istio/pkg/config"
 	"istio.io/istio/pkg/config/host"
 	"istio.io/istio/pkg/kube/kclient"
 	"istio.io/istio/pkg/util/sets"
->>>>>>> fff8e9e6
 )
 
 type endpointSliceController struct {
@@ -61,48 +50,6 @@
 func newEndpointSliceController(c *Controller) *endpointSliceController {
 	// TODO Endpoints has a special cache, to filter out irrelevant updates to kube-system
 	// Investigate if we need this, or if EndpointSlice is makes this not relevant
-<<<<<<< HEAD
-	useV1Resource := endpointSliceV1Available(c.client)
-	var informer cache.SharedIndexInformer
-	if useV1Resource {
-		informer = c.client.KubeInformer().Discovery().V1().EndpointSlices().Informer()
-	} else {
-		informer = c.client.KubeInformer().Discovery().V1beta1().EndpointSlices().Informer()
-	}
-
-	filteredInformer := filterinformer.NewFilteredSharedIndexInformer(
-		c.opts.DiscoveryNamespacesFilter.Filter,
-		informer,
-	)
-	out := &endpointSliceController{
-		kubeEndpoints: kubeEndpoints{
-			c:        c,
-			informer: filteredInformer,
-		},
-		useV1Resource: useV1Resource,
-		endpointCache: newEndpointSliceCache(),
-	}
-	c.registerHandlers(filteredInformer, "EndpointSlice", out.onEvent, nil)
-	return out
-}
-
-// TODO use this to automatically switch to EndpointSlice mode
-func endpointSliceV1Available(client kubelib.Client) bool {
-	return client != nil && !kubelib.IsLessThanVersion(client, 21)
-}
-
-func (esc *endpointSliceController) getInformer() filterinformer.FilteredSharedIndexInformer {
-	return esc.informer
-}
-
-func (esc *endpointSliceController) listSlices(ns string, selector klabels.Selector) (slices []any, err error) {
-	if esc.useV1Resource {
-		var eps []*v1.EndpointSlice
-		eps, err = listerv1.NewEndpointSliceLister(esc.informer.GetIndexer()).EndpointSlices(ns).List(selector)
-		slices = make([]any, len(eps))
-		for i, ep := range eps {
-			slices[i] = ep
-=======
 	slices := kclient.NewFiltered[*v1.EndpointSlice](c.client, kclient.Filter{ObjectFilter: c.opts.GetFilter()})
 	out := &endpointSliceController{
 		c:             c,
@@ -122,7 +69,6 @@
 		ep := esc.slices.Get(name, ns)
 		if ep == nil {
 			return nil
->>>>>>> fff8e9e6
 		}
 		return esc.onEvent(nil, ep, event)
 	}
@@ -131,23 +77,6 @@
 	if filtered {
 		endpoints = esc.slices.List(ns, klabels.Everything())
 	} else {
-<<<<<<< HEAD
-		var eps []*v1beta1.EndpointSlice
-		eps, err = listerv1beta1.NewEndpointSliceLister(esc.informer.GetIndexer()).EndpointSlices(ns).List(selector)
-		slices = make([]any, len(eps))
-		for i, ep := range eps {
-			slices[i] = ep
-		}
-	}
-	return
-}
-
-func (esc *endpointSliceController) onEvent(_, curr any, event model.Event) error {
-	ep := controllers.ExtractObject(curr)
-	if ep == nil {
-		return nil
-	}
-=======
 		endpoints = esc.slices.ListUnfiltered(ns, klabels.Everything())
 	}
 	log.Debugf("initializing %d endpointslices", len(endpoints))
@@ -158,7 +87,6 @@
 }
 
 func (esc *endpointSliceController) onEvent(_, ep *v1.EndpointSlice, event model.Event) error {
->>>>>>> fff8e9e6
 	esLabels := ep.GetLabels()
 	if endpointSliceSelector.Matches(klabels.Set(esLabels)) {
 		return processEndpointEvent(esc.c, esc, serviceNameForEndpointSlice(esLabels), ep.GetNamespace(), event, ep)
@@ -184,11 +112,7 @@
 	return labels[v1beta1.LabelServiceName]
 }
 
-<<<<<<< HEAD
-func (esc *endpointSliceController) sliceServiceInstances(c *Controller, slice any, proxy *model.Proxy) []*model.ServiceInstance {
-=======
 func (esc *endpointSliceController) sliceServiceInstances(c *Controller, ep *v1.EndpointSlice, proxy *model.Proxy) []*model.ServiceInstance {
->>>>>>> fff8e9e6
 	var out []*model.ServiceInstance
 	if ep.AddressType == v1.AddressTypeFQDN {
 		// TODO(https://github.com/istio/istio/issues/34995) support FQDN endpointslice
@@ -234,15 +158,9 @@
 }
 
 func (esc *endpointSliceController) forgetEndpoint(endpoint any) map[host.Name][]*model.IstioEndpoint {
-<<<<<<< HEAD
-	slice := wrapEndpointSlice(endpoint)
-	key := kube.KeyFunc(slice.Name, slice.Namespace)
-	for _, e := range slice.Endpoints() {
-=======
 	slice := endpoint.(*v1.EndpointSlice)
 	key := config.NamespacedName(slice)
 	for _, e := range slice.Endpoints {
->>>>>>> fff8e9e6
 		for _, a := range e.Addresses {
 			esc.c.pods.endpointDeleted(key, a)
 		}
@@ -264,8 +182,6 @@
 	return esc.endpointCache.Get(hostName)
 }
 
-<<<<<<< HEAD
-=======
 func endpointHealthStatus(svc *model.Service, e v1.Endpoint) model.HealthStatus {
 	if e.Conditions.Ready == nil || *e.Conditions.Ready {
 		return model.Healthy
@@ -282,7 +198,6 @@
 	return model.UnHealthy
 }
 
->>>>>>> fff8e9e6
 func (esc *endpointSliceController) updateEndpointCacheForSlice(hostName host.Name, ep any) {
 	var endpoints []*model.IstioEndpoint
 	slice := ep.(*v1.EndpointSlice)
@@ -293,28 +208,12 @@
 	svc := esc.c.GetService(hostName)
 	discoverabilityPolicy := esc.c.exports.EndpointDiscoverabilityPolicy(svc)
 
-<<<<<<< HEAD
-	for _, e := range slice.Endpoints() {
-		// Draining tracking is only enabled if persistent sessions is enabled.
-		// If we start using them for other features, this can be adjusted.
-		draining := features.PersistentSessionLabel != "" &&
-			svc != nil &&
-			svc.Attributes.Labels != nil &&
-			svc.Attributes.Labels[features.PersistentSessionLabel] != "" &&
-			e.Conditions.Ready != nil &&
-			e.Conditions.Serving != nil &&
-			*e.Conditions.Serving &&
-			!*e.Conditions.Ready
-		if !features.SendUnhealthyEndpoints.Load() {
-			if !draining && e.Conditions.Ready != nil && !*e.Conditions.Ready {
-=======
 	for _, e := range slice.Endpoints {
 		// Draining tracking is only enabled if persistent sessions is enabled.
 		// If we start using them for other features, this can be adjusted.
 		healthStatus := endpointHealthStatus(svc, e)
 		if !features.SendUnhealthyEndpoints.Load() {
 			if healthStatus == model.UnHealthy {
->>>>>>> fff8e9e6
 				// Ignore not ready endpoints. Draining endpoints are tracked, but not returned
 				// except for persistent-session clusters.
 				continue
@@ -337,18 +236,7 @@
 					portName = *port.Name
 				}
 
-<<<<<<< HEAD
-				istioEndpoint := builder.buildIstioEndpoint(a, portNum, portName, discoverabilityPolicy)
-				if ready {
-					istioEndpoint.HealthStatus = model.Healthy
-				} else if draining {
-					istioEndpoint.HealthStatus = model.Draining
-				} else {
-					istioEndpoint.HealthStatus = model.UnHealthy
-				}
-=======
 				istioEndpoint := builder.buildIstioEndpoint(a, portNum, portName, discoverabilityPolicy, healthStatus)
->>>>>>> fff8e9e6
 				endpoints = append(endpoints, istioEndpoint)
 			}
 		}
@@ -383,59 +271,12 @@
 }
 
 func (esc *endpointSliceController) InstancesByPort(c *Controller, svc *model.Service, reqSvcPort int) []*model.ServiceInstance {
-<<<<<<< HEAD
-	esLabelSelector := endpointSliceSelectorForService(svc.Attributes.Name)
-	slices, err := esc.listSlices(svc.Attributes.Namespace, esLabelSelector)
-	if err != nil {
-		log.Infof("get endpoints(%s, %s) => error %v", svc.Attributes.Name, svc.Attributes.Namespace, err)
-		return nil
-	}
-	if len(slices) == 0 {
-		return nil
-	}
-
-=======
->>>>>>> fff8e9e6
 	// Locate all ports in the actual service
 	svcPort, exists := svc.Ports.GetByPort(reqSvcPort)
 	if !exists {
 		return nil
 	}
 	var out []*model.ServiceInstance
-<<<<<<< HEAD
-	for _, es := range slices {
-		slice := wrapEndpointSlice(es)
-		if slice.AddressType() == v1.AddressTypeFQDN {
-			// TODO(https://github.com/istio/istio/issues/34995) support FQDN endpointslice
-			continue
-		}
-		for _, e := range slice.Endpoints() {
-			for _, a := range e.Addresses {
-				pod, expectedPod := getPod(c, a, &metav1.ObjectMeta{Name: slice.Name, Namespace: slice.Namespace}, e.TargetRef, svc.Hostname)
-				if pod == nil && expectedPod {
-					continue
-				}
-
-				builder := NewEndpointBuilder(esc.c, pod)
-				// identify the port by name. K8S EndpointPort uses the service port name
-				for _, port := range slice.Ports() {
-					var portNum int32
-					if port.Port != nil {
-						portNum = *port.Port
-					}
-
-					if port.Name == nil ||
-						svcPort.Name == *port.Name {
-						istioEndpoint := builder.buildIstioEndpoint(a, portNum, svcPort.Name, discoverabilityPolicy)
-						out = append(out, &model.ServiceInstance{
-							Endpoint:    istioEndpoint,
-							ServicePort: svcPort,
-							Service:     svc,
-						})
-					}
-				}
-			}
-=======
 	for _, ep := range esc.endpointCache.Get(svc.Hostname) {
 		if svcPort.Name == ep.ServicePortName {
 			out = append(out, &model.ServiceInstance{
@@ -443,7 +284,6 @@
 				ServicePort: svcPort,
 				Endpoint:    ep,
 			})
->>>>>>> fff8e9e6
 		}
 	}
 	return out
@@ -526,84 +366,4 @@
 	return klabels.Set(map[string]string{
 		v1beta1.LabelServiceName: name,
 	}).AsSelectorPreValidated().Add(*endpointSliceRequirement)
-<<<<<<< HEAD
-}
-
-func wrapEndpointSlice(slice any) *endpointSliceWrapper {
-	switch es := slice.(type) {
-	case *v1.EndpointSlice:
-		return &endpointSliceWrapper{ObjectMeta: es.ObjectMeta, v1: es}
-	case *v1beta1.EndpointSlice:
-		return &endpointSliceWrapper{ObjectMeta: es.ObjectMeta, v1beta1: es}
-	default:
-		log.Fatalf("unknown type %T", es)
-	}
-	return nil
-}
-
-type endpointSliceWrapper struct {
-	metav1.ObjectMeta
-	v1beta1 *v1beta1.EndpointSlice
-	v1      *v1.EndpointSlice
-}
-
-func (esw *endpointSliceWrapper) AddressType() v1.AddressType {
-	if esw.v1 != nil {
-		return esw.v1.AddressType
-	}
-	return v1.AddressType(esw.v1beta1.AddressType)
-}
-
-func (esw *endpointSliceWrapper) Ports() []v1.EndpointPort {
-	if esw.v1 != nil {
-		return esw.v1.Ports
-	}
-	out := make([]v1.EndpointPort, len(esw.v1beta1.Ports))
-	for i, p := range esw.v1beta1.Ports {
-		out[i] = v1.EndpointPort{
-			Name:        p.Name,
-			Protocol:    p.Protocol,
-			Port:        p.Port,
-			AppProtocol: p.AppProtocol,
-		}
-	}
-	return out
-}
-
-func (esw *endpointSliceWrapper) Endpoints() []v1.Endpoint {
-	if esw.v1 != nil {
-		return esw.v1.Endpoints
-	}
-	out := make([]v1.Endpoint, len(esw.v1beta1.Endpoints))
-	for i, ep := range esw.v1beta1.Endpoints {
-		zone := ep.Topology[NodeZoneLabelGA]
-
-		var fz []v1.ForZone
-		if ep.Hints != nil {
-			fz = make([]v1.ForZone, len(ep.Hints.ForZones))
-			for i, el := range fz {
-				fz[i] = v1.ForZone{Name: el.Name}
-			}
-		}
-
-		out[i] = v1.Endpoint{
-			Addresses: ep.Addresses,
-			Conditions: v1.EndpointConditions{
-				Ready:       ep.Conditions.Ready,
-				Serving:     ep.Conditions.Serving,
-				Terminating: ep.Conditions.Serving,
-			},
-			Hostname:           ep.Hostname,
-			TargetRef:          ep.TargetRef,
-			DeprecatedTopology: ep.Topology,
-			NodeName:           ep.NodeName,
-			Zone:               &zone,
-			Hints: &v1.EndpointHints{
-				ForZones: fz,
-			},
-		}
-	}
-	return out
-=======
->>>>>>> fff8e9e6
 }