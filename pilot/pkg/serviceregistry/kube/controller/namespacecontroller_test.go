--- conflicted
+++ resolved
@@ -32,10 +32,7 @@
 	"istio.io/istio/pkg/config/mesh"
 	"istio.io/istio/pkg/kube"
 	"istio.io/istio/pkg/kube/inject"
-<<<<<<< HEAD
-=======
 	"istio.io/istio/pkg/kube/kclient"
->>>>>>> fff8e9e6
 	filter "istio.io/istio/pkg/kube/namespace"
 	"istio.io/istio/pkg/test"
 	"istio.io/istio/pkg/test/util/retry"
@@ -50,18 +47,10 @@
 	watcher.SetAndNotify(nil, nil, caBundle)
 	meshWatcher := mesh.NewTestWatcher(&meshconfig.MeshConfig{})
 	discoveryNamespacesFilter := filter.NewDiscoveryNamespacesFilter(
-<<<<<<< HEAD
-		client.KubeInformer().Core().V1().Namespaces().Lister(),
-		meshWatcher.MeshConfig.DiscoverySelectors,
-	)
-	nc := NewNamespaceController(client, watcher, discoveryNamespacesFilter)
-	nc.configmapLister = client.KubeInformer().Core().V1().ConfigMaps().Lister()
-=======
 		kclient.New[*v1.Namespace](client),
 		meshWatcher.MeshConfig.DiscoverySelectors,
 	)
 	nc := NewNamespaceController(client, watcher, discoveryNamespacesFilter)
->>>>>>> fff8e9e6
 	stop := test.NewStop(t)
 	client.RunAndWait(stop)
 	go nc.Run(stop)
@@ -71,19 +60,11 @@
 		constants.CACertNamespaceConfigMapDataName: string(caBundle),
 	}
 	createNamespace(t, client.Kube(), "foo", nil)
-<<<<<<< HEAD
-	expectConfigMap(t, nc.configmapLister, CACertNamespaceConfigMap, "foo", expectedData)
-
-	// Make sure random configmap does not get updated
-	cmData := createConfigMap(t, client.Kube(), "not-root", "foo", "k")
-	expectConfigMap(t, nc.configmapLister, "not-root", "foo", cmData)
-=======
 	expectConfigMap(t, nc.configmaps, CACertNamespaceConfigMap, "foo", expectedData)
 
 	// Make sure random configmap does not get updated
 	cmData := createConfigMap(t, client.Kube(), "not-root", "foo", "k")
 	expectConfigMap(t, nc.configmaps, "not-root", "foo", cmData)
->>>>>>> fff8e9e6
 
 	newCaBundle := []byte("caBundle-new")
 	watcher.SetAndNotify(nil, nil, newCaBundle)
@@ -93,22 +74,14 @@
 	expectConfigMap(t, nc.configmaps, CACertNamespaceConfigMap, "foo", newData)
 
 	deleteConfigMap(t, client.Kube(), "foo")
-<<<<<<< HEAD
-	expectConfigMap(t, nc.configmapLister, CACertNamespaceConfigMap, "foo", newData)
-=======
 	expectConfigMap(t, nc.configmaps, CACertNamespaceConfigMap, "foo", newData)
->>>>>>> fff8e9e6
 
 	for _, namespace := range inject.IgnoredNamespaces.UnsortedList() {
 		// Create namespace in ignored list, make sure its not created
 		createNamespace(t, client.Kube(), namespace, newData)
 		// Configmap in that namespace should not do anything either
 		createConfigMap(t, client.Kube(), "not-root", namespace, "k")
-<<<<<<< HEAD
-		expectConfigMapNotExist(t, nc.configmapLister, namespace)
-=======
 		expectConfigMapNotExist(t, nc.configmaps, namespace)
->>>>>>> fff8e9e6
 	}
 }
 
@@ -129,18 +102,10 @@
 		},
 	})
 	discoveryNamespacesFilter := filter.NewDiscoveryNamespacesFilter(
-<<<<<<< HEAD
-		client.KubeInformer().Core().V1().Namespaces().Lister(),
-		meshWatcher.Mesh().DiscoverySelectors,
-	)
-	nc := NewNamespaceController(client, watcher, discoveryNamespacesFilter)
-	nc.configmapLister = client.KubeInformer().Core().V1().ConfigMaps().Lister()
-=======
 		kclient.New[*v1.Namespace](client),
 		meshWatcher.Mesh().DiscoverySelectors,
 	)
 	nc := NewNamespaceController(client, watcher, discoveryNamespacesFilter)
->>>>>>> fff8e9e6
 	stop := test.NewStop(t)
 	client.RunAndWait(stop)
 	go nc.Run(stop)
@@ -162,15 +127,9 @@
 	discoveryNamespacesFilter.NamespaceCreated(ns1.ObjectMeta)
 	discoveryNamespacesFilter.NamespaceCreated(ns2.ObjectMeta)
 	// config map should be created for discovery selector enabled namespace
-<<<<<<< HEAD
-	expectConfigMap(t, nc.configmapLister, CACertNamespaceConfigMap, nsA, expectedData)
-	// config map should not be created for discovery selector disabled namespace
-	expectConfigMapNotExist(t, nc.configmapLister, nsB)
-=======
 	expectConfigMap(t, nc.configmaps, CACertNamespaceConfigMap, nsA, expectedData)
 	// config map should not be created for discovery selector disabled namespace
 	expectConfigMapNotExist(t, nc.configmaps, nsB)
->>>>>>> fff8e9e6
 }
 
 func deleteConfigMap(t *testing.T, client kubernetes.Interface, ns string) {
