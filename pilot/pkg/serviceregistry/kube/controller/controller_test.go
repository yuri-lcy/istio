// Copyright Istio Authors
//
// Licensed under the Apache License, Version 2.0 (the "License");
// you may not use this file except in compliance with the License.
// You may obtain a copy of the License at
//
//     http://www.apache.org/licenses/LICENSE-2.0
//
// Unless required by applicable law or agreed to in writing, software
// distributed under the License is distributed on an "AS IS" BASIS,
// WITHOUT WARRANTIES OR CONDITIONS OF ANY KIND, either express or implied.
// See the License for the specific language governing permissions and
// limitations under the License.

package controller

import (
	"context"
	"fmt"
	"net"
	"reflect"
	"sort"
	"strconv"
	"sync"
	"testing"
	"time"

	core "github.com/envoyproxy/go-control-plane/envoy/config/core/v3"
	"github.com/google/go-cmp/cmp"
	corev1 "k8s.io/api/core/v1"
	discovery "k8s.io/api/discovery/v1"
<<<<<<< HEAD
	"k8s.io/apimachinery/pkg/api/errors"
=======
>>>>>>> fff8e9e6
	"k8s.io/apimachinery/pkg/api/resource"
	metav1 "k8s.io/apimachinery/pkg/apis/meta/v1"
	"k8s.io/apimachinery/pkg/util/intstr"

	"istio.io/api/annotation"
	"istio.io/api/label"
	meshconfig "istio.io/api/mesh/v1alpha1"
	"istio.io/client-go/pkg/apis/networking/v1alpha3"
	"istio.io/istio/pilot/pkg/features"
	"istio.io/istio/pilot/pkg/model"
	"istio.io/istio/pilot/pkg/serviceregistry/kube"
	"istio.io/istio/pilot/pkg/serviceregistry/provider"
	labelutil "istio.io/istio/pilot/pkg/serviceregistry/util/label"
<<<<<<< HEAD
=======
	"istio.io/istio/pilot/pkg/serviceregistry/util/xdsfake"
>>>>>>> fff8e9e6
	"istio.io/istio/pkg/cluster"
	"istio.io/istio/pkg/config"
	"istio.io/istio/pkg/config/labels"
	"istio.io/istio/pkg/config/mesh"
	"istio.io/istio/pkg/config/protocol"
	kubelib "istio.io/istio/pkg/kube"
<<<<<<< HEAD
=======
	"istio.io/istio/pkg/kube/kclient"
	"istio.io/istio/pkg/kube/kclient/clienttest"
>>>>>>> fff8e9e6
	filter "istio.io/istio/pkg/kube/namespace"
	"istio.io/istio/pkg/network"
	"istio.io/istio/pkg/test"
	"istio.io/istio/pkg/test/util/assert"
	"istio.io/istio/pkg/test/util/retry"
)

const (
	testService = "test"
)

// eventually polls cond until it completes (returns true) or times out (resulting in a test failure).
func eventually(t test.Failer, cond func() bool) {
	t.Helper()
	retry.UntilSuccessOrFail(t, func() error {
		if !cond() {
			return fmt.Errorf("failed to get positive condition")
		}
		return nil
	}, retry.Timeout(time.Second), retry.Delay(time.Millisecond*10))
}

func TestServices(t *testing.T) {
	networksWatcher := mesh.NewFixedNetworksWatcher(&meshconfig.MeshNetworks{
		Networks: map[string]*meshconfig.Network{
			"network1": {
				Endpoints: []*meshconfig.Network_NetworkEndpoints{
					{
						Ne: &meshconfig.Network_NetworkEndpoints_FromCidr{
							FromCidr: "10.10.1.1/24",
						},
					},
				},
			},
			"network2": {
				Endpoints: []*meshconfig.Network_NetworkEndpoints{
					{
						Ne: &meshconfig.Network_NetworkEndpoints_FromCidr{
							FromCidr: "10.11.1.1/24",
						},
					},
				},
			},
		},
	})
	for mode, name := range EndpointModeNames {
		mode := mode
		t.Run(name, func(t *testing.T) {
			ctl, fx := NewFakeControllerWithOptions(t, FakeControllerOptions{NetworksWatcher: networksWatcher, Mode: mode})
			t.Parallel()
			ns := "ns-test"

			hostname := kube.ServiceHostname(testService, ns, defaultFakeDomainSuffix)

			var sds model.ServiceDiscovery = ctl
			// "test", ports: http-example on 80
<<<<<<< HEAD
			makeService(testService, ns, ctl.client.Kube(), t)
=======
			makeService(testService, ns, ctl, t)
>>>>>>> fff8e9e6
			<-fx.Events

			eventually(t, func() bool {
				out := sds.Services()

				// Original test was checking for 'protocolTCP' - which is incorrect (the
				// port name is 'http'. It was working because the Service was created with
				// an invalid protocol, and the code was ignoring that ( not TCP/UDP).
				for _, item := range out {
					if item.Hostname == hostname &&
						len(item.Ports) == 1 &&
						item.Ports[0].Protocol == protocol.HTTP {
						return true
					}
				}
				return false
			})

			// 2 ports 1001, 2 IPs
			createEndpoints(t, ctl, testService, ns, []string{"http-example", "foo"}, []string{"10.10.1.1", "10.11.1.2"}, nil, nil)

			svc := sds.GetService(hostname)
			if svc == nil {
				t.Fatalf("GetService(%q) => should exists", hostname)
			}
			if svc.Hostname != hostname {
				t.Fatalf("GetService(%q) => %q", hostname, svc.Hostname)
			}

			eventually(t, func() bool {
				ep := sds.InstancesByPort(svc, 80)
				return len(ep) == 2
			})

			ep := sds.InstancesByPort(svc, 80)
			if len(ep) != 2 {
				t.Fatalf("Invalid response for GetInstancesByPort %v", ep)
			}

			if ep[0].Endpoint.Address == "10.10.1.1" && ep[0].Endpoint.Network != "network1" {
				t.Fatalf("Endpoint with IP 10.10.1.1 is expected to be in network1 but get: %s", ep[0].Endpoint.Network)
			}

			if ep[1].Endpoint.Address == "10.11.1.2" && ep[1].Endpoint.Network != "network2" {
				t.Fatalf("Endpoint with IP 10.11.1.2 is expected to be in network2 but get: %s", ep[1].Endpoint.Network)
			}

			missing := kube.ServiceHostname("does-not-exist", ns, defaultFakeDomainSuffix)
			svc = sds.GetService(missing)
			if svc != nil {
				t.Fatalf("GetService(%q) => %s, should not exist", missing, svc.Hostname)
			}
		})
	}
}

<<<<<<< HEAD
func makeService(n, ns string, cl kubernetes.Interface, t *testing.T) {
	_, err := cl.CoreV1().Services(ns).Create(context.TODO(), &corev1.Service{
		ObjectMeta: metav1.ObjectMeta{Name: n},
=======
func makeService(n, ns string, cl *FakeController, t *testing.T) {
	clienttest.Wrap(t, cl.services).Create(&corev1.Service{
		ObjectMeta: metav1.ObjectMeta{Name: n, Namespace: ns},
>>>>>>> fff8e9e6
		Spec: corev1.ServiceSpec{
			Ports: []corev1.ServicePort{
				{
					Port:     80,
					Name:     "http-example",
					Protocol: corev1.ProtocolTCP, // Not added automatically by fake
				},
			},
		},
<<<<<<< HEAD
	}, metav1.CreateOptions{})
	if err != nil {
		t.Log("Service already created (rerunning test)")
	}
=======
	})
>>>>>>> fff8e9e6
	log.Infof("Created service %s", n)
}

func TestController_GetPodLocality(t *testing.T) {
	pod1 := generatePod("128.0.1.1", "pod1", "nsA", "", "node1", map[string]string{"app": "prod-app"}, map[string]string{})
	pod2 := generatePod("128.0.1.2", "pod2", "nsB", "", "node2", map[string]string{"app": "prod-app"}, map[string]string{})
	podOverride := generatePod("128.0.1.2", "pod2", "nsB", "",
		"node1", map[string]string{"app": "prod-app", model.LocalityLabel: "regionOverride.zoneOverride.subzoneOverride"}, map[string]string{})
	testCases := []struct {
		name   string
		pods   []*corev1.Pod
		nodes  []*corev1.Node
		wantAZ map[*corev1.Pod]string
	}{
		{
			name: "should return correct az for given address",
			pods: []*corev1.Pod{pod1, pod2},
			nodes: []*corev1.Node{
				generateNode("node1", map[string]string{NodeZoneLabel: "zone1", NodeRegionLabel: "region1", label.TopologySubzone.Name: "subzone1"}),
				generateNode("node2", map[string]string{NodeZoneLabel: "zone2", NodeRegionLabel: "region2", label.TopologySubzone.Name: "subzone2"}),
			},
			wantAZ: map[*corev1.Pod]string{
				pod1: "region1/zone1/subzone1",
				pod2: "region2/zone2/subzone2",
			},
		},
		{
			name: "should return correct az for given address",
			pods: []*corev1.Pod{pod1, pod2},
			nodes: []*corev1.Node{
				generateNode("node1", map[string]string{NodeZoneLabel: "zone1", NodeRegionLabel: "region1"}),
				generateNode("node2", map[string]string{NodeZoneLabel: "zone2", NodeRegionLabel: "region2"}),
			},
			wantAZ: map[*corev1.Pod]string{
				pod1: "region1/zone1/",
				pod2: "region2/zone2/",
			},
		},
		{
			name: "should return false if pod isn't in the cache",
			wantAZ: map[*corev1.Pod]string{
				pod1: "",
				pod2: "",
			},
		},
		{
			name: "should return false if node isn't in the cache",
			pods: []*corev1.Pod{pod1, pod2},
			wantAZ: map[*corev1.Pod]string{
				pod1: "",
				pod2: "",
			},
		},
		{
			name: "should return correct az if node has only region label",
			pods: []*corev1.Pod{pod1, pod2},
			nodes: []*corev1.Node{
				generateNode("node1", map[string]string{NodeRegionLabel: "region1"}),
				generateNode("node2", map[string]string{NodeRegionLabel: "region2"}),
			},
			wantAZ: map[*corev1.Pod]string{
				pod1: "region1//",
				pod2: "region2//",
			},
		},
		{
			name: "should return correct az if node has only zone label",
			pods: []*corev1.Pod{pod1, pod2},
			nodes: []*corev1.Node{
				generateNode("node1", map[string]string{NodeZoneLabel: "zone1"}),
				generateNode("node2", map[string]string{NodeZoneLabel: "zone2"}),
			},
			wantAZ: map[*corev1.Pod]string{
				pod1: "/zone1/",
				pod2: "/zone2/",
			},
		},
		{
			name: "should return correct az if node has only subzone label",
			pods: []*corev1.Pod{pod1, pod2},
			nodes: []*corev1.Node{
				generateNode("node1", map[string]string{label.TopologySubzone.Name: "subzone1"}),
				generateNode("node2", map[string]string{label.TopologySubzone.Name: "subzone2"}),
			},
			wantAZ: map[*corev1.Pod]string{
				pod1: "//subzone1",
				pod2: "//subzone2",
			},
		},
		{
			name: "should return correct az for given address",
			pods: []*corev1.Pod{podOverride},
			nodes: []*corev1.Node{
				generateNode("node1", map[string]string{NodeZoneLabel: "zone1", NodeRegionLabel: "region1", label.TopologySubzone.Name: "subzone1"}),
			},
			wantAZ: map[*corev1.Pod]string{
				podOverride: "regionOverride/zoneOverride/subzoneOverride",
			},
		},
	}

	for _, tc := range testCases {
		// If using t.Parallel() you must copy the iteration to a new local variable
		// https://github.com/golang/go/wiki/CommonMistakes#using-goroutines-on-loop-iterator-variables
		tc := tc
		t.Run(tc.name, func(t *testing.T) {
			t.Parallel()
			// Setup kube caches
			// Pod locality only matters for Endpoints
			controller, fx := NewFakeControllerWithOptions(t, FakeControllerOptions{Mode: EndpointsOnly})

			addNodes(t, controller, tc.nodes...)
			addPods(t, controller, fx, tc.pods...)

			// Verify expected existing pod AZs
			for pod, wantAZ := range tc.wantAZ {
				az := controller.getPodLocality(pod)
				if wantAZ != "" {
					if !reflect.DeepEqual(az, wantAZ) {
						t.Fatalf("Wanted az: %s, got: %s", wantAZ, az)
					}
				} else {
					if az != "" {
						t.Fatalf("Unexpectedly found az: %s for pod: %s", az, pod.ObjectMeta.Name)
					}
				}
			}
		})
	}
}

func TestProxyK8sHostnameLabel(t *testing.T) {
	clusterID := cluster.ID("fakeCluster")
	for mode, name := range EndpointModeNames {
		mode := mode
		t.Run(name, func(t *testing.T) {
			controller, fx := NewFakeControllerWithOptions(t, FakeControllerOptions{
				Mode:      mode,
				ClusterID: clusterID,
			})

			pod := generatePod("128.0.0.1", "pod1", "nsa", "foo", "node1", map[string]string{"app": "test-app"}, map[string]string{})
			addPods(t, controller, fx, pod)

			proxy := &model.Proxy{
				Type:        model.Router,
				IPAddresses: []string{"128.0.0.1"},
				ID:          "pod1.nsa",
				DNSDomain:   "nsa.svc.cluster.local",
				Metadata:    &model.NodeMetadata{Namespace: "nsa", ClusterID: clusterID},
			}
			got := controller.GetProxyWorkloadLabels(proxy)
			if pod.Spec.NodeName != got[labelutil.LabelHostname] {
				t.Fatalf("expected node name %v, got %v", pod.Spec.NodeName, got[labelutil.LabelHostname])
			}
		})
	}
}

func TestGetProxyServiceInstances(t *testing.T) {
	clusterID := cluster.ID("fakeCluster")
	networkID := network.ID("fakeNetwork")
	for mode, name := range EndpointModeNames {
		mode := mode
		t.Run(name, func(t *testing.T) {
			controller, fx := NewFakeControllerWithOptions(t, FakeControllerOptions{
				Mode:      mode,
				ClusterID: clusterID,
			})
			// add a network ID to test endpoints include topology.istio.io/network label
			controller.network = networkID

			p := generatePod("128.0.0.1", "pod1", "nsa", "foo", "node1", map[string]string{"app": "test-app"}, map[string]string{})
			addPods(t, controller, fx, p)

			k8sSaOnVM := "acct4"
			canonicalSaOnVM := "acctvm2@gserviceaccount2.com"

			createServiceWait(controller, "svc1", "nsa",
				map[string]string{
					annotation.AlphaKubernetesServiceAccounts.Name: k8sSaOnVM,
					annotation.AlphaCanonicalServiceAccounts.Name:  canonicalSaOnVM,
				},
				[]int32{8080}, map[string]string{"app": "prod-app"}, t)

			// Endpoints are generated by Kubernetes from pod labels and service selectors.
			// Here we manually create them for mocking purpose.
			svc1Ips := []string{"128.0.0.1"}
			portNames := []string{"tcp-port"}
			// Create 1 endpoint that refers to a pod in the same namespace.
			createEndpoints(t, controller, "svc1", "nsA", portNames, svc1Ips, nil, nil)

			// Creates 100 endpoints that refers to a pod in a different namespace.
			fakeSvcCounts := 100
			for i := 0; i < fakeSvcCounts; i++ {
				svcName := fmt.Sprintf("svc-fake-%d", i)
				createServiceWait(controller, svcName, "nsfake",
					map[string]string{
						annotation.AlphaKubernetesServiceAccounts.Name: k8sSaOnVM,
						annotation.AlphaCanonicalServiceAccounts.Name:  canonicalSaOnVM,
					},
					[]int32{8080}, map[string]string{"app": "prod-app"}, t)

				createEndpoints(t, controller, svcName, "nsfake", portNames, svc1Ips, nil, nil)
				fx.WaitOrFail(t, "eds")
			}

			// Create 1 endpoint that refers to a pod in the same namespace.
			createEndpoints(t, controller, "svc1", "nsa", portNames, svc1Ips, nil, nil)
			fx.WaitOrFail(t, "eds")

			// this can test get pod by proxy ID
			svcNode := &model.Proxy{
				Type:        model.Router,
				IPAddresses: []string{"128.0.0.1"},
				ID:          "pod1.nsa",
				DNSDomain:   "nsa.svc.cluster.local",
				Metadata:    &model.NodeMetadata{Namespace: "nsa", ClusterID: clusterID},
			}
			serviceInstances := controller.GetProxyServiceInstances(svcNode)

			if len(serviceInstances) != 1 {
				t.Fatalf("GetProxyServiceInstances() expected 1 instance, got %d", len(serviceInstances))
			}

			hostname := kube.ServiceHostname("svc1", "nsa", defaultFakeDomainSuffix)
			if serviceInstances[0].Service.Hostname != hostname {
				t.Fatalf("GetProxyServiceInstances() wrong service instance returned => hostname %q, want %q",
					serviceInstances[0].Service.Hostname, hostname)
			}

			// Test that we can look up instances just by Proxy metadata
			metaServices := controller.GetProxyServiceInstances(&model.Proxy{
				Type:            "sidecar",
				IPAddresses:     []string{"1.1.1.1"},
				Locality:        &core.Locality{Region: "r", Zone: "z"},
				ConfigNamespace: "nsa",
				Labels: map[string]string{
					"app":                      "prod-app",
					label.SecurityTlsMode.Name: "mutual",
				},
				Metadata: &model.NodeMetadata{
					ServiceAccount: "account",
					ClusterID:      clusterID,
					Labels: map[string]string{
						"app":                      "prod-app",
						label.SecurityTlsMode.Name: "mutual",
					},
				},
			})

			expected := &model.ServiceInstance{
				Service: &model.Service{
					Hostname: "svc1.nsa.svc.company.com",
					ClusterVIPs: model.AddressMap{
						Addresses: map[cluster.ID][]string{clusterID: {"10.0.0.1"}},
					},
					DefaultAddress:  "10.0.0.1",
					Ports:           []*model.Port{{Name: "tcp-port", Port: 8080, Protocol: protocol.TCP}},
					ServiceAccounts: []string{"acctvm2@gserviceaccount2.com", "spiffe://cluster.local/ns/nsa/sa/acct4"},
					Attributes: model.ServiceAttributes{
						ServiceRegistry: provider.Kubernetes,
						Name:            "svc1",
						Namespace:       "nsa",
						LabelSelectors:  map[string]string{"app": "prod-app"},
<<<<<<< HEAD
						Type:            string(corev1.ServiceTypeClusterIP),
=======
						K8sAttributes: model.K8sAttributes{
							Type: string(corev1.ServiceTypeClusterIP),
						},
>>>>>>> fff8e9e6
					},
				},
				ServicePort: &model.Port{Name: "tcp-port", Port: 8080, Protocol: protocol.TCP},
				Endpoint: &model.IstioEndpoint{
					Labels: labels.Instance{
						"app":                      "prod-app",
						label.SecurityTlsMode.Name: "mutual",
						NodeRegionLabelGA:          "r",
						NodeZoneLabelGA:            "z",
						label.TopologyCluster.Name: clusterID.String(),
						label.TopologyNetwork.Name: networkID.String(),
					},
					ServiceAccount:  "account",
					Address:         "1.1.1.1",
					Network:         networkID,
					EndpointPort:    0,
					ServicePortName: "tcp-port",
					Locality: model.Locality{
						Label:     "r/z",
						ClusterID: clusterID,
					},
					HealthStatus: model.Healthy,
					TLSMode:      "mutual",
				},
			}

			if len(metaServices) != 1 {
				t.Fatalf("expected 1 instance, got %v", len(metaServices))
			}
			// Remove the discoverability function so that it's ignored by DeepEqual.
			clearDiscoverabilityPolicy(metaServices[0].Endpoint)
			if !reflect.DeepEqual(expected, metaServices[0]) {
				t.Fatalf("expected instance %v, got %v", expected, metaServices[0])
			}

			// Test that we first look up instances by Proxy pod

			node := generateNode("node1", map[string]string{NodeZoneLabel: "zone1", NodeRegionLabel: "region1", label.TopologySubzone.Name: "subzone1"})
			addNodes(t, controller, node)

			// 1. pod without `istio-locality` label, get locality from node label.
			p = generatePod("129.0.0.1", "pod2", "nsa", "svcaccount", "node1",
				map[string]string{"app": "prod-app"}, nil)
			addPods(t, controller, fx, p)

			// this can test get pod by proxy ip address
			podServices := controller.GetProxyServiceInstances(&model.Proxy{
				Type:            "sidecar",
				IPAddresses:     []string{"129.0.0.1"},
				Locality:        &core.Locality{Region: "r", Zone: "z"},
				ConfigNamespace: "nsa",
				Labels: map[string]string{
					"app": "prod-app",
				},
				Metadata: &model.NodeMetadata{
					ServiceAccount: "account",
					ClusterID:      clusterID,
					Labels: map[string]string{
						"app": "prod-app",
					},
				},
			})

			expected = &model.ServiceInstance{
				Service: &model.Service{
					Hostname: "svc1.nsa.svc.company.com",
					ClusterVIPs: model.AddressMap{
						Addresses: map[cluster.ID][]string{clusterID: {"10.0.0.1"}},
					},
					DefaultAddress:  "10.0.0.1",
					Ports:           []*model.Port{{Name: "tcp-port", Port: 8080, Protocol: protocol.TCP}},
					ServiceAccounts: []string{"acctvm2@gserviceaccount2.com", "spiffe://cluster.local/ns/nsa/sa/acct4"},
					Attributes: model.ServiceAttributes{
						ServiceRegistry: provider.Kubernetes,
						Name:            "svc1",
						Namespace:       "nsa",
						LabelSelectors:  map[string]string{"app": "prod-app"},
<<<<<<< HEAD
						Type:            string(corev1.ServiceTypeClusterIP),
=======
						K8sAttributes: model.K8sAttributes{
							Type: string(corev1.ServiceTypeClusterIP),
						},
>>>>>>> fff8e9e6
					},
				},
				ServicePort: &model.Port{Name: "tcp-port", Port: 8080, Protocol: protocol.TCP},
				Endpoint: &model.IstioEndpoint{
					Address:         "129.0.0.1",
					Network:         networkID,
					EndpointPort:    0,
					ServicePortName: "tcp-port",
					Locality: model.Locality{
						Label:     "region1/zone1/subzone1",
						ClusterID: clusterID,
					},
					Labels: labels.Instance{
						"app":                      "prod-app",
						NodeRegionLabelGA:          "region1",
						NodeZoneLabelGA:            "zone1",
						labelutil.LabelHostname:    p.Spec.NodeName,
						label.TopologySubzone.Name: "subzone1",
						label.TopologyCluster.Name: clusterID.String(),
						label.TopologyNetwork.Name: networkID.String(),
					},
					ServiceAccount: "spiffe://cluster.local/ns/nsa/sa/svcaccount",
					TLSMode:        model.DisabledTLSModeLabel,
					WorkloadName:   "pod2",
					Namespace:      "nsa",
<<<<<<< HEAD
=======
					HealthStatus:   model.Healthy,
>>>>>>> fff8e9e6
					NodeName:       p.Spec.NodeName,
				},
			}
			if len(podServices) != 1 {
				t.Fatalf("expected 1 instance, got %v", len(podServices))
			}
			clearDiscoverabilityPolicy(podServices[0].Endpoint)
			if !reflect.DeepEqual(expected, podServices[0]) {
				t.Fatalf("expected instance %v, got %v", expected, podServices[0])
			}

			// 2. pod with `istio-locality` label, ignore node label.
			p = generatePod("129.0.0.2", "pod3", "nsa", "svcaccount", "node1",
				map[string]string{"app": "prod-app", "istio-locality": "region.zone"}, nil)
			addPods(t, controller, fx, p)

			// this can test get pod by proxy ip address
			podServices = controller.GetProxyServiceInstances(&model.Proxy{
				Type:            "sidecar",
				IPAddresses:     []string{"129.0.0.2"},
				Locality:        &core.Locality{Region: "r", Zone: "z"},
				ConfigNamespace: "nsa",
				Labels: map[string]string{
					"app": "prod-app",
				},
				Metadata: &model.NodeMetadata{
					ServiceAccount: "account",
					ClusterID:      clusterID,
					Labels: map[string]string{
						"app": "prod-app",
					},
				},
			})

			expected = &model.ServiceInstance{
				Service: &model.Service{
					Hostname: "svc1.nsa.svc.company.com",
					ClusterVIPs: model.AddressMap{
						Addresses: map[cluster.ID][]string{clusterID: {"10.0.0.1"}},
					},
					DefaultAddress:  "10.0.0.1",
					Ports:           []*model.Port{{Name: "tcp-port", Port: 8080, Protocol: protocol.TCP}},
					ServiceAccounts: []string{"acctvm2@gserviceaccount2.com", "spiffe://cluster.local/ns/nsa/sa/acct4"},
					Attributes: model.ServiceAttributes{
						ServiceRegistry: provider.Kubernetes,
						Name:            "svc1",
						Namespace:       "nsa",
						LabelSelectors:  map[string]string{"app": "prod-app"},
<<<<<<< HEAD
						Type:            string(corev1.ServiceTypeClusterIP),
=======
						K8sAttributes: model.K8sAttributes{
							Type: string(corev1.ServiceTypeClusterIP),
						},
>>>>>>> fff8e9e6
					},
				},
				ServicePort: &model.Port{Name: "tcp-port", Port: 8080, Protocol: protocol.TCP},
				Endpoint: &model.IstioEndpoint{
					Address:         "129.0.0.2",
					Network:         networkID,
					EndpointPort:    0,
					ServicePortName: "tcp-port",
					Locality: model.Locality{
						Label:     "region/zone",
						ClusterID: clusterID,
					},
					Labels: labels.Instance{
						"app":                      "prod-app",
						"istio-locality":           "region.zone",
						NodeRegionLabelGA:          "region",
						NodeZoneLabelGA:            "zone",
						labelutil.LabelHostname:    p.Spec.NodeName,
						label.TopologyCluster.Name: clusterID.String(),
						label.TopologyNetwork.Name: networkID.String(),
					},
					ServiceAccount: "spiffe://cluster.local/ns/nsa/sa/svcaccount",
					TLSMode:        model.DisabledTLSModeLabel,
					WorkloadName:   "pod3",
					Namespace:      "nsa",
<<<<<<< HEAD
=======
					HealthStatus:   model.Healthy,
>>>>>>> fff8e9e6
					NodeName:       p.Spec.NodeName,
				},
			}
			if len(podServices) != 1 {
				t.Fatalf("expected 1 instance, got %v", len(podServices))
			}
			clearDiscoverabilityPolicy(podServices[0].Endpoint)
			if !reflect.DeepEqual(expected, podServices[0]) {
				t.Fatalf("expected instance %v, got %v", expected, podServices[0])
			}
		})
	}
}

func TestGetProxyServiceInstancesWithMultiIPsAndTargetPorts(t *testing.T) {
	pod1 := generatePod("128.0.0.1", "pod1", "nsa", "foo", "node1", map[string]string{"app": "test-app"}, map[string]string{})
	testCases := []struct {
		name          string
		pods          []*corev1.Pod
		ips           []string
		ports         []corev1.ServicePort
		wantEndpoints []model.IstioEndpoint
	}{
		{
			name: "multiple proxy ips single port",
			pods: []*corev1.Pod{pod1},
			ips:  []string{"128.0.0.1", "192.168.2.6"},
			ports: []corev1.ServicePort{
				{
					Name:       "tcp-port",
					Port:       8080,
					Protocol:   "http",
					TargetPort: intstr.IntOrString{Type: intstr.Int, IntVal: 8080},
				},
			},
			wantEndpoints: []model.IstioEndpoint{
				{
					Address:         "128.0.0.1",
					ServicePortName: "tcp-port",
					EndpointPort:    8080,
				},
				{
					Address:         "192.168.2.6",
					ServicePortName: "tcp-port",
					EndpointPort:    8080,
				},
			},
		},
		{
			name: "single proxy ip single port",
			pods: []*corev1.Pod{pod1},
			ips:  []string{"128.0.0.1"},
			ports: []corev1.ServicePort{
				{
					Name:       "tcp-port",
					Port:       8080,
					Protocol:   "TCP",
					TargetPort: intstr.IntOrString{Type: intstr.Int, IntVal: 8080},
				},
			},
			wantEndpoints: []model.IstioEndpoint{
				{
					Address:         "128.0.0.1",
					ServicePortName: "tcp-port",
					EndpointPort:    8080,
				},
			},
		},
		{
			name: "multiple proxy ips multiple ports",
			pods: []*corev1.Pod{pod1},
			ips:  []string{"128.0.0.1", "192.168.2.6"},
			ports: []corev1.ServicePort{
				{
					Name:       "tcp-port-1",
					Port:       8080,
					Protocol:   "http",
					TargetPort: intstr.IntOrString{Type: intstr.Int, IntVal: 8080},
				},
				{
					Name:       "tcp-port-2",
					Port:       9090,
					Protocol:   "http",
					TargetPort: intstr.IntOrString{Type: intstr.Int, IntVal: 9090},
				},
			},
			wantEndpoints: []model.IstioEndpoint{
				{
					Address:         "128.0.0.1",
					ServicePortName: "tcp-port-1",
					EndpointPort:    8080,
				},
				{
					Address:         "192.168.2.6",
					ServicePortName: "tcp-port-1",
					EndpointPort:    8080,
				},
				{
					Address:         "128.0.0.1",
					ServicePortName: "tcp-port-2",
					EndpointPort:    9090,
				},
				{
					Address:         "192.168.2.6",
					ServicePortName: "tcp-port-2",
					EndpointPort:    9090,
				},
			},
		},
		{
			name: "single proxy ip multiple ports same target port with different protocols",
			pods: []*corev1.Pod{pod1},
			ips:  []string{"128.0.0.1"},
			ports: []corev1.ServicePort{
				{
					Name:       "tcp-port",
					Port:       8080,
					Protocol:   "TCP",
					TargetPort: intstr.IntOrString{Type: intstr.Int, IntVal: 8080},
				},
				{
					Name:       "http-port",
					Port:       9090,
					Protocol:   "TCP",
					TargetPort: intstr.IntOrString{Type: intstr.Int, IntVal: 8080},
				},
			},
			wantEndpoints: []model.IstioEndpoint{
				{
					Address:         "128.0.0.1",
					ServicePortName: "tcp-port",
					EndpointPort:    8080,
				},
				{
					Address:         "128.0.0.1",
					ServicePortName: "http-port",
					EndpointPort:    8080,
				},
			},
		},
		{
			name: "single proxy ip multiple ports same target port with overlapping protocols",
			pods: []*corev1.Pod{pod1},
			ips:  []string{"128.0.0.1"},
			ports: []corev1.ServicePort{
				{
					Name:       "http-7442",
					Port:       7442,
					Protocol:   "TCP",
					TargetPort: intstr.IntOrString{Type: intstr.Int, IntVal: 7442},
				},
				{
					Name:       "tcp-8443",
					Port:       8443,
					Protocol:   "TCP",
					TargetPort: intstr.IntOrString{Type: intstr.Int, IntVal: 7442},
				},
				{
					Name:       "http-7557",
					Port:       7557,
					Protocol:   "TCP",
					TargetPort: intstr.IntOrString{Type: intstr.Int, IntVal: 7442},
				},
			},
			wantEndpoints: []model.IstioEndpoint{
				{
					Address:         "128.0.0.1",
					ServicePortName: "http-7442",
					EndpointPort:    7442,
				},
				{
					Address:         "128.0.0.1",
					ServicePortName: "tcp-8443",
					EndpointPort:    7442,
				},
			},
		},
		{
			name: "single proxy ip multiple ports",
			pods: []*corev1.Pod{pod1},
			ips:  []string{"128.0.0.1"},
			ports: []corev1.ServicePort{
				{
					Name:       "tcp-port",
					Port:       8080,
					Protocol:   "TCP",
					TargetPort: intstr.IntOrString{Type: intstr.Int, IntVal: 8080},
				},
				{
					Name:       "http-port",
					Port:       9090,
					Protocol:   "TCP",
					TargetPort: intstr.IntOrString{Type: intstr.Int, IntVal: 9090},
				},
			},
			wantEndpoints: []model.IstioEndpoint{
				{
					Address:         "128.0.0.1",
					ServicePortName: "tcp-port",
					EndpointPort:    8080,
				},
				{
					Address:         "128.0.0.1",
					ServicePortName: "http-port",
					EndpointPort:    9090,
				},
			},
		},
	}

	for _, c := range testCases {
		for mode, name := range EndpointModeNames {
			mode := mode
			t.Run(fmt.Sprintf("%s_%s", c.name, name), func(t *testing.T) {
				// Setup kube caches
				controller, fx := NewFakeControllerWithOptions(t, FakeControllerOptions{Mode: mode})

				addPods(t, controller, fx, c.pods...)

				createServiceWithTargetPorts(controller, "svc1", "nsa",
					map[string]string{
						annotation.AlphaKubernetesServiceAccounts.Name: "acct4",
						annotation.AlphaCanonicalServiceAccounts.Name:  "acctvm2@gserviceaccount2.com",
					},
					c.ports, map[string]string{"app": "test-app"}, t)

				fx.WaitOrFail(t, "service")
				serviceInstances := controller.GetProxyServiceInstances(&model.Proxy{Metadata: &model.NodeMetadata{}, IPAddresses: c.ips})

				for i, svc := range serviceInstances {
					if svc.Endpoint.Address != c.wantEndpoints[i].Address {
						t.Errorf("wrong endpoint address at #i endpoint, got %v want %v", svc.Endpoint.Address, c.wantEndpoints[i].Address)
					}
					if svc.Endpoint.EndpointPort != c.wantEndpoints[i].EndpointPort {
						t.Errorf("wrong endpoint port at #i endpoint, got %v want %v", svc.Endpoint.EndpointPort, c.wantEndpoints[i].EndpointPort)
					}
					if svc.Endpoint.ServicePortName != c.wantEndpoints[i].ServicePortName {
						t.Errorf("wrong svc port at #i endpoint, got %v want %v", svc.Endpoint.ServicePortName, c.wantEndpoints[i].ServicePortName)
					}
				}
			})
		}
	}
}

func TestGetProxyServiceInstances_WorkloadInstance(t *testing.T) {
	ctl, _ := NewFakeControllerWithOptions(t, FakeControllerOptions{})

	createServiceWait(ctl, "ratings", "bookinfo-ratings",
		map[string]string{
			annotation.AlphaKubernetesServiceAccounts.Name: "ratings",
			annotation.AlphaCanonicalServiceAccounts.Name:  "ratings@gserviceaccount2.com",
		},
		[]int32{8080}, map[string]string{"app": "ratings"}, t)

	createServiceWait(ctl, "details", "bookinfo-details",
		map[string]string{
			annotation.AlphaKubernetesServiceAccounts.Name: "details",
			annotation.AlphaCanonicalServiceAccounts.Name:  "details@gserviceaccount2.com",
		},
		[]int32{9090}, map[string]string{"app": "details"}, t)

	createServiceWait(ctl, "reviews", "bookinfo-reviews",
		map[string]string{
			annotation.AlphaKubernetesServiceAccounts.Name: "reviews",
			annotation.AlphaCanonicalServiceAccounts.Name:  "reviews@gserviceaccount2.com",
		},
		[]int32{7070}, map[string]string{"app": "reviews"}, t)

	wiRatings1 := &model.WorkloadInstance{
		Name:      "ratings-1",
		Namespace: "bookinfo-ratings",
		Endpoint: &model.IstioEndpoint{
			Labels:       labels.Instance{"app": "ratings"},
			Address:      "2.2.2.21",
			EndpointPort: 8080,
		},
	}

	wiDetails1 := &model.WorkloadInstance{
		Name:      "details-1",
		Namespace: "bookinfo-details",
		Endpoint: &model.IstioEndpoint{
			Labels:       labels.Instance{"app": "details"},
			Address:      "2.2.2.21",
			EndpointPort: 9090,
		},
	}

	wiReviews1 := &model.WorkloadInstance{
		Name:      "reviews-1",
		Namespace: "bookinfo-reviews",
		Endpoint: &model.IstioEndpoint{
			Labels:       labels.Instance{"app": "reviews"},
			Address:      "3.3.3.31",
			EndpointPort: 7070,
		},
	}

	wiReviews2 := &model.WorkloadInstance{
		Name:      "reviews-2",
		Namespace: "bookinfo-reviews",
		Endpoint: &model.IstioEndpoint{
			Labels:       labels.Instance{"app": "reviews"},
			Address:      "3.3.3.32",
			EndpointPort: 7071,
		},
	}

	wiProduct1 := &model.WorkloadInstance{
		Name:      "productpage-1",
		Namespace: "bookinfo-productpage",
		Endpoint: &model.IstioEndpoint{
			Labels:       labels.Instance{"app": "productpage"},
			Address:      "4.4.4.41",
			EndpointPort: 6060,
		},
	}

	for _, wi := range []*model.WorkloadInstance{wiRatings1, wiDetails1, wiReviews1, wiReviews2, wiProduct1} {
		ctl.WorkloadInstanceHandler(wi, model.EventAdd) // simulate adding a workload entry
	}

	cases := []struct {
		name  string
		proxy *model.Proxy
		want  []*model.ServiceInstance
	}{
		{
			name:  "proxy with unspecified IP",
			proxy: &model.Proxy{Metadata: &model.NodeMetadata{}, IPAddresses: nil},
			want:  nil,
		},
		{
			name:  "proxy with IP not in the registry",
			proxy: &model.Proxy{Metadata: &model.NodeMetadata{}, IPAddresses: []string{"1.1.1.1"}},
			want:  nil,
		},
		{
			name:  "proxy with IP from the registry, 1 matching WE, but no matching Service",
			proxy: &model.Proxy{Metadata: &model.NodeMetadata{}, IPAddresses: []string{"4.4.4.41"}},
			want:  nil,
		},
		{
			name:  "proxy with IP from the registry, 1 matching WE, and matching Service",
			proxy: &model.Proxy{Metadata: &model.NodeMetadata{}, IPAddresses: []string{"3.3.3.31"}},
			want: []*model.ServiceInstance{{
				Service: &model.Service{
					Hostname: "reviews.bookinfo-reviews.svc.company.com",
				},
				Endpoint: &model.IstioEndpoint{
					Labels:          map[string]string{"app": "reviews"},
					Address:         "3.3.3.31",
					ServicePortName: "tcp-port",
					EndpointPort:    7070,
				},
			}},
		},
		{
			name:  "proxy with IP from the registry, 2 matching WE, and matching Service",
			proxy: &model.Proxy{Metadata: &model.NodeMetadata{}, IPAddresses: []string{"2.2.2.21"}},
			want: []*model.ServiceInstance{{
				Service: &model.Service{
					Hostname: "details.bookinfo-details.svc.company.com",
				},
				Endpoint: &model.IstioEndpoint{
					Labels:          map[string]string{"app": "details"}, // should pick "details" because of ordering
					Address:         "2.2.2.21",
					ServicePortName: "tcp-port",
					EndpointPort:    9090,
				},
			}},
		},
		{
			name: "proxy with IP from the registry, 2 matching WE, and matching Service, and proxy ID equal to WE with a different address",
			proxy: &model.Proxy{
				Metadata: &model.NodeMetadata{}, IPAddresses: []string{"2.2.2.21"},
				ID: "reviews-1.bookinfo-reviews", ConfigNamespace: "bookinfo-reviews",
			},
			want: []*model.ServiceInstance{{
				Service: &model.Service{
					Hostname: "details.bookinfo-details.svc.company.com",
				},
				Endpoint: &model.IstioEndpoint{
					Labels:          map[string]string{"app": "details"}, // should pick "details" because of ordering
					Address:         "2.2.2.21",
					ServicePortName: "tcp-port",
					EndpointPort:    9090,
				},
			}},
		},
		{
			name: "proxy with IP from the registry, 2 matching WE, and matching Service, and proxy ID equal to WE name, but proxy.ID != proxy.ConfigNamespace",
			proxy: &model.Proxy{
				Metadata: &model.NodeMetadata{}, IPAddresses: []string{"2.2.2.21"},
				ID: "ratings-1.bookinfo-ratings", ConfigNamespace: "wrong-namespace",
			},
			want: []*model.ServiceInstance{{
				Service: &model.Service{
					Hostname: "details.bookinfo-details.svc.company.com",
				},
				Endpoint: &model.IstioEndpoint{
					Labels:          map[string]string{"app": "details"}, // should pick "details" because of ordering
					Address:         "2.2.2.21",
					ServicePortName: "tcp-port",
					EndpointPort:    9090,
				},
			}},
		},
		{
			name: "proxy with IP from the registry, 2 matching WE, and matching Service, and proxy.ID == WE name",
			proxy: &model.Proxy{
				Metadata: &model.NodeMetadata{}, IPAddresses: []string{"2.2.2.21"},
				ID: "ratings-1.bookinfo-ratings", ConfigNamespace: "bookinfo-ratings",
			},
			want: []*model.ServiceInstance{{
				Service: &model.Service{
					Hostname: "ratings.bookinfo-ratings.svc.company.com",
				},
				Endpoint: &model.IstioEndpoint{
					Labels:          map[string]string{"app": "ratings"}, // should pick "ratings"
					Address:         "2.2.2.21",
					ServicePortName: "tcp-port",
					EndpointPort:    8080,
				},
			}},
		},
		{
			name: "proxy with IP from the registry, 2 matching WE, and matching Service, and proxy.ID != WE name, but proxy.ConfigNamespace == WE namespace",
			proxy: &model.Proxy{
				Metadata: &model.NodeMetadata{}, IPAddresses: []string{"2.2.2.21"},
				ID: "wrong-name.bookinfo-ratings", ConfigNamespace: "bookinfo-ratings",
			},
			want: []*model.ServiceInstance{{
				Service: &model.Service{
					Hostname: "ratings.bookinfo-ratings.svc.company.com",
				},
				Endpoint: &model.IstioEndpoint{
					Labels:          map[string]string{"app": "ratings"}, // should pick "ratings"
					Address:         "2.2.2.21",
					ServicePortName: "tcp-port",
					EndpointPort:    8080,
				},
			}},
		},
	}

	for _, tc := range cases {
		t.Run(tc.name, func(t *testing.T) {
			got := ctl.GetProxyServiceInstances(tc.proxy)

			if diff := cmp.Diff(len(tc.want), len(got)); diff != "" {
				t.Fatalf("GetProxyServiceInstances() returned unexpected number of service instances (--want/++got): %v", diff)
			}

			for i := range tc.want {
				if diff := cmp.Diff(tc.want[i].Service.Hostname, got[i].Service.Hostname); diff != "" {
					t.Fatalf("GetProxyServiceInstances() returned unexpected value [%d].Service.Hostname (--want/++got): %v", i, diff)
				}
				if diff := cmp.Diff(tc.want[i].Endpoint, got[i].Endpoint); diff != "" {
					t.Fatalf("GetProxyServiceInstances() returned unexpected value [%d].Endpoint (--want/++got): %v", i, diff)
				}
			}
		})
	}
}

func TestController_Service(t *testing.T) {
	for mode, name := range EndpointModeNames {
		mode := mode
		t.Run(name, func(t *testing.T) {
			controller, _ := NewFakeControllerWithOptions(t, FakeControllerOptions{Mode: mode})

			// Use a timeout to keep the test from hanging.

			createServiceWait(controller, "svc1", "nsA",
				map[string]string{},
				[]int32{8080}, map[string]string{"test-app": "test-app-1"}, t)
			createServiceWait(controller, "svc2", "nsA",
				map[string]string{},
				[]int32{8081}, map[string]string{"test-app": "test-app-2"}, t)
			createServiceWait(controller, "svc3", "nsA",
				map[string]string{},
				[]int32{8082}, map[string]string{"test-app": "test-app-3"}, t)
			createServiceWait(controller, "svc4", "nsA",
				map[string]string{},
				[]int32{8083}, map[string]string{"test-app": "test-app-4"}, t)

			expectedSvcList := []*model.Service{
				{
					Hostname:       kube.ServiceHostname("svc1", "nsA", defaultFakeDomainSuffix),
					DefaultAddress: "10.0.0.1",
					Ports: model.PortList{
						&model.Port{
							Name:     "tcp-port",
							Port:     8080,
							Protocol: protocol.TCP,
						},
					},
				},
				{
					Hostname:       kube.ServiceHostname("svc2", "nsA", defaultFakeDomainSuffix),
					DefaultAddress: "10.0.0.1",
					Ports: model.PortList{
						&model.Port{
							Name:     "tcp-port",
							Port:     8081,
							Protocol: protocol.TCP,
						},
					},
				},
				{
					Hostname:       kube.ServiceHostname("svc3", "nsA", defaultFakeDomainSuffix),
					DefaultAddress: "10.0.0.1",
					Ports: model.PortList{
						&model.Port{
							Name:     "tcp-port",
							Port:     8082,
							Protocol: protocol.TCP,
						},
					},
				},
				{
					Hostname:       kube.ServiceHostname("svc4", "nsA", defaultFakeDomainSuffix),
					DefaultAddress: "10.0.0.1",
					Ports: model.PortList{
						&model.Port{
							Name:     "tcp-port",
							Port:     8083,
							Protocol: protocol.TCP,
						},
					},
				},
			}

			svcList := controller.Services()
			servicesEqual(svcList, expectedSvcList)
		})
	}
}

func TestController_ServiceWithFixedDiscoveryNamespaces(t *testing.T) {
	meshWatcher := mesh.NewFixedWatcher(&meshconfig.MeshConfig{
		DiscoverySelectors: []*metav1.LabelSelector{
			{
				MatchLabels: map[string]string{
					"pilot-discovery": "enabled",
				},
			},
			{
				MatchExpressions: []metav1.LabelSelectorRequirement{
					{
						Key:      "env",
						Operator: metav1.LabelSelectorOpIn,
						Values:   []string{"test", "dev"},
					},
				},
			},
		},
	})

	svc1 := &model.Service{
		Hostname:       kube.ServiceHostname("svc1", "nsA", defaultFakeDomainSuffix),
		DefaultAddress: "10.0.0.1",
		Ports: model.PortList{
			&model.Port{
				Name:     "tcp-port",
				Port:     8080,
				Protocol: protocol.TCP,
			},
		},
	}
	svc2 := &model.Service{
		Hostname:       kube.ServiceHostname("svc2", "nsA", defaultFakeDomainSuffix),
		DefaultAddress: "10.0.0.1",
		Ports: model.PortList{
			&model.Port{
				Name:     "tcp-port",
				Port:     8081,
				Protocol: protocol.TCP,
			},
		},
	}
	svc3 := &model.Service{
		Hostname:       kube.ServiceHostname("svc3", "nsB", defaultFakeDomainSuffix),
		DefaultAddress: "10.0.0.1",
		Ports: model.PortList{
			&model.Port{
				Name:     "tcp-port",
				Port:     8082,
				Protocol: protocol.TCP,
			},
		},
	}
	svc4 := &model.Service{
		Hostname:       kube.ServiceHostname("svc4", "nsB", defaultFakeDomainSuffix),
		DefaultAddress: "10.0.0.1",
		Ports: model.PortList{
			&model.Port{
				Name:     "tcp-port",
				Port:     8083,
				Protocol: protocol.TCP,
			},
		},
	}

	for mode, name := range EndpointModeNames {
		mode := mode
		t.Run(name, func(t *testing.T) {
			controller, fx := NewFakeControllerWithOptions(t, FakeControllerOptions{
				Mode:        mode,
				MeshWatcher: meshWatcher,
			})

			nsA := "nsA"
			nsB := "nsB"

			// event handlers should only be triggered for services in namespaces selected for discovery
			createNamespace(t, controller.client.Kube(), nsA, map[string]string{"pilot-discovery": "enabled"})
			createNamespace(t, controller.client.Kube(), nsB, map[string]string{})

			// wait for namespaces to be created
			eventually(t, func() bool {
				list, err := controller.client.Kube().CoreV1().Namespaces().List(context.TODO(), metav1.ListOptions{})
				if err != nil {
					t.Fatalf("error listing namespaces: %v", err)
				}
				return len(list.Items) == 2
			})

			// service event handlers should trigger for svc1 and svc2
			createServiceWait(controller, "svc1", nsA,
				map[string]string{},
				[]int32{8080}, map[string]string{"test-app": "test-app-1"}, t)
			createServiceWait(controller, "svc2", nsA,
				map[string]string{},
				[]int32{8081}, map[string]string{"test-app": "test-app-2"}, t)
			// service event handlers should not trigger for svc3 and svc4
			createService(controller, "svc3", nsB,
				map[string]string{},
				[]int32{8082}, map[string]string{"test-app": "test-app-3"}, t)
			createService(controller, "svc4", nsB,
				map[string]string{},
				[]int32{8083}, map[string]string{"test-app": "test-app-4"}, t)

			expectedSvcList := []*model.Service{svc1, svc2}
			eventually(t, func() bool {
				svcList := controller.Services()
				return servicesEqual(svcList, expectedSvcList)
			})

			// test updating namespace with adding discovery label
			updateNamespace(t, controller.client.Kube(), nsB, map[string]string{"env": "test"})
			// service event handlers should trigger for svc3 and svc4
			fx.WaitOrFail(t, "service")
			fx.WaitOrFail(t, "service")
			expectedSvcList = []*model.Service{svc1, svc2, svc3, svc4}
			eventually(t, func() bool {
				svcList := controller.Services()
				return servicesEqual(svcList, expectedSvcList)
			})

			// test updating namespace by removing discovery label
			updateNamespace(t, controller.client.Kube(), nsA, map[string]string{"pilot-discovery": "disabled"})
			// service event handlers should trigger for svc1 and svc2
			fx.WaitOrFail(t, "service")
			fx.WaitOrFail(t, "service")
			expectedSvcList = []*model.Service{svc3, svc4}
			eventually(t, func() bool {
				svcList := controller.Services()
				return servicesEqual(svcList, expectedSvcList)
			})
		})
	}
}

func TestController_ServiceWithChangingDiscoveryNamespaces(t *testing.T) {
	svc1 := &model.Service{
		Hostname:       kube.ServiceHostname("svc1", "nsA", defaultFakeDomainSuffix),
		DefaultAddress: "10.0.0.1",
		Ports: model.PortList{
			&model.Port{
				Name:     "tcp-port",
				Port:     8080,
				Protocol: protocol.TCP,
			},
		},
	}
	svc2 := &model.Service{
		Hostname:       kube.ServiceHostname("svc2", "nsA", defaultFakeDomainSuffix),
		DefaultAddress: "10.0.0.1",
		Ports: model.PortList{
			&model.Port{
				Name:     "tcp-port",
				Port:     8081,
				Protocol: protocol.TCP,
			},
		},
	}
	svc3 := &model.Service{
		Hostname:       kube.ServiceHostname("svc3", "nsB", defaultFakeDomainSuffix),
		DefaultAddress: "10.0.0.1",
		Ports: model.PortList{
			&model.Port{
				Name:     "tcp-port",
				Port:     8082,
				Protocol: protocol.TCP,
			},
		},
	}
	svc4 := &model.Service{
		Hostname:       kube.ServiceHostname("svc4", "nsC", defaultFakeDomainSuffix),
		DefaultAddress: "10.0.0.1",
		Ports: model.PortList{
			&model.Port{
				Name:     "tcp-port",
				Port:     8083,
				Protocol: protocol.TCP,
			},
		},
	}

	updateMeshConfig := func(
		meshConfig *meshconfig.MeshConfig,
		expectedSvcList []*model.Service,
		expectedNumSvcEvents int,
		testMeshWatcher *mesh.TestWatcher,
		fx *xdsfake.Updater,
		controller *FakeController,
	) {
		// update meshConfig
		if err := testMeshWatcher.Update(meshConfig, 5); err != nil {
			t.Fatalf("%v", err)
		}

		// assert firing of service events
		for i := 0; i < expectedNumSvcEvents; i++ {
			fx.WaitOrFail(t, "service")
		}

		eventually(t, func() bool {
			svcList := controller.Services()
			return servicesEqual(svcList, expectedSvcList)
		})
	}

	for mode, name := range EndpointModeNames {
		mode := mode
		t.Run(name, func(t *testing.T) {
			client := kubelib.NewFakeClient()
			meshWatcher := mesh.NewTestWatcher(&meshconfig.MeshConfig{})
			discoveryNamespacesFilter := filter.NewDiscoveryNamespacesFilter(
				kclient.New[*corev1.Namespace](client),
				meshWatcher.Mesh().DiscoverySelectors,
			)

			controller, fx := NewFakeControllerWithOptions(t, FakeControllerOptions{
				Client:                    client,
				Mode:                      mode,
				MeshWatcher:               meshWatcher,
				DiscoveryNamespacesFilter: discoveryNamespacesFilter,
			})

			nsA := "nsA"
			nsB := "nsB"
			nsC := "nsC"

			createNamespace(t, controller.client.Kube(), nsA, map[string]string{"app": "foo"})
			createNamespace(t, controller.client.Kube(), nsB, map[string]string{"app": "bar"})
			createNamespace(t, controller.client.Kube(), nsC, map[string]string{"app": "baz"})

			// wait for namespaces to be created
			eventually(t, func() bool {
				list, err := controller.client.Kube().CoreV1().Namespaces().List(context.TODO(), metav1.ListOptions{})
				if err != nil {
					t.Fatalf("error listing namespaces: %v", err)
				}
				return len(list.Items) == 3
			})

			// assert that namespace membership has been updated
			eventually(t, func() bool {
				members := discoveryNamespacesFilter.GetMembers()
				return members.Contains(nsA) && members.Contains(nsB) && members.Contains(nsC)
			})

			// service event handlers should trigger for all svcs
			createServiceWait(controller, "svc1", nsA,
				map[string]string{},
				[]int32{8080}, map[string]string{"test-app": "test-app-1"}, t)
			createServiceWait(controller, "svc2", nsA,
				map[string]string{},
				[]int32{8081}, map[string]string{"test-app": "test-app-2"}, t)
			createServiceWait(controller, "svc3", nsB,
				map[string]string{},
				[]int32{8082}, map[string]string{"test-app": "test-app-3"}, t)
			createServiceWait(controller, "svc4", nsC,
				map[string]string{},
				[]int32{8083}, map[string]string{"test-app": "test-app-4"}, t)

			expectedSvcList := []*model.Service{svc1, svc2, svc3, svc4}
			eventually(t, func() bool {
				svcList := controller.Services()
				return servicesEqual(svcList, expectedSvcList)
			})

			// restrict namespaces to nsA (expect 2 delete events for svc3 and svc4)
			updateMeshConfig(
				&meshconfig.MeshConfig{
					DiscoverySelectors: []*metav1.LabelSelector{
						{
							MatchLabels: map[string]string{
								"app": "foo",
							},
						},
					},
				},
				[]*model.Service{svc1, svc2},
				2,
				meshWatcher,
				fx,
				controller,
			)

			// restrict namespaces to nsB (1 create event should trigger for nsB service and 2 delete events for nsA services)
			updateMeshConfig(
				&meshconfig.MeshConfig{
					DiscoverySelectors: []*metav1.LabelSelector{
						{
							MatchLabels: map[string]string{
								"app": "bar",
							},
						},
					},
				},
				[]*model.Service{svc3},
				3,
				meshWatcher,
				fx,
				controller,
			)

			// expand namespaces to nsA and nsB with selectors (2 create events should trigger for nsA services)
			updateMeshConfig(
				&meshconfig.MeshConfig{
					DiscoverySelectors: []*metav1.LabelSelector{
						{
							MatchExpressions: []metav1.LabelSelectorRequirement{
								{
									Key:      "app",
									Operator: metav1.LabelSelectorOpIn,
									Values:   []string{"foo", "bar"},
								},
							},
						},
					},
				},
				[]*model.Service{svc1, svc2, svc3},
				2,
				meshWatcher,
				fx,
				controller,
			)

			// permit all discovery namespaces by omitting discovery selectors (1 create event should trigger for the nsC service)
			updateMeshConfig(
				&meshconfig.MeshConfig{
					DiscoverySelectors: []*metav1.LabelSelector{},
				},
				[]*model.Service{svc1, svc2, svc3, svc4},
				1,
				meshWatcher,
				fx,
				controller,
			)
		})
	}
}

func TestControllerEnableResourceScoping(t *testing.T) {
	test.SetForTest(t, &features.EnableEnhancedResourceScoping, true)
	svc1 := &model.Service{
		Hostname:       kube.ServiceHostname("svc1", "nsA", defaultFakeDomainSuffix),
		DefaultAddress: "10.0.0.1",
		Ports: model.PortList{
			&model.Port{
				Name:     "tcp-port",
				Port:     8080,
				Protocol: protocol.TCP,
			},
		},
	}
	svc2 := &model.Service{
		Hostname:       kube.ServiceHostname("svc2", "nsA", defaultFakeDomainSuffix),
		DefaultAddress: "10.0.0.1",
		Ports: model.PortList{
			&model.Port{
				Name:     "tcp-port",
				Port:     8081,
				Protocol: protocol.TCP,
			},
		},
	}
	svc3 := &model.Service{
		Hostname:       kube.ServiceHostname("svc3", "nsB", defaultFakeDomainSuffix),
		DefaultAddress: "10.0.0.1",
		Ports: model.PortList{
			&model.Port{
				Name:     "tcp-port",
				Port:     8082,
				Protocol: protocol.TCP,
			},
		},
	}
	svc4 := &model.Service{
		Hostname:       kube.ServiceHostname("svc4", "nsC", defaultFakeDomainSuffix),
		DefaultAddress: "10.0.0.1",
		Ports: model.PortList{
			&model.Port{
				Name:     "tcp-port",
				Port:     8083,
				Protocol: protocol.TCP,
			},
		},
	}

	updateMeshConfig := func(
		meshConfig *meshconfig.MeshConfig,
		expectedSvcList []*model.Service,
		expectedNumSvcEvents int,
		testMeshWatcher *mesh.TestWatcher,
<<<<<<< HEAD
		fx *FakeXdsUpdater,
		controller *FakeController,
	) {
=======
		fx *xdsfake.Updater,
		controller *FakeController,
	) {
		t.Helper()
>>>>>>> fff8e9e6
		// update meshConfig
		if err := testMeshWatcher.Update(meshConfig, 5); err != nil {
			t.Fatalf("%v", err)
		}

		// assert firing of service events
		for i := 0; i < expectedNumSvcEvents; i++ {
<<<<<<< HEAD
			if ev := fx.Wait("service"); ev == nil {
				t.Fatal("timed out waiting for service event")
			}
=======
			fx.WaitOrFail(t, "service")
>>>>>>> fff8e9e6
		}

		eventually(t, func() bool {
			svcList := controller.Services()
			return servicesEqual(svcList, expectedSvcList)
		})
	}

	client := kubelib.NewFakeClient()
	t.Cleanup(client.Shutdown)
	meshWatcher := mesh.NewTestWatcher(&meshconfig.MeshConfig{})
	discoveryNamespacesFilter := filter.NewDiscoveryNamespacesFilter(
<<<<<<< HEAD
		client.KubeInformer().Core().V1().Namespaces().Lister(),
=======
		kclient.New[*corev1.Namespace](client),
>>>>>>> fff8e9e6
		meshWatcher.Mesh().DiscoverySelectors,
	)

	controller, fx := NewFakeControllerWithOptions(t, FakeControllerOptions{
		Client:                    client,
		MeshWatcher:               meshWatcher,
		DiscoveryNamespacesFilter: discoveryNamespacesFilter,
	})
	nsA := "nsA"
	nsB := "nsB"
	nsC := "nsC"

	createNamespace(t, controller.client.Kube(), nsA, map[string]string{"app": "foo"})
	createNamespace(t, controller.client.Kube(), nsB, map[string]string{"app": "bar"})
	createNamespace(t, controller.client.Kube(), nsC, map[string]string{"app": "baz"})

	// wait for namespaces to be created
	eventually(t, func() bool {
		list, err := controller.client.Kube().CoreV1().Namespaces().List(context.TODO(), metav1.ListOptions{})
		if err != nil {
			t.Fatalf("error listing namespaces: %v", err)
		}
		return len(list.Items) == 3
	})

	// assert that namespace membership has been updated
	eventually(t, func() bool {
		members := discoveryNamespacesFilter.GetMembers()
		return members.Contains(nsA) && members.Contains(nsB) && members.Contains(nsC)
	})

	// service event handlers should trigger for all svcs
<<<<<<< HEAD
	createService(controller, "svc1", nsA,
		map[string]string{},
		[]int32{8080}, map[string]string{"test-app": "test-app-1"}, t)
	if ev := fx.Wait("service"); ev == nil {
		t.Fatal("Timeout creating service")
	}
	createService(controller, "svc2", nsA,
		map[string]string{},
		[]int32{8081}, map[string]string{"test-app": "test-app-2"}, t)
	if ev := fx.Wait("service"); ev == nil {
		t.Fatal("Timeout creating service")
	}
	createService(controller, "svc3", nsB,
		map[string]string{},
		[]int32{8082}, map[string]string{"test-app": "test-app-3"}, t)
	if ev := fx.Wait("service"); ev == nil {
		t.Fatal("Timeout creating service")
	}
	createService(controller, "svc4", nsC,
		map[string]string{},
		[]int32{8083}, map[string]string{"test-app": "test-app-4"}, t)
	if ev := fx.Wait("service"); ev == nil {
		t.Fatal("Timeout creating service")
	}
=======
	createServiceWait(controller, "svc1", nsA,
		map[string]string{},
		[]int32{8080}, map[string]string{"test-app": "test-app-1"}, t)

	createServiceWait(controller, "svc2", nsA,
		map[string]string{},
		[]int32{8081}, map[string]string{"test-app": "test-app-2"}, t)

	createServiceWait(controller, "svc3", nsB,
		map[string]string{},
		[]int32{8082}, map[string]string{"test-app": "test-app-3"}, t)

	createServiceWait(controller, "svc4", nsC,
		map[string]string{},
		[]int32{8083}, map[string]string{"test-app": "test-app-4"}, t)
>>>>>>> fff8e9e6

	expectedSvcList := []*model.Service{svc1, svc2, svc3, svc4}
	eventually(t, func() bool {
		svcList := controller.Services()
		return servicesEqual(svcList, expectedSvcList)
	})

	// restrict namespaces to nsA (expect 2 delete events for svc3 and svc4)
	updateMeshConfig(
		&meshconfig.MeshConfig{
			DiscoverySelectors: []*metav1.LabelSelector{
				{
					MatchLabels: map[string]string{
						"app": "foo",
					},
				},
			},
		},
		[]*model.Service{svc1, svc2},
		2,
		meshWatcher,
		fx,
		controller,
	)

	// namespace nsB, nsC deselected
<<<<<<< HEAD
	if ev := fx.Wait("xds"); ev == nil {
		t.Fatal("Timeout waiting xds")
	}
=======
	fx.WaitOrFail(t, "xds full")
>>>>>>> fff8e9e6

	// create vs1 in nsA
	createVirtualService(controller, "vs1", nsA, map[string]string{}, t)

	// create vs1 in nsB
	createVirtualService(controller, "vs2", nsB, map[string]string{}, t)

	// expand namespaces to nsA and nsB with selectors (expect events svc3 and a full push event for nsB selected)
	updateMeshConfig(
		&meshconfig.MeshConfig{
			DiscoverySelectors: []*metav1.LabelSelector{
				{
					MatchExpressions: []metav1.LabelSelectorRequirement{
						{
							Key:      "app",
							Operator: metav1.LabelSelectorOpIn,
							Values:   []string{"foo", "bar"},
						},
					},
				},
			},
		},
		[]*model.Service{svc1, svc2, svc3},
		1,
		meshWatcher,
		fx,
		controller,
	)

	// namespace nsB selected
<<<<<<< HEAD
	if ev := fx.Wait("xds"); ev == nil {
		t.Fatal("Timeout waiting xds")
	}
=======
	fx.WaitOrFail(t, "xds full")
>>>>>>> fff8e9e6
}

func TestInstancesByPort_WorkloadInstances(t *testing.T) {
	ctl, fx := NewFakeControllerWithOptions(t, FakeControllerOptions{})

	createServiceWithTargetPorts(ctl, "ratings", "bookinfo-ratings",
		map[string]string{
			annotation.AlphaKubernetesServiceAccounts.Name: "ratings",
			annotation.AlphaCanonicalServiceAccounts.Name:  "ratings@gserviceaccount2.com",
		},
		[]corev1.ServicePort{
			{
				Name:       "http-port",
				Port:       8080,
				Protocol:   "TCP",
				TargetPort: intstr.IntOrString{Type: intstr.String, StrVal: "http"},
			},
		},
		map[string]string{"app": "ratings"}, t)
	fx.WaitOrFail(t, "service")

	wiRatings1 := &model.WorkloadInstance{
		Name:      "ratings-1",
		Namespace: "bookinfo-ratings",
		Endpoint: &model.IstioEndpoint{
			Labels:       labels.Instance{"app": "ratings"},
			Address:      "2.2.2.2",
			EndpointPort: 8081, // should be ignored since it doesn't define PortMap
		},
	}

	wiRatings2 := &model.WorkloadInstance{
		Name:      "ratings-2",
		Namespace: "bookinfo-ratings",
		Endpoint: &model.IstioEndpoint{
			Labels:  labels.Instance{"app": "ratings"},
			Address: "2.2.2.2",
		},
		PortMap: map[string]uint32{
			"http": 8082, // should be used
		},
	}

	wiRatings3 := &model.WorkloadInstance{
		Name:      "ratings-3",
		Namespace: "bookinfo-ratings",
		Endpoint: &model.IstioEndpoint{
			Labels:  labels.Instance{"app": "ratings"},
			Address: "2.2.2.2",
		},
		PortMap: map[string]uint32{
			"http": 8083, // should be used
		},
	}

	for _, wi := range []*model.WorkloadInstance{wiRatings1, wiRatings2, wiRatings3} {
		ctl.WorkloadInstanceHandler(wi, model.EventAdd) // simulate adding a workload entry
	}

	// get service object

	svcs := ctl.Services()
	if len(svcs) != 1 {
		t.Fatalf("failed to get services (%v)", svcs)
	}

	// get service instances

	instances := ctl.InstancesByPort(svcs[0], 8080)

	want := []string{"2.2.2.2:8082", "2.2.2.2:8083"} // expect both WorkloadEntries even though they have the same IP

	var got []string
	for _, instance := range instances {
		got = append(got, net.JoinHostPort(instance.Endpoint.Address, strconv.Itoa(int(instance.Endpoint.EndpointPort))))
	}
	sort.Strings(got)

	if diff := cmp.Diff(want, got); diff != "" {
		t.Fatalf("InstancesByPort() returned unexpected list of endpoints (--want/++got): %v", diff)
	}
}

func TestExternalNameServiceInstances(t *testing.T) {
	for mode, name := range EndpointModeNames {
		mode := mode
		t.Run(name, func(t *testing.T) {
			controller, fx := NewFakeControllerWithOptions(t, FakeControllerOptions{Mode: mode})
			createExternalNameService(controller, "svc5", "nsA",
				[]int32{1, 2, 3}, "foo.co", t, fx)

			converted := controller.Services()
			if len(converted) != 1 {
				t.Fatalf("failed to get services (%v)s", converted)
			}
			instances := controller.InstancesByPort(converted[0], 1)
			if len(instances) != 1 {
				t.Fatalf("expected 1 instance, got %v", instances)
			}
			if instances[0].ServicePort.Port != 1 {
				t.Fatalf("expected port 1, got %v", instances[0].ServicePort.Port)
			}
		})
	}
}

func TestController_ExternalNameService(t *testing.T) {
	for mode, name := range EndpointModeNames {
		mode := mode
		t.Run(name, func(t *testing.T) {
			deleteWg := sync.WaitGroup{}
			controller, fx := NewFakeControllerWithOptions(t, FakeControllerOptions{
				Mode: mode,
				ServiceHandler: func(_, _ *model.Service, e model.Event) {
					if e == model.EventDelete {
						deleteWg.Done()
					}
				},
			})

			k8sSvcs := []*corev1.Service{
				createExternalNameService(controller, "svc1", "nsA",
					[]int32{8080}, "test-app-1.test.svc."+defaultFakeDomainSuffix, t, fx),
				createExternalNameService(controller, "svc2", "nsA",
					[]int32{8081}, "test-app-2.test.svc."+defaultFakeDomainSuffix, t, fx),
				createExternalNameService(controller, "svc3", "nsA",
					[]int32{8082}, "test-app-3.test.pod."+defaultFakeDomainSuffix, t, fx),
				createExternalNameService(controller, "svc4", "nsA",
					[]int32{8083}, "g.co", t, fx),
			}

			expectedSvcList := []*model.Service{
				{
					Hostname: kube.ServiceHostname("svc1", "nsA", defaultFakeDomainSuffix),
					Ports: model.PortList{
						&model.Port{
							Name:     "tcp-port",
							Port:     8080,
							Protocol: protocol.TCP,
						},
					},
					MeshExternal: true,
					Resolution:   model.DNSLB,
				},
				{
					Hostname: kube.ServiceHostname("svc2", "nsA", defaultFakeDomainSuffix),
					Ports: model.PortList{
						&model.Port{
							Name:     "tcp-port",
							Port:     8081,
							Protocol: protocol.TCP,
						},
					},
					MeshExternal: true,
					Resolution:   model.DNSLB,
				},
				{
					Hostname: kube.ServiceHostname("svc3", "nsA", defaultFakeDomainSuffix),
					Ports: model.PortList{
						&model.Port{
							Name:     "tcp-port",
							Port:     8082,
							Protocol: protocol.TCP,
						},
					},
					MeshExternal: true,
					Resolution:   model.DNSLB,
				},
				{
					Hostname: kube.ServiceHostname("svc4", "nsA", defaultFakeDomainSuffix),
					Ports: model.PortList{
						&model.Port{
							Name:     "tcp-port",
							Port:     8083,
							Protocol: protocol.TCP,
						},
					},
					MeshExternal: true,
					Resolution:   model.DNSLB,
				},
			}

			svcList := controller.Services()
			if len(svcList) != len(expectedSvcList) {
				t.Fatalf("Expecting %d service but got %d\r\n", len(expectedSvcList), len(svcList))
			}
			for i, exp := range expectedSvcList {
				if exp.Hostname != svcList[i].Hostname {
					t.Fatalf("got hostname of %dst service, got:\n%#v\nwanted:\n%#v\n", i+1, svcList[i].Hostname, exp.Hostname)
				}
				if !reflect.DeepEqual(exp.Ports, svcList[i].Ports) {
					t.Fatalf("got ports of %dst service, got:\n%#v\nwanted:\n%#v\n", i+1, svcList[i].Ports, exp.Ports)
				}
				if svcList[i].MeshExternal != exp.MeshExternal {
					t.Fatalf("i=%v, MeshExternal==%v, should be %v: externalName='%s'", i+1, exp.MeshExternal, svcList[i].MeshExternal, k8sSvcs[i].Spec.ExternalName)
				}
				if svcList[i].Resolution != exp.Resolution {
					t.Fatalf("i=%v, Resolution=='%v', should be '%v'", i+1, svcList[i].Resolution, exp.Resolution)
				}
				instances := controller.InstancesByPort(svcList[i], svcList[i].Ports[0].Port)
				if len(instances) != 1 {
					t.Fatalf("should be exactly 1 instance: len(instances) = %v", len(instances))
				}
				if instances[0].Endpoint.Address != k8sSvcs[i].Spec.ExternalName {
					t.Fatalf("wrong instance endpoint address: '%s' != '%s'", instances[0].Endpoint.Address, k8sSvcs[i].Spec.ExternalName)
				}
			}

			deleteWg.Add(len(k8sSvcs))
			for _, s := range k8sSvcs {
				deleteExternalNameService(controller, s.Name, s.Namespace, t, fx)
			}
			deleteWg.Wait()

			svcList = controller.Services()
			if len(svcList) != 0 {
				t.Fatalf("Should have 0 services at this point")
			}
			for _, exp := range expectedSvcList {
				instances := controller.InstancesByPort(exp, exp.Ports[0].Port)
				if len(instances) != 0 {
					t.Fatalf("should be exactly 0 instance: len(instances) = %v", len(instances))
				}
			}
		})
	}
}

func createEndpoints(t *testing.T, controller *FakeController, name, namespace string,
	portNames, ips []string, refs []*corev1.ObjectReference, labels map[string]string,
) {
	if labels == nil {
		labels = make(map[string]string)
	}
	// Add the reference to the service. Used by EndpointSlice logic only.
	labels[discovery.LabelServiceName] = name

	if refs == nil {
		refs = make([]*corev1.ObjectReference, len(ips))
	}
	var portNum int32 = 1001
	eas := make([]corev1.EndpointAddress, 0)
	for i, ip := range ips {
		eas = append(eas, corev1.EndpointAddress{IP: ip, TargetRef: refs[i]})
	}

	eps := make([]corev1.EndpointPort, 0)
	for _, name := range portNames {
		eps = append(eps, corev1.EndpointPort{Name: name, Port: portNum})
	}

	endpoint := &corev1.Endpoints{
		ObjectMeta: metav1.ObjectMeta{
			Name:      name,
			Namespace: namespace,
			Labels:    labels,
		},
		Subsets: []corev1.EndpointSubset{{
			Addresses: eas,
			Ports:     eps,
		}},
	}
<<<<<<< HEAD
	if _, err := controller.client.Kube().CoreV1().Endpoints(namespace).Create(context.TODO(), endpoint, metav1.CreateOptions{}); err != nil {
		if errors.IsAlreadyExists(err) {
			_, err = controller.client.Kube().CoreV1().Endpoints(namespace).Update(context.TODO(), endpoint, metav1.UpdateOptions{})
		}
		if err != nil {
			t.Fatalf("failed to create endpoints %s in namespace %s (error %v)", name, namespace, err)
		}
	}
=======
	clienttest.NewWriter[*corev1.Endpoints](t, controller.client).CreateOrUpdate(endpoint)
>>>>>>> fff8e9e6

	// Create endpoint slice as well
	esps := make([]discovery.EndpointPort, 0)
	for _, name := range portNames {
		n := name // Create a stable reference to take the pointer from
		esps = append(esps, discovery.EndpointPort{Name: &n, Port: &portNum})
	}

	var sliceEndpoint []discovery.Endpoint
	for i, ip := range ips {
		sliceEndpoint = append(sliceEndpoint, discovery.Endpoint{
			Addresses: []string{ip},
			TargetRef: refs[i],
		})
	}
	endpointSlice := &discovery.EndpointSlice{
		ObjectMeta: metav1.ObjectMeta{
			Name:      name,
			Namespace: namespace,
			Labels:    labels,
		},
		Endpoints: sliceEndpoint,
		Ports:     esps,
	}
<<<<<<< HEAD
	if _, err := controller.client.Kube().DiscoveryV1().EndpointSlices(namespace).Create(context.TODO(), endpointSlice, metav1.CreateOptions{}); err != nil {
		if errors.IsAlreadyExists(err) {
			_, err = controller.client.Kube().DiscoveryV1().EndpointSlices(namespace).Update(context.TODO(), endpointSlice, metav1.UpdateOptions{})
		}
		if err != nil {
			t.Fatalf("failed to create endpoint slice %s in namespace %s (error %v)", name, namespace, err)
		}
	}
=======
	clienttest.NewWriter[*discovery.EndpointSlice](t, controller.client).CreateOrUpdate(endpointSlice)
>>>>>>> fff8e9e6
}

func updateEndpoints(controller *FakeController, name, namespace string, portNames, ips []string, t *testing.T) {
	var portNum int32 = 1001
	eas := make([]corev1.EndpointAddress, 0)
	for _, ip := range ips {
		eas = append(eas, corev1.EndpointAddress{IP: ip})
	}

	eps := make([]corev1.EndpointPort, 0)
	for _, name := range portNames {
		eps = append(eps, corev1.EndpointPort{Name: name, Port: portNum})
	}

	endpoint := &corev1.Endpoints{
		ObjectMeta: metav1.ObjectMeta{
			Name:      name,
			Namespace: namespace,
		},
		Subsets: []corev1.EndpointSubset{{
			Addresses: eas,
			Ports:     eps,
		}},
	}
	if _, err := controller.client.Kube().CoreV1().Endpoints(namespace).Update(context.TODO(), endpoint, metav1.UpdateOptions{}); err != nil {
		t.Fatalf("failed to update endpoints %s in namespace %s (error %v)", name, namespace, err)
	}

	// Update endpoint slice as well
	esps := make([]discovery.EndpointPort, 0)
	for i := range portNames {
		esps = append(esps, discovery.EndpointPort{Name: &portNames[i], Port: &portNum})
	}
	endpointSlice := &discovery.EndpointSlice{
		ObjectMeta: metav1.ObjectMeta{
			Name:      name,
			Namespace: namespace,
			Labels: map[string]string{
				discovery.LabelServiceName: name,
			},
		},
		Endpoints: []discovery.Endpoint{
			{
				Addresses: ips,
			},
		},
		Ports: esps,
	}
	if _, err := controller.client.Kube().DiscoveryV1().EndpointSlices(namespace).Update(context.TODO(), endpointSlice, metav1.UpdateOptions{}); err != nil {
		t.Errorf("failed to create endpoint slice %s in namespace %s (error %v)", name, namespace, err)
	}
}

func createServiceWithTargetPorts(controller *FakeController, name, namespace string, annotations map[string]string,
	svcPorts []corev1.ServicePort, selector map[string]string, t *testing.T,
) {
	service := &corev1.Service{
		ObjectMeta: metav1.ObjectMeta{
			Name:        name,
			Namespace:   namespace,
			Annotations: annotations,
		},
		Spec: corev1.ServiceSpec{
			ClusterIP: "10.0.0.1", // FIXME: generate?
			Ports:     svcPorts,
			Selector:  selector,
			Type:      corev1.ServiceTypeClusterIP,
		},
	}

<<<<<<< HEAD
	_, err := controller.client.Kube().CoreV1().Services(namespace).Create(context.TODO(), service, metav1.CreateOptions{})
	if err != nil {
		t.Fatalf("Cannot create service %s in namespace %s (error: %v)", name, namespace, err)
	}
=======
	clienttest.Wrap(t, controller.services).Create(service)
}

func createServiceWait(controller *FakeController, name, namespace string, annotations map[string]string,
	ports []int32, selector map[string]string, t *testing.T,
) {
	createService(controller, name, namespace, annotations, ports, selector, t)
	controller.opts.XDSUpdater.(*xdsfake.Updater).WaitOrFail(t, "service")
>>>>>>> fff8e9e6
}

func createService(controller *FakeController, name, namespace string, annotations map[string]string,
	ports []int32, selector map[string]string, t *testing.T,
) {
	svcPorts := make([]corev1.ServicePort, 0)
	for _, p := range ports {
		svcPorts = append(svcPorts, corev1.ServicePort{
			Name:     "tcp-port",
			Port:     p,
			Protocol: "http",
		})
	}
	service := &corev1.Service{
		ObjectMeta: metav1.ObjectMeta{
			Name:        name,
			Namespace:   namespace,
			Annotations: annotations,
		},
		Spec: corev1.ServiceSpec{
			ClusterIP: "10.0.0.1", // FIXME: generate?
			Ports:     svcPorts,
			Selector:  selector,
			Type:      corev1.ServiceTypeClusterIP,
<<<<<<< HEAD
		},
	}

	_, err := controller.client.Kube().CoreV1().Services(namespace).Create(context.TODO(), service, metav1.CreateOptions{})
	if err != nil {
		if errors.IsAlreadyExists(err) {
			_, err = controller.client.Kube().CoreV1().Services(namespace).Update(context.TODO(), service, metav1.UpdateOptions{})
		}
		if err != nil {
			t.Fatalf("Cannot create service %s in namespace %s (error: %v)", name, namespace, err)
		}
	}
}

func createVirtualService(controller *FakeController, name, namespace string,
	annotations map[string]string,
	t *testing.T,
) {
	vs := &v1alpha3.VirtualService{
		ObjectMeta: metav1.ObjectMeta{
			Name:        name,
			Namespace:   namespace,
			Annotations: annotations,
		},
	}

	_, err := controller.client.Istio().NetworkingV1alpha3().VirtualServices(namespace).Create(context.TODO(), vs, metav1.CreateOptions{})
	if err != nil {
		t.Fatalf("Cannot create service %s in namespace %s (error: %v)", name, namespace, err)
=======
		},
	}

	clienttest.Wrap(t, controller.services).CreateOrUpdate(service)
}

func createVirtualService(controller *FakeController, name, namespace string,
	annotations map[string]string,
	t *testing.T,
) {
	vs := &v1alpha3.VirtualService{
		ObjectMeta: metav1.ObjectMeta{
			Name:        name,
			Namespace:   namespace,
			Annotations: annotations,
		},
>>>>>>> fff8e9e6
	}

	clienttest.NewWriter[*v1alpha3.VirtualService](t, controller.client).Create(vs)
}

func getService(controller *FakeController, name, namespace string, t *testing.T) *corev1.Service {
	svc, err := controller.client.Kube().CoreV1().Services(namespace).Get(context.TODO(), name, metav1.GetOptions{})
	if err != nil {
		t.Fatalf("Cannot get service %s in namespace %s (error: %v)", name, namespace, err)
	}
	return svc
}

func updateService(controller *FakeController, svc *corev1.Service, t *testing.T) *corev1.Service {
	svc, err := controller.client.Kube().CoreV1().Services(svc.Namespace).Update(context.TODO(), svc, metav1.UpdateOptions{})
	if err != nil {
		t.Fatalf("Cannot update service %s in namespace %s (error: %v)", svc.Name, svc.Namespace, err)
	}
	return svc
}

func createServiceWithoutClusterIP(controller *FakeController, name, namespace string, annotations map[string]string,
	ports []int32, selector map[string]string, t *testing.T,
) {
	svcPorts := make([]corev1.ServicePort, 0)
	for _, p := range ports {
		svcPorts = append(svcPorts, corev1.ServicePort{
			Name:     "tcp-port",
			Port:     p,
			Protocol: "http",
		})
	}
	service := &corev1.Service{
		ObjectMeta: metav1.ObjectMeta{
			Name:        name,
			Namespace:   namespace,
			Annotations: annotations,
		},
		Spec: corev1.ServiceSpec{
			ClusterIP: corev1.ClusterIPNone,
			Ports:     svcPorts,
			Selector:  selector,
			Type:      corev1.ServiceTypeClusterIP,
		},
	}

<<<<<<< HEAD
	_, err := controller.client.Kube().CoreV1().Services(namespace).Create(context.TODO(), service, metav1.CreateOptions{})
	if err != nil {
		t.Fatalf("Cannot create service %s in namespace %s (error: %v)", name, namespace, err)
	}
=======
	clienttest.Wrap(t, controller.services).Create(service)
>>>>>>> fff8e9e6
}

// nolint: unparam
func createExternalNameService(controller *FakeController, name, namespace string,
<<<<<<< HEAD
	ports []int32, externalName string, t *testing.T, xdsEvents <-chan FakeXdsEvent,
) *corev1.Service {
	defer func() {
		<-xdsEvents
	}()

=======
	ports []int32, externalName string, t *testing.T, xdsEvents *xdsfake.Updater,
) *corev1.Service {
>>>>>>> fff8e9e6
	svcPorts := make([]corev1.ServicePort, 0)
	for _, p := range ports {
		svcPorts = append(svcPorts, corev1.ServicePort{
			Name:     "tcp-port",
			Port:     p,
			Protocol: "http",
		})
	}
	service := &corev1.Service{
		ObjectMeta: metav1.ObjectMeta{
			Name:      name,
			Namespace: namespace,
		},
		Spec: corev1.ServiceSpec{
			Ports:        svcPorts,
			Type:         corev1.ServiceTypeExternalName,
			ExternalName: externalName,
		},
	}

<<<<<<< HEAD
	_, err := controller.client.Kube().CoreV1().Services(namespace).Create(context.TODO(), service, metav1.CreateOptions{})
	if err != nil {
		t.Fatalf("Cannot create service %s in namespace %s (error: %v)", name, namespace, err)
	}
	return service
}

func deleteExternalNameService(controller *FakeController, name, namespace string, t *testing.T, xdsEvents <-chan FakeXdsEvent) {
	defer func() {
		<-xdsEvents
	}()

	err := controller.client.Kube().CoreV1().Services(namespace).Delete(context.TODO(), name, metav1.DeleteOptions{})
	if err != nil {
		t.Fatalf("Cannot delete service %s in namespace %s (error: %v)", name, namespace, err)
	}
=======
	clienttest.Wrap(t, controller.services).Create(service)
	xdsEvents.WaitOrFail(t, "service")
	return service
}

func deleteExternalNameService(controller *FakeController, name, namespace string, t *testing.T, xdsEvents *xdsfake.Updater) {
	clienttest.Wrap(t, controller.services).Delete(name, namespace)
	xdsEvents.WaitOrFail(t, "service")
>>>>>>> fff8e9e6
}

func servicesEqual(svcList, expectedSvcList []*model.Service) bool {
	if len(svcList) != len(expectedSvcList) {
		return false
	}
	for i, exp := range expectedSvcList {
		if exp.Hostname != svcList[i].Hostname {
			return false
		}
		if exp.DefaultAddress != svcList[i].DefaultAddress {
			return false
		}
		if !reflect.DeepEqual(exp.Ports, svcList[i].Ports) {
			return false
		}
	}
	return true
}

<<<<<<< HEAD
func addPods(t *testing.T, controller *FakeController, fx *FakeXdsUpdater, pods ...*corev1.Pod) {
	for _, pod := range pods {
		p, _ := controller.client.Kube().CoreV1().Pods(pod.Namespace).Get(context.TODO(), pod.Name, metav1.GetOptions{})
		var newPod *corev1.Pod
		var err error
		if p == nil {
			newPod, err = controller.client.Kube().CoreV1().Pods(pod.Namespace).Create(context.TODO(), pod, metav1.CreateOptions{})
			if err != nil {
				t.Fatalf("Cannot create %s in namespace %s (error: %v)", pod.ObjectMeta.Name, pod.ObjectMeta.Namespace, err)
			}
		} else {
			newPod, err = controller.client.Kube().CoreV1().Pods(pod.Namespace).Update(context.TODO(), pod, metav1.UpdateOptions{})
			if err != nil {
				t.Fatalf("Cannot update %s in namespace %s (error: %v)", pod.ObjectMeta.Name, pod.ObjectMeta.Namespace, err)
			}
		}

=======
func addPods(t *testing.T, controller *FakeController, fx *xdsfake.Updater, pods ...*corev1.Pod) {
	pc := clienttest.Wrap(t, controller.podsClient)
	for _, pod := range pods {
		newPod := pc.CreateOrUpdate(pod)
>>>>>>> fff8e9e6
		setPodReady(newPod)
		// Apiserver doesn't allow Create/Update to modify the pod status. Creating doesn't result in
		// events - since PodIP will be "".
		newPod.Status.PodIP = pod.Status.PodIP
		newPod.Status.Phase = corev1.PodRunning
<<<<<<< HEAD
		_, _ = controller.client.Kube().CoreV1().Pods(pod.Namespace).UpdateStatus(context.TODO(), newPod, metav1.UpdateOptions{})
		if err := waitForPod(controller, pod.Status.PodIP); err != nil {
			t.Fatal(err)
		}
=======
		pc.UpdateStatus(newPod)
		waitForPod(t, controller, pod.Status.PodIP)
>>>>>>> fff8e9e6
		// pod first time occur will trigger proxy push
		fx.WaitOrFail(t, "proxy")
	}
}

func setPodReady(pod *corev1.Pod) {
	pod.Status.Conditions = []corev1.PodCondition{
		{
			Type:               corev1.PodReady,
			Status:             corev1.ConditionTrue,
			LastTransitionTime: metav1.Now(),
		},
	}
}

func generatePod(ip, name, namespace, saName, node string, labels map[string]string, annotations map[string]string) *corev1.Pod {
	automount := false
	return &corev1.Pod{
		ObjectMeta: metav1.ObjectMeta{
			Name:        name,
			Labels:      labels,
			Annotations: annotations,
			Namespace:   namespace,
		},
		Spec: corev1.PodSpec{
			ServiceAccountName:           saName,
			NodeName:                     node,
			AutomountServiceAccountToken: &automount,
			// Validation requires this
			Containers: []corev1.Container{
				{
					Name:  "test",
					Image: "ununtu",
				},
			},
		},
		// The cache controller uses this as key, required by our impl.
		Status: corev1.PodStatus{
			Conditions: []corev1.PodCondition{
				{
					Type:               corev1.PodReady,
					Status:             corev1.ConditionTrue,
					LastTransitionTime: metav1.Now(),
				},
			},
			PodIP:  ip,
			HostIP: ip,
			Phase:  corev1.PodRunning,
		},
	}
}

func generateNode(name string, labels map[string]string) *corev1.Node {
	return &corev1.Node{
		TypeMeta: metav1.TypeMeta{
			Kind:       "Node",
			APIVersion: "v1",
		},
		ObjectMeta: metav1.ObjectMeta{
			Name:   name,
			Labels: labels,
		},
	}
}

func addNodes(t *testing.T, controller *FakeController, nodes ...*corev1.Node) {
<<<<<<< HEAD
	fakeClient := controller.client
	for _, node := range nodes {
		_, err := fakeClient.Kube().CoreV1().Nodes().Create(context.TODO(), node, metav1.CreateOptions{})
		if errors.IsAlreadyExists(err) {
			if _, err := fakeClient.Kube().CoreV1().Nodes().Update(context.TODO(), node, metav1.UpdateOptions{}); err != nil {
				t.Fatal(err)
			}
		} else if err != nil {
			t.Fatal(err)
		}
		if err := waitForNode(controller, node.Name); err != nil {
			t.Fatal(err)
		}
=======
	for _, node := range nodes {
		clienttest.Wrap(t, controller.nodes).CreateOrUpdate(node)
		waitForNode(t, controller, node.Name)
>>>>>>> fff8e9e6
	}
}

func TestEndpointUpdate(t *testing.T) {
	for mode, name := range EndpointModeNames {
		mode := mode
		t.Run(name, func(t *testing.T) {
			controller, fx := NewFakeControllerWithOptions(t, FakeControllerOptions{Mode: mode})

			pod1 := generatePod("128.0.0.1", "pod1", "nsA", "", "node1", map[string]string{"app": "prod-app"}, map[string]string{})
			pods := []*corev1.Pod{pod1}
			addPods(t, controller, fx, pods...)

			// 1. incremental eds for normal service endpoint update
			createServiceWait(controller, "svc1", "nsa", nil,
				[]int32{8080}, map[string]string{"app": "prod-app"}, t)

			// Endpoints are generated by Kubernetes from pod labels and service selectors.
			// Here we manually create them for mocking purpose.
			svc1Ips := []string{"128.0.0.1"}
			portNames := []string{"tcp-port"}
			// Create 1 endpoint that refers to a pod in the same namespace.
			createEndpoints(t, controller, "svc1", "nsa", portNames, svc1Ips, nil, nil)
			fx.WaitOrFail(t, "eds")

			// delete normal service
<<<<<<< HEAD
			err := controller.client.Kube().CoreV1().Services("nsa").Delete(context.TODO(), "svc1", metav1.DeleteOptions{})
			if err != nil {
				t.Fatalf("Cannot delete service (error: %v)", err)
			}
			if ev := fx.Wait("service"); ev == nil {
				t.Fatalf("Timeout deleting service")
			}
=======
			clienttest.Wrap(t, controller.services).Delete("svc1", "nsa")
			fx.WaitOrFail(t, "service")
>>>>>>> fff8e9e6

			// 2. full xds push request for headless service endpoint update

			// create a headless service
			createServiceWithoutClusterIP(controller, "svc1", "nsa", nil,
				[]int32{8080}, map[string]string{"app": "prod-app"}, t)
			fx.WaitOrFail(t, "service")

			// Create 1 endpoint that refers to a pod in the same namespace.
			svc1Ips = append(svc1Ips, "128.0.0.2")
			updateEndpoints(controller, "svc1", "nsa", portNames, svc1Ips, t)
			host := string(kube.ServiceHostname("svc1", "nsa", controller.opts.DomainSuffix))
			fx.MatchOrFail(t, xdsfake.Event{Type: "xds full", ID: host})
		})
	}
}

// Validates that when Pilot sees Endpoint before the corresponding Pod, it triggers endpoint event on pod event.
func TestEndpointUpdateBeforePodUpdate(t *testing.T) {
	for mode, name := range EndpointModeNames {
		mode := mode
		t.Run(name, func(t *testing.T) {
			controller, fx := NewFakeControllerWithOptions(t, FakeControllerOptions{Mode: mode})

			addNodes(t, controller, generateNode("node1", map[string]string{NodeZoneLabel: "zone1", NodeRegionLabel: "region1", label.TopologySubzone.Name: "subzone1"}))
			// Setup help functions to make the test more explicit
			addPod := func(name, ip string) {
				pod := generatePod(ip, name, "nsA", name, "node1", map[string]string{"app": "prod-app"}, map[string]string{})
				addPods(t, controller, fx, pod)
			}
			deletePod := func(name, ip string) {
				if err := controller.client.Kube().CoreV1().Pods("nsA").Delete(context.TODO(), name, metav1.DeleteOptions{}); err != nil {
					t.Fatal(err)
				}
				retry.UntilSuccessOrFail(t, func() error {
					controller.pods.RLock()
					defer controller.pods.RUnlock()
					if _, ok := controller.pods.podsByIP[ip]; ok {
						return fmt.Errorf("pod still present")
					}
					return nil
				}, retry.Timeout(time.Second))
			}
			addService := func(name string) {
				// create service
				createServiceWait(controller, name, "nsA", nil,
					[]int32{8080}, map[string]string{"app": "prod-app"}, t)
			}
			addEndpoint := func(svcName string, ips []string, pods []string) {
				var refs []*corev1.ObjectReference
				for _, pod := range pods {
					if pod == "" {
						refs = append(refs, nil)
					} else {
						refs = append(refs, &corev1.ObjectReference{
							Kind:      "Pod",
							Namespace: "nsA",
							Name:      pod,
						})
					}
				}
				createEndpoints(t, controller, svcName, "nsA", []string{"tcp-port"}, ips, refs, nil)
			}
			assertEndpointsEvent := func(ips []string, pods []string) {
				t.Helper()
				ev := fx.WaitOrFail(t, "eds")
				var gotIps []string
				for _, e := range ev.Endpoints {
					gotIps = append(gotIps, e.Address)
				}
				var gotSA []string
				var expectedSa []string
				for _, e := range pods {
					if e == "" {
						expectedSa = append(expectedSa, "")
					} else {
						expectedSa = append(expectedSa, "spiffe://cluster.local/ns/nsA/sa/"+e)
					}
				}

				for _, e := range ev.Endpoints {
					gotSA = append(gotSA, e.ServiceAccount)
				}
				if !reflect.DeepEqual(gotIps, ips) {
					t.Fatalf("expected ips %v, got %v", ips, gotIps)
				}
				if !reflect.DeepEqual(gotSA, expectedSa) {
					t.Fatalf("expected SAs %v, got %v", expectedSa, gotSA)
				}
			}
			assertPendingResync := func(expected int) {
				t.Helper()
				retry.UntilSuccessOrFail(t, func() error {
					controller.pods.RLock()
					defer controller.pods.RUnlock()
					if len(controller.pods.needResync) != expected {
						return fmt.Errorf("expected %d pods needing resync, got %d", expected, len(controller.pods.needResync))
					}
					return nil
				}, retry.Timeout(time.Second))
			}

			// standard ordering
			addService("svc")
			addPod("pod1", "172.0.1.1")
			addEndpoint("svc", []string{"172.0.1.1"}, []string{"pod1"})
			assertEndpointsEvent([]string{"172.0.1.1"}, []string{"pod1"})
			fx.Clear()

			// Create the endpoint, then later add the pod. Should eventually get an update for the endpoint
			addEndpoint("svc", []string{"172.0.1.1", "172.0.1.2"}, []string{"pod1", "pod2"})
			assertEndpointsEvent([]string{"172.0.1.1"}, []string{"pod1"})
			fx.Clear()
			addPod("pod2", "172.0.1.2")
			assertEndpointsEvent([]string{"172.0.1.1", "172.0.1.2"}, []string{"pod1", "pod2"})
			fx.Clear()

			// Create the endpoint without a pod reference. We should see it immediately
			addEndpoint("svc", []string{"172.0.1.1", "172.0.1.2", "172.0.1.3"}, []string{"pod1", "pod2", ""})
			assertEndpointsEvent([]string{"172.0.1.1", "172.0.1.2", "172.0.1.3"}, []string{"pod1", "pod2", ""})
			fx.Clear()

			// Delete a pod before the endpoint
			addEndpoint("svc", []string{"172.0.1.1"}, []string{"pod1"})
			deletePod("pod2", "172.0.1.2")
			assertEndpointsEvent([]string{"172.0.1.1"}, []string{"pod1"})
			fx.Clear()

			// add another service
			addService("other")
			// Add endpoints for the new service, and the old one. Both should be missing the last IP
			addEndpoint("other", []string{"172.0.1.1", "172.0.1.2"}, []string{"pod1", "pod2"})
			addEndpoint("svc", []string{"172.0.1.1", "172.0.1.2"}, []string{"pod1", "pod2"})
			assertEndpointsEvent([]string{"172.0.1.1"}, []string{"pod1"})
			assertEndpointsEvent([]string{"172.0.1.1"}, []string{"pod1"})
			fx.Clear()
			// Add the pod, expect the endpoints update for both
			addPod("pod2", "172.0.1.2")
			assertEndpointsEvent([]string{"172.0.1.1", "172.0.1.2"}, []string{"pod1", "pod2"})
			assertEndpointsEvent([]string{"172.0.1.1", "172.0.1.2"}, []string{"pod1", "pod2"})

			// Check for memory leaks
			assertPendingResync(0)
			addEndpoint("svc", []string{"172.0.1.1", "172.0.1.2", "172.0.1.3"}, []string{"pod1", "pod2", "pod3"})
			// This is really an implementation detail here - but checking to sanity check our test
			assertPendingResync(1)
			// Remove the endpoint again, with no pod events in between. Should have no memory leaks
			addEndpoint("svc", []string{"172.0.1.1", "172.0.1.2"}, []string{"pod1", "pod2"})
			// TODO this case would leak
			// assertPendingResync(0)

			// completely remove the endpoint
			addEndpoint("svc", []string{"172.0.1.1", "172.0.1.2", "172.0.1.3"}, []string{"pod1", "pod2", "pod3"})
			assertPendingResync(1)
			if err := controller.client.Kube().CoreV1().Endpoints("nsA").Delete(context.TODO(), "svc", metav1.DeleteOptions{}); err != nil {
				t.Fatal(err)
			}
			if err := controller.client.Kube().DiscoveryV1().EndpointSlices("nsA").Delete(context.TODO(), "svc", metav1.DeleteOptions{}); err != nil {
				t.Fatal(err)
			}
			assertPendingResync(0)
		})
	}
}

func TestWorkloadInstanceHandlerMultipleEndpoints(t *testing.T) {
	controller, fx := NewFakeControllerWithOptions(t, FakeControllerOptions{})

	// Create an initial pod with a service, and endpoint.
	pod1 := generatePod("172.0.1.1", "pod1", "nsA", "", "node1", map[string]string{"app": "prod-app"}, map[string]string{})
	pod2 := generatePod("172.0.1.2", "pod2", "nsA", "", "node1", map[string]string{"app": "prod-app"}, map[string]string{})
	pods := []*corev1.Pod{pod1, pod2}
	nodes := []*corev1.Node{
		generateNode("node1", map[string]string{NodeZoneLabel: "zone1", NodeRegionLabel: "region1", label.TopologySubzone.Name: "subzone1"}),
	}
	addNodes(t, controller, nodes...)
	addPods(t, controller, fx, pods...)
	createServiceWait(controller, "svc1", "nsA", nil,
		[]int32{8080}, map[string]string{"app": "prod-app"}, t)
	pod1Ips := []string{"172.0.1.1"}
	portNames := []string{"tcp-port"}
	createEndpoints(t, controller, "svc1", "nsA", portNames, pod1Ips, nil, nil)
	fx.WaitOrFail(t, "eds")

	// Simulate adding a workload entry (fired through invocation of WorkloadInstanceHandler)
	controller.WorkloadInstanceHandler(&model.WorkloadInstance{
		Namespace: "nsA",
		Endpoint: &model.IstioEndpoint{
			Labels:         labels.Instance{"app": "prod-app"},
			ServiceAccount: "account",
			Address:        "2.2.2.2",
			EndpointPort:   8080,
		},
	}, model.EventAdd)

	expectedEndpointIPs := []string{"172.0.1.1", "2.2.2.2"}
	// Check if an EDS event is fired
	ev := fx.WaitOrFail(t, "eds")
	// check if the hostname matches that of k8s service svc1.nsA
	if ev.ID != "svc1.nsA.svc.company.com" {
		t.Fatalf("eds event for workload entry addition did not match the expected service. got %s, want %s",
			ev.ID, "svc1.nsA.svc.company.com")
	}
	// we should have the pod IP and the workload Entry's IP in the endpoints..
	// the first endpoint should be that of the k8s pod and the second one should be the workload entry

	var gotEndpointIPs []string
	for _, ep := range ev.Endpoints {
		gotEndpointIPs = append(gotEndpointIPs, ep.Address)
	}
	if !reflect.DeepEqual(gotEndpointIPs, expectedEndpointIPs) {
		t.Fatalf("eds update after adding workload entry did not match expected list. got %v, want %v",
			gotEndpointIPs, expectedEndpointIPs)
	}

	// Check if InstancesByPort returns the same list
	converted := controller.Services()
	if len(converted) != 1 {
		t.Fatalf("failed to get services (%v), converted", converted)
	}
	instances := controller.InstancesByPort(converted[0], 8080)
<<<<<<< HEAD
	var gotEndpointIPs []string
=======
	gotEndpointIPs = []string{}
>>>>>>> fff8e9e6
	for _, instance := range instances {
		gotEndpointIPs = append(gotEndpointIPs, instance.Endpoint.Address)
	}
	if !reflect.DeepEqual(gotEndpointIPs, expectedEndpointIPs) {
		t.Fatalf("InstancesByPort after adding workload entry did not match expected list. got %v, want %v",
			gotEndpointIPs, expectedEndpointIPs)
	}

	// Now add a k8s pod to the service and ensure that eds updates contain both pod IPs and workload entry IPs.
	updateEndpoints(controller, "svc1", "nsA", portNames, []string{"172.0.1.1", "172.0.1.2"}, t)
	ev = fx.WaitOrFail(t, "eds")
	gotEndpointIPs = []string{}
	for _, ep := range ev.Endpoints {
		gotEndpointIPs = append(gotEndpointIPs, ep.Address)
	}
	expectedEndpointIPs = []string{"172.0.1.1", "172.0.1.2", "2.2.2.2"}
	if !reflect.DeepEqual(gotEndpointIPs, expectedEndpointIPs) {
		t.Fatalf("eds update after adding pod did not match expected list. got %v, want %v",
			gotEndpointIPs, expectedEndpointIPs)
	}
}

func TestWorkloadInstanceHandler_WorkloadInstanceIndex(t *testing.T) {
	ctl, _ := NewFakeControllerWithOptions(t, FakeControllerOptions{})

	verifyGetByIP := func(address string, want []*model.WorkloadInstance) {
		got := ctl.workloadInstancesIndex.GetByIP(address)

		if diff := cmp.Diff(want, got); diff != "" {
			t.Fatalf("workload index is not valid (--want/++got): %v", diff)
		}
	}

	wi1 := &model.WorkloadInstance{
		Name:      "ratings-1",
		Namespace: "bookinfo",
		Endpoint: &model.IstioEndpoint{
			Labels:       labels.Instance{"app": "ratings"},
			Address:      "2.2.2.2",
			EndpointPort: 8080,
		},
	}

	// simulate adding a workload entry
	ctl.WorkloadInstanceHandler(wi1, model.EventAdd)

	verifyGetByIP("2.2.2.2", []*model.WorkloadInstance{wi1})

	wi2 := &model.WorkloadInstance{
		Name:      "details-1",
		Namespace: "bookinfo",
		Endpoint: &model.IstioEndpoint{
			Labels:       labels.Instance{"app": "details"},
			Address:      "3.3.3.3",
			EndpointPort: 9090,
		},
	}

	// simulate adding a workload entry
	ctl.WorkloadInstanceHandler(wi2, model.EventAdd)

	verifyGetByIP("2.2.2.2", []*model.WorkloadInstance{wi1})
	verifyGetByIP("3.3.3.3", []*model.WorkloadInstance{wi2})

	wi3 := &model.WorkloadInstance{
		Name:      "details-1",
		Namespace: "bookinfo",
		Endpoint: &model.IstioEndpoint{
			Labels:       labels.Instance{"app": "details"},
			Address:      "2.2.2.2", // update IP
			EndpointPort: 9090,
		},
	}

	// simulate updating a workload entry
	ctl.WorkloadInstanceHandler(wi3, model.EventUpdate)

	verifyGetByIP("3.3.3.3", nil)
	verifyGetByIP("2.2.2.2", []*model.WorkloadInstance{wi3, wi1})

	// simulate deleting a workload entry
	ctl.WorkloadInstanceHandler(wi3, model.EventDelete)

	verifyGetByIP("2.2.2.2", []*model.WorkloadInstance{wi1})

	// simulate deleting a workload entry
	ctl.WorkloadInstanceHandler(wi1, model.EventDelete)

	verifyGetByIP("2.2.2.2", nil)
}

<<<<<<< HEAD
func TestKubeEndpointsControllerOnEvent(t *testing.T) {
	testCases := []struct {
		mode      EndpointMode
		tombstone cache.DeletedFinalStateUnknown
	}{
		{
			mode: EndpointsOnly,
			tombstone: cache.DeletedFinalStateUnknown{
				Key: "namespace/name",
				Obj: &corev1.Endpoints{},
			},
		},
		{
			mode: EndpointSliceOnly,
			tombstone: cache.DeletedFinalStateUnknown{
				Key: "namespace/name",
				Obj: &discovery.EndpointSlice{},
			},
		},
	}

	for _, tc := range testCases {
		t.Run(EndpointModeNames[tc.mode], func(t *testing.T) {
			controller, _ := NewFakeControllerWithOptions(t, FakeControllerOptions{Mode: tc.mode})

			if err := controller.endpoints.onEvent(nil, tc.tombstone, model.EventDelete); err != nil {
				t.Errorf("unexpected error: %v", err)
			}
		})
	}
}

=======
>>>>>>> fff8e9e6
func TestUpdateEdsCacheOnServiceUpdate(t *testing.T) {
	controller, fx := NewFakeControllerWithOptions(t, FakeControllerOptions{})

	// Create an initial pod with a service, and endpoint.
	pod1 := generatePod("172.0.1.1", "pod1", "nsA", "", "node1", map[string]string{"app": "prod-app"}, map[string]string{})
	pod2 := generatePod("172.0.1.2", "pod2", "nsA", "", "node1", map[string]string{"app": "prod-app"}, map[string]string{})
	pods := []*corev1.Pod{pod1, pod2}
	nodes := []*corev1.Node{
		generateNode("node1", map[string]string{NodeZoneLabel: "zone1", NodeRegionLabel: "region1", label.TopologySubzone.Name: "subzone1"}),
	}
	addNodes(t, controller, nodes...)
	addPods(t, controller, fx, pods...)
	createServiceWait(controller, "svc1", "nsA", nil,
		[]int32{8080}, map[string]string{"app": "prod-app"}, t)

	pod1Ips := []string{"172.0.1.1"}
	portNames := []string{"tcp-port"}
	createEndpoints(t, controller, "svc1", "nsA", portNames, pod1Ips, nil, nil)
	fx.WaitOrFail(t, "eds")

	// update service selector
	svc := getService(controller, "svc1", "nsA", t)
	svc.Spec.Selector = map[string]string{
		"app": "prod-app",
		"foo": "bar",
	}
	// set `K8SServiceSelectWorkloadEntries` to false temporarily
	tmp := features.EnableK8SServiceSelectWorkloadEntries
	features.EnableK8SServiceSelectWorkloadEntries = false
	defer func() {
		features.EnableK8SServiceSelectWorkloadEntries = tmp
	}()
	svc = updateService(controller, svc, t)
	// don't update eds cache if `K8S_SELECT_WORKLOAD_ENTRIES` is disabled
<<<<<<< HEAD
	if ev := fx.Wait("eds cache"); ev != nil {
		t.Fatal("Update eds cache unexpectedly")
	}
=======
	fx.WaitOrFail(t, "service")
	fx.AssertEmpty(t, 0)
>>>>>>> fff8e9e6

	features.EnableK8SServiceSelectWorkloadEntries = true
	svc.Spec.Selector = map[string]string{
		"app": "prod-app",
	}
	updateService(controller, svc, t)
	// update eds cache if `K8S_SELECT_WORKLOAD_ENTRIES` is enabled
<<<<<<< HEAD
	if ev := fx.Wait("eds cache"); ev == nil {
		t.Fatal("Timeout updating eds cache")
=======
	fx.WaitOrFail(t, "eds cache")
}

func TestDiscoverySelector(t *testing.T) {
	networksWatcher := mesh.NewFixedNetworksWatcher(&meshconfig.MeshNetworks{
		Networks: map[string]*meshconfig.Network{
			"network1": {
				Endpoints: []*meshconfig.Network_NetworkEndpoints{
					{
						Ne: &meshconfig.Network_NetworkEndpoints_FromCidr{
							FromCidr: "10.10.1.1/24",
						},
					},
				},
			},
			"network2": {
				Endpoints: []*meshconfig.Network_NetworkEndpoints{
					{
						Ne: &meshconfig.Network_NetworkEndpoints_FromCidr{
							FromCidr: "10.11.1.1/24",
						},
					},
				},
			},
		},
	})
	for mode, name := range EndpointModeNames {
		mode := mode
		t.Run(name, func(t *testing.T) {
			ctl, fx := NewFakeControllerWithOptions(t, FakeControllerOptions{NetworksWatcher: networksWatcher, Mode: mode})
			t.Parallel()
			ns := "ns-test"

			hostname := kube.ServiceHostname(testService, ns, defaultFakeDomainSuffix)

			var sds model.ServiceDiscovery = ctl
			// "test", ports: http-example on 80
			makeService(testService, ns, ctl, t)
			<-fx.Events

			eventually(t, func() bool {
				out := sds.Services()

				// Original test was checking for 'protocolTCP' - which is incorrect (the
				// port name is 'http'. It was working because the Service was created with
				// an invalid protocol, and the code was ignoring that ( not TCP/UDP).
				for _, item := range out {
					if item.Hostname == hostname &&
						len(item.Ports) == 1 &&
						item.Ports[0].Protocol == protocol.HTTP {
						return true
					}
				}
				return false
			})

			// 2 ports 1001, 2 IPs
			createEndpoints(t, ctl, testService, ns, []string{"http-example", "foo"}, []string{"10.10.1.1", "10.11.1.2"}, nil, nil)

			svc := sds.GetService(hostname)
			if svc == nil {
				t.Fatalf("GetService(%q) => should exists", hostname)
			}
			if svc.Hostname != hostname {
				t.Fatalf("GetService(%q) => %q", hostname, svc.Hostname)
			}

			eventually(t, func() bool {
				ep := sds.InstancesByPort(svc, 80)
				return len(ep) == 2
			})

			ep := sds.InstancesByPort(svc, 80)
			if len(ep) != 2 {
				t.Fatalf("Invalid response for GetInstancesByPort %v", ep)
			}

			if ep[0].Endpoint.Address == "10.10.1.1" && ep[0].Endpoint.Network != "network1" {
				t.Fatalf("Endpoint with IP 10.10.1.1 is expected to be in network1 but get: %s", ep[0].Endpoint.Network)
			}

			if ep[1].Endpoint.Address == "10.11.1.2" && ep[1].Endpoint.Network != "network2" {
				t.Fatalf("Endpoint with IP 10.11.1.2 is expected to be in network2 but get: %s", ep[1].Endpoint.Network)
			}

			missing := kube.ServiceHostname("does-not-exist", ns, defaultFakeDomainSuffix)
			svc = sds.GetService(missing)
			if svc != nil {
				t.Fatalf("GetService(%q) => %s, should not exist", missing, svc.Hostname)
			}
		})
>>>>>>> fff8e9e6
	}
}

func TestDiscoverySelector(t *testing.T) {
	networksWatcher := mesh.NewFixedNetworksWatcher(&meshconfig.MeshNetworks{
		Networks: map[string]*meshconfig.Network{
			"network1": {
				Endpoints: []*meshconfig.Network_NetworkEndpoints{
					{
						Ne: &meshconfig.Network_NetworkEndpoints_FromCidr{
							FromCidr: "10.10.1.1/24",
						},
					},
				},
			},
			"network2": {
				Endpoints: []*meshconfig.Network_NetworkEndpoints{
					{
						Ne: &meshconfig.Network_NetworkEndpoints_FromCidr{
							FromCidr: "10.11.1.1/24",
						},
					},
				},
			},
		},
	})
	for mode, name := range EndpointModeNames {
		mode := mode
		t.Run(name, func(t *testing.T) {
			ctl, fx := NewFakeControllerWithOptions(t, FakeControllerOptions{NetworksWatcher: networksWatcher, Mode: mode})
			t.Parallel()
			ns := "ns-test"

			hostname := kube.ServiceHostname(testService, ns, defaultFakeDomainSuffix)

			var sds model.ServiceDiscovery = ctl
			// "test", ports: http-example on 80
			makeService(testService, ns, ctl.client.Kube(), t)
			<-fx.Events

			eventually(t, func() bool {
				out := sds.Services()

				// Original test was checking for 'protocolTCP' - which is incorrect (the
				// port name is 'http'. It was working because the Service was created with
				// an invalid protocol, and the code was ignoring that ( not TCP/UDP).
				for _, item := range out {
					if item.Hostname == hostname &&
						len(item.Ports) == 1 &&
						item.Ports[0].Protocol == protocol.HTTP {
						return true
					}
				}
				return false
			})

			// 2 ports 1001, 2 IPs
			createEndpoints(t, ctl, testService, ns, []string{"http-example", "foo"}, []string{"10.10.1.1", "10.11.1.2"}, nil, nil)

			svc := sds.GetService(hostname)
			if svc == nil {
				t.Fatalf("GetService(%q) => should exists", hostname)
			}
			if svc.Hostname != hostname {
				t.Fatalf("GetService(%q) => %q", hostname, svc.Hostname)
			}

			eventually(t, func() bool {
				ep := sds.InstancesByPort(svc, 80)
				return len(ep) == 2
			})

			ep := sds.InstancesByPort(svc, 80)
			if len(ep) != 2 {
				t.Fatalf("Invalid response for GetInstancesByPort %v", ep)
			}

			if ep[0].Endpoint.Address == "10.10.1.1" && ep[0].Endpoint.Network != "network1" {
				t.Fatalf("Endpoint with IP 10.10.1.1 is expected to be in network1 but get: %s", ep[0].Endpoint.Network)
			}

			if ep[1].Endpoint.Address == "10.11.1.2" && ep[1].Endpoint.Network != "network2" {
				t.Fatalf("Endpoint with IP 10.11.1.2 is expected to be in network2 but get: %s", ep[1].Endpoint.Network)
			}

			missing := kube.ServiceHostname("does-not-exist", ns, defaultFakeDomainSuffix)
			svc = sds.GetService(missing)
			if svc != nil {
				t.Fatalf("GetService(%q) => %s, should not exist", missing, svc.Hostname)
			}
		})
	}
}

func clearDiscoverabilityPolicy(ep *model.IstioEndpoint) {
	if ep != nil {
		ep.DiscoverabilityPolicy = nil
	}
}

func TestStripNodeUnusedFields(t *testing.T) {
	inputNode := &corev1.Node{
		TypeMeta: metav1.TypeMeta{
			Kind:       "Node",
			APIVersion: "v1",
		},
		ObjectMeta: metav1.ObjectMeta{
			Name: "test",
			Labels: map[string]string{
				NodeZoneLabel:              "zone1",
				NodeRegionLabel:            "region1",
				label.TopologySubzone.Name: "subzone1",
			},
			Annotations: map[string]string{
				"annotation1": "foo",
				"annotation2": "bar",
			},
			ManagedFields: []metav1.ManagedFieldsEntry{
				{
					Manager: "test",
				},
			},
			OwnerReferences: []metav1.OwnerReference{
				{
					Name: "test",
				},
			},
		},
		Status: corev1.NodeStatus{
			Allocatable: map[corev1.ResourceName]resource.Quantity{
				"cpu": {
					Format: "500m",
				},
			},
			Capacity: map[corev1.ResourceName]resource.Quantity{
				"cpu": {
					Format: "500m",
				},
			},
			Images: []corev1.ContainerImage{
				{
					Names: []string{"test"},
				},
			},
			Conditions: []corev1.NodeCondition{
				{
					Type: corev1.NodeMemoryPressure,
				},
			},
		},
	}

	expectNode := &corev1.Node{
		TypeMeta: metav1.TypeMeta{
			Kind:       "Node",
			APIVersion: "v1",
		},
		ObjectMeta: metav1.ObjectMeta{
			Name: "test",
			Labels: map[string]string{
				NodeZoneLabel:              "zone1",
				NodeRegionLabel:            "region1",
				label.TopologySubzone.Name: "subzone1",
			},
		},
	}

	controller, _ := NewFakeControllerWithOptions(t, FakeControllerOptions{Mode: EndpointsOnly})
	addNodes(t, controller, inputNode)

<<<<<<< HEAD
	output, err := controller.nodeLister.Get(inputNode.Name)
	if err != nil {
		t.Fatalf("Node %s should be existed.", inputNode.Name)
	}

	if !reflect.DeepEqual(expectNode, output) {
		t.Fatalf("Wanted: %v\n. Got: %v", expectNode, output)
	}
=======
	assert.Equal(t, expectNode, controller.nodes.Get(inputNode.Name, ""))
>>>>>>> fff8e9e6
}

func TestStripPodUnusedFields(t *testing.T) {
	inputPod := &corev1.Pod{
		TypeMeta: metav1.TypeMeta{
			Kind:       "Pod",
			APIVersion: "v1",
		},
		ObjectMeta: metav1.ObjectMeta{
			Name:      "test",
			Namespace: "default",
			Labels: map[string]string{
				"app": "test",
			},
			Annotations: map[string]string{
				"annotation1": "foo",
				"annotation2": "bar",
			},
			ManagedFields: []metav1.ManagedFieldsEntry{
				{
					Manager: "test",
				},
			},
		},
		Spec: corev1.PodSpec{
			InitContainers: []corev1.Container{
				{
					Name: "init-container",
				},
			},
			Containers: []corev1.Container{
				{
					Name: "container-1",
					Ports: []corev1.ContainerPort{
						{
							Name: "http",
						},
					},
				},
				{
					Name: "container-2",
				},
			},
			Volumes: []corev1.Volume{
				{
					Name: "test",
				},
			},
		},
		Status: corev1.PodStatus{
			InitContainerStatuses: []corev1.ContainerStatus{
				{
					Name: "init-container",
				},
			},
			ContainerStatuses: []corev1.ContainerStatus{
				{
					Name: "container-1",
				},
				{
					Name: "container-2",
				},
			},
			PodIP:  "1.1.1.1",
			HostIP: "1.1.1.1",
			Phase:  corev1.PodRunning,
		},
	}

	expectPod := &corev1.Pod{
		TypeMeta: metav1.TypeMeta{
			Kind:       "Pod",
			APIVersion: "v1",
		},
		ObjectMeta: metav1.ObjectMeta{
			Name:      "test",
			Namespace: "default",
			Labels: map[string]string{
				"app": "test",
			},
			Annotations: map[string]string{
				"annotation1": "foo",
				"annotation2": "bar",
			},
		},
		Spec: corev1.PodSpec{
			Containers: []corev1.Container{
				{
					Ports: []corev1.ContainerPort{
						{
							Name: "http",
						},
					},
				},
			},
		},
		Status: corev1.PodStatus{
			PodIP:  "1.1.1.1",
			HostIP: "1.1.1.1",
			Phase:  corev1.PodRunning,
		},
	}

	controller, fx := NewFakeControllerWithOptions(t, FakeControllerOptions{Mode: EndpointsOnly})
	addPods(t, controller, fx, inputPod)

<<<<<<< HEAD
	output := controller.pods.getPodByKey("default/test")
=======
	output := controller.pods.getPodByKey(config.NamespacedName(expectPod))
>>>>>>> fff8e9e6
	// The final pod status conditions will be determined by the function addPods.
	// So we assign these status conditions to expect pod.
	expectPod.Status.Conditions = output.Status.Conditions
	if !reflect.DeepEqual(expectPod, output) {
		t.Fatalf("Wanted: %v\n. Got: %v", expectPod, output)
	}
}<|MERGE_RESOLUTION|>--- conflicted
+++ resolved
@@ -29,10 +29,6 @@
 	"github.com/google/go-cmp/cmp"
 	corev1 "k8s.io/api/core/v1"
 	discovery "k8s.io/api/discovery/v1"
-<<<<<<< HEAD
-	"k8s.io/apimachinery/pkg/api/errors"
-=======
->>>>>>> fff8e9e6
 	"k8s.io/apimachinery/pkg/api/resource"
 	metav1 "k8s.io/apimachinery/pkg/apis/meta/v1"
 	"k8s.io/apimachinery/pkg/util/intstr"
@@ -46,21 +42,15 @@
 	"istio.io/istio/pilot/pkg/serviceregistry/kube"
 	"istio.io/istio/pilot/pkg/serviceregistry/provider"
 	labelutil "istio.io/istio/pilot/pkg/serviceregistry/util/label"
-<<<<<<< HEAD
-=======
 	"istio.io/istio/pilot/pkg/serviceregistry/util/xdsfake"
->>>>>>> fff8e9e6
 	"istio.io/istio/pkg/cluster"
 	"istio.io/istio/pkg/config"
 	"istio.io/istio/pkg/config/labels"
 	"istio.io/istio/pkg/config/mesh"
 	"istio.io/istio/pkg/config/protocol"
 	kubelib "istio.io/istio/pkg/kube"
-<<<<<<< HEAD
-=======
 	"istio.io/istio/pkg/kube/kclient"
 	"istio.io/istio/pkg/kube/kclient/clienttest"
->>>>>>> fff8e9e6
 	filter "istio.io/istio/pkg/kube/namespace"
 	"istio.io/istio/pkg/network"
 	"istio.io/istio/pkg/test"
@@ -117,11 +107,7 @@
 
 			var sds model.ServiceDiscovery = ctl
 			// "test", ports: http-example on 80
-<<<<<<< HEAD
-			makeService(testService, ns, ctl.client.Kube(), t)
-=======
 			makeService(testService, ns, ctl, t)
->>>>>>> fff8e9e6
 			<-fx.Events
 
 			eventually(t, func() bool {
@@ -178,15 +164,9 @@
 	}
 }
 
-<<<<<<< HEAD
-func makeService(n, ns string, cl kubernetes.Interface, t *testing.T) {
-	_, err := cl.CoreV1().Services(ns).Create(context.TODO(), &corev1.Service{
-		ObjectMeta: metav1.ObjectMeta{Name: n},
-=======
 func makeService(n, ns string, cl *FakeController, t *testing.T) {
 	clienttest.Wrap(t, cl.services).Create(&corev1.Service{
 		ObjectMeta: metav1.ObjectMeta{Name: n, Namespace: ns},
->>>>>>> fff8e9e6
 		Spec: corev1.ServiceSpec{
 			Ports: []corev1.ServicePort{
 				{
@@ -196,14 +176,7 @@
 				},
 			},
 		},
-<<<<<<< HEAD
-	}, metav1.CreateOptions{})
-	if err != nil {
-		t.Log("Service already created (rerunning test)")
-	}
-=======
 	})
->>>>>>> fff8e9e6
 	log.Infof("Created service %s", n)
 }
 
@@ -469,13 +442,9 @@
 						Name:            "svc1",
 						Namespace:       "nsa",
 						LabelSelectors:  map[string]string{"app": "prod-app"},
-<<<<<<< HEAD
-						Type:            string(corev1.ServiceTypeClusterIP),
-=======
 						K8sAttributes: model.K8sAttributes{
 							Type: string(corev1.ServiceTypeClusterIP),
 						},
->>>>>>> fff8e9e6
 					},
 				},
 				ServicePort: &model.Port{Name: "tcp-port", Port: 8080, Protocol: protocol.TCP},
@@ -553,13 +522,9 @@
 						Name:            "svc1",
 						Namespace:       "nsa",
 						LabelSelectors:  map[string]string{"app": "prod-app"},
-<<<<<<< HEAD
-						Type:            string(corev1.ServiceTypeClusterIP),
-=======
 						K8sAttributes: model.K8sAttributes{
 							Type: string(corev1.ServiceTypeClusterIP),
 						},
->>>>>>> fff8e9e6
 					},
 				},
 				ServicePort: &model.Port{Name: "tcp-port", Port: 8080, Protocol: protocol.TCP},
@@ -585,10 +550,7 @@
 					TLSMode:        model.DisabledTLSModeLabel,
 					WorkloadName:   "pod2",
 					Namespace:      "nsa",
-<<<<<<< HEAD
-=======
 					HealthStatus:   model.Healthy,
->>>>>>> fff8e9e6
 					NodeName:       p.Spec.NodeName,
 				},
 			}
@@ -637,13 +599,9 @@
 						Name:            "svc1",
 						Namespace:       "nsa",
 						LabelSelectors:  map[string]string{"app": "prod-app"},
-<<<<<<< HEAD
-						Type:            string(corev1.ServiceTypeClusterIP),
-=======
 						K8sAttributes: model.K8sAttributes{
 							Type: string(corev1.ServiceTypeClusterIP),
 						},
->>>>>>> fff8e9e6
 					},
 				},
 				ServicePort: &model.Port{Name: "tcp-port", Port: 8080, Protocol: protocol.TCP},
@@ -669,10 +627,7 @@
 					TLSMode:        model.DisabledTLSModeLabel,
 					WorkloadName:   "pod3",
 					Namespace:      "nsa",
-<<<<<<< HEAD
-=======
 					HealthStatus:   model.Healthy,
->>>>>>> fff8e9e6
 					NodeName:       p.Spec.NodeName,
 				},
 			}
@@ -1604,16 +1559,10 @@
 		expectedSvcList []*model.Service,
 		expectedNumSvcEvents int,
 		testMeshWatcher *mesh.TestWatcher,
-<<<<<<< HEAD
-		fx *FakeXdsUpdater,
-		controller *FakeController,
-	) {
-=======
 		fx *xdsfake.Updater,
 		controller *FakeController,
 	) {
 		t.Helper()
->>>>>>> fff8e9e6
 		// update meshConfig
 		if err := testMeshWatcher.Update(meshConfig, 5); err != nil {
 			t.Fatalf("%v", err)
@@ -1621,13 +1570,7 @@
 
 		// assert firing of service events
 		for i := 0; i < expectedNumSvcEvents; i++ {
-<<<<<<< HEAD
-			if ev := fx.Wait("service"); ev == nil {
-				t.Fatal("timed out waiting for service event")
-			}
-=======
 			fx.WaitOrFail(t, "service")
->>>>>>> fff8e9e6
 		}
 
 		eventually(t, func() bool {
@@ -1640,11 +1583,7 @@
 	t.Cleanup(client.Shutdown)
 	meshWatcher := mesh.NewTestWatcher(&meshconfig.MeshConfig{})
 	discoveryNamespacesFilter := filter.NewDiscoveryNamespacesFilter(
-<<<<<<< HEAD
-		client.KubeInformer().Core().V1().Namespaces().Lister(),
-=======
 		kclient.New[*corev1.Namespace](client),
->>>>>>> fff8e9e6
 		meshWatcher.Mesh().DiscoverySelectors,
 	)
 
@@ -1677,32 +1616,6 @@
 	})
 
 	// service event handlers should trigger for all svcs
-<<<<<<< HEAD
-	createService(controller, "svc1", nsA,
-		map[string]string{},
-		[]int32{8080}, map[string]string{"test-app": "test-app-1"}, t)
-	if ev := fx.Wait("service"); ev == nil {
-		t.Fatal("Timeout creating service")
-	}
-	createService(controller, "svc2", nsA,
-		map[string]string{},
-		[]int32{8081}, map[string]string{"test-app": "test-app-2"}, t)
-	if ev := fx.Wait("service"); ev == nil {
-		t.Fatal("Timeout creating service")
-	}
-	createService(controller, "svc3", nsB,
-		map[string]string{},
-		[]int32{8082}, map[string]string{"test-app": "test-app-3"}, t)
-	if ev := fx.Wait("service"); ev == nil {
-		t.Fatal("Timeout creating service")
-	}
-	createService(controller, "svc4", nsC,
-		map[string]string{},
-		[]int32{8083}, map[string]string{"test-app": "test-app-4"}, t)
-	if ev := fx.Wait("service"); ev == nil {
-		t.Fatal("Timeout creating service")
-	}
-=======
 	createServiceWait(controller, "svc1", nsA,
 		map[string]string{},
 		[]int32{8080}, map[string]string{"test-app": "test-app-1"}, t)
@@ -1718,7 +1631,6 @@
 	createServiceWait(controller, "svc4", nsC,
 		map[string]string{},
 		[]int32{8083}, map[string]string{"test-app": "test-app-4"}, t)
->>>>>>> fff8e9e6
 
 	expectedSvcList := []*model.Service{svc1, svc2, svc3, svc4}
 	eventually(t, func() bool {
@@ -1745,13 +1657,7 @@
 	)
 
 	// namespace nsB, nsC deselected
-<<<<<<< HEAD
-	if ev := fx.Wait("xds"); ev == nil {
-		t.Fatal("Timeout waiting xds")
-	}
-=======
 	fx.WaitOrFail(t, "xds full")
->>>>>>> fff8e9e6
 
 	// create vs1 in nsA
 	createVirtualService(controller, "vs1", nsA, map[string]string{}, t)
@@ -1782,13 +1688,7 @@
 	)
 
 	// namespace nsB selected
-<<<<<<< HEAD
-	if ev := fx.Wait("xds"); ev == nil {
-		t.Fatal("Timeout waiting xds")
-	}
-=======
 	fx.WaitOrFail(t, "xds full")
->>>>>>> fff8e9e6
 }
 
 func TestInstancesByPort_WorkloadInstances(t *testing.T) {
@@ -2051,18 +1951,7 @@
 			Ports:     eps,
 		}},
 	}
-<<<<<<< HEAD
-	if _, err := controller.client.Kube().CoreV1().Endpoints(namespace).Create(context.TODO(), endpoint, metav1.CreateOptions{}); err != nil {
-		if errors.IsAlreadyExists(err) {
-			_, err = controller.client.Kube().CoreV1().Endpoints(namespace).Update(context.TODO(), endpoint, metav1.UpdateOptions{})
-		}
-		if err != nil {
-			t.Fatalf("failed to create endpoints %s in namespace %s (error %v)", name, namespace, err)
-		}
-	}
-=======
 	clienttest.NewWriter[*corev1.Endpoints](t, controller.client).CreateOrUpdate(endpoint)
->>>>>>> fff8e9e6
 
 	// Create endpoint slice as well
 	esps := make([]discovery.EndpointPort, 0)
@@ -2087,18 +1976,7 @@
 		Endpoints: sliceEndpoint,
 		Ports:     esps,
 	}
-<<<<<<< HEAD
-	if _, err := controller.client.Kube().DiscoveryV1().EndpointSlices(namespace).Create(context.TODO(), endpointSlice, metav1.CreateOptions{}); err != nil {
-		if errors.IsAlreadyExists(err) {
-			_, err = controller.client.Kube().DiscoveryV1().EndpointSlices(namespace).Update(context.TODO(), endpointSlice, metav1.UpdateOptions{})
-		}
-		if err != nil {
-			t.Fatalf("failed to create endpoint slice %s in namespace %s (error %v)", name, namespace, err)
-		}
-	}
-=======
 	clienttest.NewWriter[*discovery.EndpointSlice](t, controller.client).CreateOrUpdate(endpointSlice)
->>>>>>> fff8e9e6
 }
 
 func updateEndpoints(controller *FakeController, name, namespace string, portNames, ips []string, t *testing.T) {
@@ -2169,12 +2047,6 @@
 		},
 	}
 
-<<<<<<< HEAD
-	_, err := controller.client.Kube().CoreV1().Services(namespace).Create(context.TODO(), service, metav1.CreateOptions{})
-	if err != nil {
-		t.Fatalf("Cannot create service %s in namespace %s (error: %v)", name, namespace, err)
-	}
-=======
 	clienttest.Wrap(t, controller.services).Create(service)
 }
 
@@ -2183,7 +2055,6 @@
 ) {
 	createService(controller, name, namespace, annotations, ports, selector, t)
 	controller.opts.XDSUpdater.(*xdsfake.Updater).WaitOrFail(t, "service")
->>>>>>> fff8e9e6
 }
 
 func createService(controller *FakeController, name, namespace string, annotations map[string]string,
@@ -2208,19 +2079,10 @@
 			Ports:     svcPorts,
 			Selector:  selector,
 			Type:      corev1.ServiceTypeClusterIP,
-<<<<<<< HEAD
-		},
-	}
-
-	_, err := controller.client.Kube().CoreV1().Services(namespace).Create(context.TODO(), service, metav1.CreateOptions{})
-	if err != nil {
-		if errors.IsAlreadyExists(err) {
-			_, err = controller.client.Kube().CoreV1().Services(namespace).Update(context.TODO(), service, metav1.UpdateOptions{})
-		}
-		if err != nil {
-			t.Fatalf("Cannot create service %s in namespace %s (error: %v)", name, namespace, err)
-		}
-	}
+		},
+	}
+
+	clienttest.Wrap(t, controller.services).CreateOrUpdate(service)
 }
 
 func createVirtualService(controller *FakeController, name, namespace string,
@@ -2233,29 +2095,6 @@
 			Namespace:   namespace,
 			Annotations: annotations,
 		},
-	}
-
-	_, err := controller.client.Istio().NetworkingV1alpha3().VirtualServices(namespace).Create(context.TODO(), vs, metav1.CreateOptions{})
-	if err != nil {
-		t.Fatalf("Cannot create service %s in namespace %s (error: %v)", name, namespace, err)
-=======
-		},
-	}
-
-	clienttest.Wrap(t, controller.services).CreateOrUpdate(service)
-}
-
-func createVirtualService(controller *FakeController, name, namespace string,
-	annotations map[string]string,
-	t *testing.T,
-) {
-	vs := &v1alpha3.VirtualService{
-		ObjectMeta: metav1.ObjectMeta{
-			Name:        name,
-			Namespace:   namespace,
-			Annotations: annotations,
-		},
->>>>>>> fff8e9e6
 	}
 
 	clienttest.NewWriter[*v1alpha3.VirtualService](t, controller.client).Create(vs)
@@ -2302,29 +2141,13 @@
 		},
 	}
 
-<<<<<<< HEAD
-	_, err := controller.client.Kube().CoreV1().Services(namespace).Create(context.TODO(), service, metav1.CreateOptions{})
-	if err != nil {
-		t.Fatalf("Cannot create service %s in namespace %s (error: %v)", name, namespace, err)
-	}
-=======
 	clienttest.Wrap(t, controller.services).Create(service)
->>>>>>> fff8e9e6
 }
 
 // nolint: unparam
 func createExternalNameService(controller *FakeController, name, namespace string,
-<<<<<<< HEAD
-	ports []int32, externalName string, t *testing.T, xdsEvents <-chan FakeXdsEvent,
-) *corev1.Service {
-	defer func() {
-		<-xdsEvents
-	}()
-
-=======
 	ports []int32, externalName string, t *testing.T, xdsEvents *xdsfake.Updater,
 ) *corev1.Service {
->>>>>>> fff8e9e6
 	svcPorts := make([]corev1.ServicePort, 0)
 	for _, p := range ports {
 		svcPorts = append(svcPorts, corev1.ServicePort{
@@ -2345,24 +2168,6 @@
 		},
 	}
 
-<<<<<<< HEAD
-	_, err := controller.client.Kube().CoreV1().Services(namespace).Create(context.TODO(), service, metav1.CreateOptions{})
-	if err != nil {
-		t.Fatalf("Cannot create service %s in namespace %s (error: %v)", name, namespace, err)
-	}
-	return service
-}
-
-func deleteExternalNameService(controller *FakeController, name, namespace string, t *testing.T, xdsEvents <-chan FakeXdsEvent) {
-	defer func() {
-		<-xdsEvents
-	}()
-
-	err := controller.client.Kube().CoreV1().Services(namespace).Delete(context.TODO(), name, metav1.DeleteOptions{})
-	if err != nil {
-		t.Fatalf("Cannot delete service %s in namespace %s (error: %v)", name, namespace, err)
-	}
-=======
 	clienttest.Wrap(t, controller.services).Create(service)
 	xdsEvents.WaitOrFail(t, "service")
 	return service
@@ -2371,7 +2176,6 @@
 func deleteExternalNameService(controller *FakeController, name, namespace string, t *testing.T, xdsEvents *xdsfake.Updater) {
 	clienttest.Wrap(t, controller.services).Delete(name, namespace)
 	xdsEvents.WaitOrFail(t, "service")
->>>>>>> fff8e9e6
 }
 
 func servicesEqual(svcList, expectedSvcList []*model.Service) bool {
@@ -2392,44 +2196,17 @@
 	return true
 }
 
-<<<<<<< HEAD
-func addPods(t *testing.T, controller *FakeController, fx *FakeXdsUpdater, pods ...*corev1.Pod) {
-	for _, pod := range pods {
-		p, _ := controller.client.Kube().CoreV1().Pods(pod.Namespace).Get(context.TODO(), pod.Name, metav1.GetOptions{})
-		var newPod *corev1.Pod
-		var err error
-		if p == nil {
-			newPod, err = controller.client.Kube().CoreV1().Pods(pod.Namespace).Create(context.TODO(), pod, metav1.CreateOptions{})
-			if err != nil {
-				t.Fatalf("Cannot create %s in namespace %s (error: %v)", pod.ObjectMeta.Name, pod.ObjectMeta.Namespace, err)
-			}
-		} else {
-			newPod, err = controller.client.Kube().CoreV1().Pods(pod.Namespace).Update(context.TODO(), pod, metav1.UpdateOptions{})
-			if err != nil {
-				t.Fatalf("Cannot update %s in namespace %s (error: %v)", pod.ObjectMeta.Name, pod.ObjectMeta.Namespace, err)
-			}
-		}
-
-=======
 func addPods(t *testing.T, controller *FakeController, fx *xdsfake.Updater, pods ...*corev1.Pod) {
 	pc := clienttest.Wrap(t, controller.podsClient)
 	for _, pod := range pods {
 		newPod := pc.CreateOrUpdate(pod)
->>>>>>> fff8e9e6
 		setPodReady(newPod)
 		// Apiserver doesn't allow Create/Update to modify the pod status. Creating doesn't result in
 		// events - since PodIP will be "".
 		newPod.Status.PodIP = pod.Status.PodIP
 		newPod.Status.Phase = corev1.PodRunning
-<<<<<<< HEAD
-		_, _ = controller.client.Kube().CoreV1().Pods(pod.Namespace).UpdateStatus(context.TODO(), newPod, metav1.UpdateOptions{})
-		if err := waitForPod(controller, pod.Status.PodIP); err != nil {
-			t.Fatal(err)
-		}
-=======
 		pc.UpdateStatus(newPod)
 		waitForPod(t, controller, pod.Status.PodIP)
->>>>>>> fff8e9e6
 		// pod first time occur will trigger proxy push
 		fx.WaitOrFail(t, "proxy")
 	}
@@ -2496,25 +2273,9 @@
 }
 
 func addNodes(t *testing.T, controller *FakeController, nodes ...*corev1.Node) {
-<<<<<<< HEAD
-	fakeClient := controller.client
-	for _, node := range nodes {
-		_, err := fakeClient.Kube().CoreV1().Nodes().Create(context.TODO(), node, metav1.CreateOptions{})
-		if errors.IsAlreadyExists(err) {
-			if _, err := fakeClient.Kube().CoreV1().Nodes().Update(context.TODO(), node, metav1.UpdateOptions{}); err != nil {
-				t.Fatal(err)
-			}
-		} else if err != nil {
-			t.Fatal(err)
-		}
-		if err := waitForNode(controller, node.Name); err != nil {
-			t.Fatal(err)
-		}
-=======
 	for _, node := range nodes {
 		clienttest.Wrap(t, controller.nodes).CreateOrUpdate(node)
 		waitForNode(t, controller, node.Name)
->>>>>>> fff8e9e6
 	}
 }
 
@@ -2541,18 +2302,8 @@
 			fx.WaitOrFail(t, "eds")
 
 			// delete normal service
-<<<<<<< HEAD
-			err := controller.client.Kube().CoreV1().Services("nsa").Delete(context.TODO(), "svc1", metav1.DeleteOptions{})
-			if err != nil {
-				t.Fatalf("Cannot delete service (error: %v)", err)
-			}
-			if ev := fx.Wait("service"); ev == nil {
-				t.Fatalf("Timeout deleting service")
-			}
-=======
 			clienttest.Wrap(t, controller.services).Delete("svc1", "nsa")
 			fx.WaitOrFail(t, "service")
->>>>>>> fff8e9e6
 
 			// 2. full xds push request for headless service endpoint update
 
@@ -2774,11 +2525,7 @@
 		t.Fatalf("failed to get services (%v), converted", converted)
 	}
 	instances := controller.InstancesByPort(converted[0], 8080)
-<<<<<<< HEAD
-	var gotEndpointIPs []string
-=======
 	gotEndpointIPs = []string{}
->>>>>>> fff8e9e6
 	for _, instance := range instances {
 		gotEndpointIPs = append(gotEndpointIPs, instance.Endpoint.Address)
 	}
@@ -2870,41 +2617,6 @@
 	verifyGetByIP("2.2.2.2", nil)
 }
 
-<<<<<<< HEAD
-func TestKubeEndpointsControllerOnEvent(t *testing.T) {
-	testCases := []struct {
-		mode      EndpointMode
-		tombstone cache.DeletedFinalStateUnknown
-	}{
-		{
-			mode: EndpointsOnly,
-			tombstone: cache.DeletedFinalStateUnknown{
-				Key: "namespace/name",
-				Obj: &corev1.Endpoints{},
-			},
-		},
-		{
-			mode: EndpointSliceOnly,
-			tombstone: cache.DeletedFinalStateUnknown{
-				Key: "namespace/name",
-				Obj: &discovery.EndpointSlice{},
-			},
-		},
-	}
-
-	for _, tc := range testCases {
-		t.Run(EndpointModeNames[tc.mode], func(t *testing.T) {
-			controller, _ := NewFakeControllerWithOptions(t, FakeControllerOptions{Mode: tc.mode})
-
-			if err := controller.endpoints.onEvent(nil, tc.tombstone, model.EventDelete); err != nil {
-				t.Errorf("unexpected error: %v", err)
-			}
-		})
-	}
-}
-
-=======
->>>>>>> fff8e9e6
 func TestUpdateEdsCacheOnServiceUpdate(t *testing.T) {
 	controller, fx := NewFakeControllerWithOptions(t, FakeControllerOptions{})
 
@@ -2939,14 +2651,8 @@
 	}()
 	svc = updateService(controller, svc, t)
 	// don't update eds cache if `K8S_SELECT_WORKLOAD_ENTRIES` is disabled
-<<<<<<< HEAD
-	if ev := fx.Wait("eds cache"); ev != nil {
-		t.Fatal("Update eds cache unexpectedly")
-	}
-=======
 	fx.WaitOrFail(t, "service")
 	fx.AssertEmpty(t, 0)
->>>>>>> fff8e9e6
 
 	features.EnableK8SServiceSelectWorkloadEntries = true
 	svc.Spec.Selector = map[string]string{
@@ -2954,10 +2660,6 @@
 	}
 	updateService(controller, svc, t)
 	// update eds cache if `K8S_SELECT_WORKLOAD_ENTRIES` is enabled
-<<<<<<< HEAD
-	if ev := fx.Wait("eds cache"); ev == nil {
-		t.Fatal("Timeout updating eds cache")
-=======
 	fx.WaitOrFail(t, "eds cache")
 }
 
@@ -3049,98 +2751,6 @@
 				t.Fatalf("GetService(%q) => %s, should not exist", missing, svc.Hostname)
 			}
 		})
->>>>>>> fff8e9e6
-	}
-}
-
-func TestDiscoverySelector(t *testing.T) {
-	networksWatcher := mesh.NewFixedNetworksWatcher(&meshconfig.MeshNetworks{
-		Networks: map[string]*meshconfig.Network{
-			"network1": {
-				Endpoints: []*meshconfig.Network_NetworkEndpoints{
-					{
-						Ne: &meshconfig.Network_NetworkEndpoints_FromCidr{
-							FromCidr: "10.10.1.1/24",
-						},
-					},
-				},
-			},
-			"network2": {
-				Endpoints: []*meshconfig.Network_NetworkEndpoints{
-					{
-						Ne: &meshconfig.Network_NetworkEndpoints_FromCidr{
-							FromCidr: "10.11.1.1/24",
-						},
-					},
-				},
-			},
-		},
-	})
-	for mode, name := range EndpointModeNames {
-		mode := mode
-		t.Run(name, func(t *testing.T) {
-			ctl, fx := NewFakeControllerWithOptions(t, FakeControllerOptions{NetworksWatcher: networksWatcher, Mode: mode})
-			t.Parallel()
-			ns := "ns-test"
-
-			hostname := kube.ServiceHostname(testService, ns, defaultFakeDomainSuffix)
-
-			var sds model.ServiceDiscovery = ctl
-			// "test", ports: http-example on 80
-			makeService(testService, ns, ctl.client.Kube(), t)
-			<-fx.Events
-
-			eventually(t, func() bool {
-				out := sds.Services()
-
-				// Original test was checking for 'protocolTCP' - which is incorrect (the
-				// port name is 'http'. It was working because the Service was created with
-				// an invalid protocol, and the code was ignoring that ( not TCP/UDP).
-				for _, item := range out {
-					if item.Hostname == hostname &&
-						len(item.Ports) == 1 &&
-						item.Ports[0].Protocol == protocol.HTTP {
-						return true
-					}
-				}
-				return false
-			})
-
-			// 2 ports 1001, 2 IPs
-			createEndpoints(t, ctl, testService, ns, []string{"http-example", "foo"}, []string{"10.10.1.1", "10.11.1.2"}, nil, nil)
-
-			svc := sds.GetService(hostname)
-			if svc == nil {
-				t.Fatalf("GetService(%q) => should exists", hostname)
-			}
-			if svc.Hostname != hostname {
-				t.Fatalf("GetService(%q) => %q", hostname, svc.Hostname)
-			}
-
-			eventually(t, func() bool {
-				ep := sds.InstancesByPort(svc, 80)
-				return len(ep) == 2
-			})
-
-			ep := sds.InstancesByPort(svc, 80)
-			if len(ep) != 2 {
-				t.Fatalf("Invalid response for GetInstancesByPort %v", ep)
-			}
-
-			if ep[0].Endpoint.Address == "10.10.1.1" && ep[0].Endpoint.Network != "network1" {
-				t.Fatalf("Endpoint with IP 10.10.1.1 is expected to be in network1 but get: %s", ep[0].Endpoint.Network)
-			}
-
-			if ep[1].Endpoint.Address == "10.11.1.2" && ep[1].Endpoint.Network != "network2" {
-				t.Fatalf("Endpoint with IP 10.11.1.2 is expected to be in network2 but get: %s", ep[1].Endpoint.Network)
-			}
-
-			missing := kube.ServiceHostname("does-not-exist", ns, defaultFakeDomainSuffix)
-			svc = sds.GetService(missing)
-			if svc != nil {
-				t.Fatalf("GetService(%q) => %s, should not exist", missing, svc.Hostname)
-			}
-		})
 	}
 }
 
@@ -3220,18 +2830,7 @@
 	controller, _ := NewFakeControllerWithOptions(t, FakeControllerOptions{Mode: EndpointsOnly})
 	addNodes(t, controller, inputNode)
 
-<<<<<<< HEAD
-	output, err := controller.nodeLister.Get(inputNode.Name)
-	if err != nil {
-		t.Fatalf("Node %s should be existed.", inputNode.Name)
-	}
-
-	if !reflect.DeepEqual(expectNode, output) {
-		t.Fatalf("Wanted: %v\n. Got: %v", expectNode, output)
-	}
-=======
 	assert.Equal(t, expectNode, controller.nodes.Get(inputNode.Name, ""))
->>>>>>> fff8e9e6
 }
 
 func TestStripPodUnusedFields(t *testing.T) {
@@ -3338,11 +2937,7 @@
 	controller, fx := NewFakeControllerWithOptions(t, FakeControllerOptions{Mode: EndpointsOnly})
 	addPods(t, controller, fx, inputPod)
 
-<<<<<<< HEAD
-	output := controller.pods.getPodByKey("default/test")
-=======
 	output := controller.pods.getPodByKey(config.NamespacedName(expectPod))
->>>>>>> fff8e9e6
 	// The final pod status conditions will be determined by the function addPods.
 	// So we assign these status conditions to expect pod.
 	expectPod.Status.Conditions = output.Status.Conditions
