// Copyright Istio Authors
//
// Licensed under the Apache License, Version 2.0 (the "License");
// you may not use this file except in compliance with the License.
// You may obtain a copy of the License at
//
//     http://www.apache.org/licenses/LICENSE-2.0
//
// Unless required by applicable law or agreed to in writing, software
// distributed under the License is distributed on an "AS IS" BASIS,
// WITHOUT WARRANTIES OR CONDITIONS OF ANY KIND, either express or implied.
// See the License for the specific language governing permissions and
// limitations under the License.

package controller

import (
	"sort"
	"strings"
	"time"

	meshconfig "istio.io/api/mesh/v1alpha1"
	"istio.io/istio/pilot/pkg/model"
	"istio.io/istio/pilot/pkg/serviceregistry/aggregate"
<<<<<<< HEAD
=======
	"istio.io/istio/pilot/pkg/serviceregistry/util/xdsfake"
>>>>>>> fff8e9e6
	"istio.io/istio/pkg/cluster"
	"istio.io/istio/pkg/config/mesh"
	kubelib "istio.io/istio/pkg/kube"
	filter "istio.io/istio/pkg/kube/namespace"
<<<<<<< HEAD
=======
	"istio.io/istio/pkg/queue"
>>>>>>> fff8e9e6
	"istio.io/istio/pkg/test"
	"istio.io/istio/pkg/test/util/assert"
)

const (
	defaultFakeDomainSuffix = "company.com"
)

<<<<<<< HEAD
// FakeXdsUpdater is used to test the registry.
type FakeXdsUpdater struct {
	// Events tracks notifications received by the updater
	Events chan FakeXdsEvent
}

var _ model.XDSUpdater = &FakeXdsUpdater{}

func (fx *FakeXdsUpdater) ConfigUpdate(req *model.PushRequest) {
	names := []string{}
	if req != nil && len(req.ConfigsUpdated) > 0 {
		for key := range req.ConfigsUpdated {
			names = append(names, key.Name)
		}
	}
	sort.Strings(names)
	id := strings.Join(names, ",")
	select {
	case fx.Events <- FakeXdsEvent{Type: "xds", ID: id}:
	default:
	}
}

func (fx *FakeXdsUpdater) ProxyUpdate(_ cluster.ID, _ string) {
	select {
	case fx.Events <- FakeXdsEvent{Type: "proxy"}:
	default:
	}
}

// FakeXdsEvent is used to watch XdsEvents
type FakeXdsEvent struct {
	// Type of the event
	Type string

	// The id of the event
	ID string

	// The endpoints associated with an EDS push if any
	Endpoints []*model.IstioEndpoint
}

// NewFakeXDS creates a XdsUpdater reporting events via a channel.
func NewFakeXDS() *FakeXdsUpdater {
	return &FakeXdsUpdater{
		Events: make(chan FakeXdsEvent, 100),
	}
}

func (fx *FakeXdsUpdater) EDSUpdate(_ model.ShardKey, hostname string, _ string, entry []*model.IstioEndpoint) {
	if len(entry) > 0 {
		select {
		case fx.Events <- FakeXdsEvent{Type: "eds", ID: hostname, Endpoints: entry}:
		default:
		}
	}
}

func (fx *FakeXdsUpdater) EDSCacheUpdate(_ model.ShardKey, hostname, _ string, entry []*model.IstioEndpoint) {
	if len(entry) > 0 {
		select {
		case fx.Events <- FakeXdsEvent{Type: "eds cache", ID: hostname, Endpoints: entry}:
		default:
		}
	}
}

// SvcUpdate is called when a service port mapping definition is updated.
// This interface is WIP - labels, annotations and other changes to service may be
// updated to force a EDS and CDS recomputation and incremental push, as it doesn't affect
// LDS/RDS.
func (fx *FakeXdsUpdater) SvcUpdate(_ model.ShardKey, hostname string, _ string, _ model.Event) {
	select {
	case fx.Events <- FakeXdsEvent{Type: "service", ID: hostname}:
	default:
	}
}

func (fx *FakeXdsUpdater) RemoveShard(shardKey model.ShardKey) {
	select {
	case fx.Events <- FakeXdsEvent{Type: "removeShard", ID: shardKey.String()}:
	default:
	}
}

func (fx *FakeXdsUpdater) WaitOrFail(t test.Failer, et string) *FakeXdsEvent {
	t.Helper()
	return fx.WaitForDurationOrFail(t, et, 5*time.Second)
}

func (fx *FakeXdsUpdater) WaitForDurationOrFail(t test.Failer, et string, d time.Duration) *FakeXdsEvent {
	t.Helper()
	ev := fx.WaitForDuration(et, d)
	if ev == nil {
		t.Fatalf("Timeout creating %q after %s", et, d)
	}
	return ev
}

func (fx *FakeXdsUpdater) Wait(et string) *FakeXdsEvent {
	return fx.WaitForDuration(et, 5*time.Second)
}

func (fx *FakeXdsUpdater) WaitForDuration(et string, d time.Duration) *FakeXdsEvent {
	for {
		select {
		case e := <-fx.Events:
			if e.Type == et {
				return &e
			}
			continue
		case <-time.After(d):
			return nil
		}
	}
}

// Clear any pending event
func (fx *FakeXdsUpdater) Clear() {
	wait := true
	for wait {
		select {
		case <-fx.Events:
		default:
			wait = false
		}
	}
}

=======
>>>>>>> fff8e9e6
type FakeControllerOptions struct {
	Client                    kubelib.Client
	NetworksWatcher           mesh.NetworksWatcher
	MeshWatcher               mesh.Watcher
	ServiceHandler            model.ServiceHandler
	Mode                      EndpointMode
	ClusterID                 cluster.ID
	WatchedNamespaces         string
	DomainSuffix              string
	XDSUpdater                model.XDSUpdater
	DiscoveryNamespacesFilter filter.DiscoveryNamespacesFilter
	Stop                      chan struct{}
	SkipRun                   bool
	ConfigController          model.ConfigStoreController
<<<<<<< HEAD
=======
	ConfigCluster             bool
>>>>>>> fff8e9e6
}

type FakeController struct {
	*Controller
}

func NewFakeControllerWithOptions(t test.Failer, opts FakeControllerOptions) (*FakeController, *xdsfake.Updater) {
	xdsUpdater := opts.XDSUpdater
	if xdsUpdater == nil {
		xdsUpdater = xdsfake.NewFakeXDS()
	}

	domainSuffix := defaultFakeDomainSuffix
	if opts.DomainSuffix != "" {
		domainSuffix = opts.DomainSuffix
	}
	if opts.Client == nil {
		opts.Client = kubelib.NewFakeClient()
	}
	if opts.MeshWatcher == nil {
		opts.MeshWatcher = mesh.NewFixedWatcher(&meshconfig.MeshConfig{})
	}

	meshServiceController := aggregate.NewController(aggregate.Options{MeshHolder: opts.MeshWatcher})

	options := Options{
		DomainSuffix:              domainSuffix,
		XDSUpdater:                xdsUpdater,
		Metrics:                   &model.Environment{},
		MeshNetworksWatcher:       opts.NetworksWatcher,
		MeshWatcher:               opts.MeshWatcher,
		EndpointMode:              opts.Mode,
		ClusterID:                 opts.ClusterID,
		DiscoveryNamespacesFilter: opts.DiscoveryNamespacesFilter,
		MeshServiceController:     meshServiceController,
<<<<<<< HEAD
=======
		ConfigCluster:             opts.ConfigCluster,
>>>>>>> fff8e9e6
		ConfigController:          opts.ConfigController,
	}
	c := NewController(opts.Client, options)
	meshServiceController.AddRegistry(c)

	if opts.ServiceHandler != nil {
		c.AppendServiceHandler(opts.ServiceHandler)
	}

	t.Cleanup(func() {
		c.client.Shutdown()
	})
	if !opts.SkipRun {
		t.Cleanup(func() {
			assert.NoError(t, queue.WaitForClose(c.queue, time.Second*5))
		})
	}
	c.stop = opts.Stop
	if c.stop == nil {
		// If we created the stop, clean it up. Otherwise, caller is responsible
		c.stop = test.NewStop(t)
	}
	opts.Client.RunAndWait(c.stop)
	var fx *xdsfake.Updater
	if x, ok := xdsUpdater.(*xdsfake.Updater); ok {
		fx = x
	}

	if !opts.SkipRun {
		go c.Run(c.stop)
		kubelib.WaitForCacheSync(c.stop, c.HasSynced)
	}

	return &FakeController{c}, fx
}<|MERGE_RESOLUTION|>--- conflicted
+++ resolved
@@ -15,25 +15,17 @@
 package controller
 
 import (
-	"sort"
-	"strings"
 	"time"
 
 	meshconfig "istio.io/api/mesh/v1alpha1"
 	"istio.io/istio/pilot/pkg/model"
 	"istio.io/istio/pilot/pkg/serviceregistry/aggregate"
-<<<<<<< HEAD
-=======
 	"istio.io/istio/pilot/pkg/serviceregistry/util/xdsfake"
->>>>>>> fff8e9e6
 	"istio.io/istio/pkg/cluster"
 	"istio.io/istio/pkg/config/mesh"
 	kubelib "istio.io/istio/pkg/kube"
 	filter "istio.io/istio/pkg/kube/namespace"
-<<<<<<< HEAD
-=======
 	"istio.io/istio/pkg/queue"
->>>>>>> fff8e9e6
 	"istio.io/istio/pkg/test"
 	"istio.io/istio/pkg/test/util/assert"
 )
@@ -42,138 +34,6 @@
 	defaultFakeDomainSuffix = "company.com"
 )
 
-<<<<<<< HEAD
-// FakeXdsUpdater is used to test the registry.
-type FakeXdsUpdater struct {
-	// Events tracks notifications received by the updater
-	Events chan FakeXdsEvent
-}
-
-var _ model.XDSUpdater = &FakeXdsUpdater{}
-
-func (fx *FakeXdsUpdater) ConfigUpdate(req *model.PushRequest) {
-	names := []string{}
-	if req != nil && len(req.ConfigsUpdated) > 0 {
-		for key := range req.ConfigsUpdated {
-			names = append(names, key.Name)
-		}
-	}
-	sort.Strings(names)
-	id := strings.Join(names, ",")
-	select {
-	case fx.Events <- FakeXdsEvent{Type: "xds", ID: id}:
-	default:
-	}
-}
-
-func (fx *FakeXdsUpdater) ProxyUpdate(_ cluster.ID, _ string) {
-	select {
-	case fx.Events <- FakeXdsEvent{Type: "proxy"}:
-	default:
-	}
-}
-
-// FakeXdsEvent is used to watch XdsEvents
-type FakeXdsEvent struct {
-	// Type of the event
-	Type string
-
-	// The id of the event
-	ID string
-
-	// The endpoints associated with an EDS push if any
-	Endpoints []*model.IstioEndpoint
-}
-
-// NewFakeXDS creates a XdsUpdater reporting events via a channel.
-func NewFakeXDS() *FakeXdsUpdater {
-	return &FakeXdsUpdater{
-		Events: make(chan FakeXdsEvent, 100),
-	}
-}
-
-func (fx *FakeXdsUpdater) EDSUpdate(_ model.ShardKey, hostname string, _ string, entry []*model.IstioEndpoint) {
-	if len(entry) > 0 {
-		select {
-		case fx.Events <- FakeXdsEvent{Type: "eds", ID: hostname, Endpoints: entry}:
-		default:
-		}
-	}
-}
-
-func (fx *FakeXdsUpdater) EDSCacheUpdate(_ model.ShardKey, hostname, _ string, entry []*model.IstioEndpoint) {
-	if len(entry) > 0 {
-		select {
-		case fx.Events <- FakeXdsEvent{Type: "eds cache", ID: hostname, Endpoints: entry}:
-		default:
-		}
-	}
-}
-
-// SvcUpdate is called when a service port mapping definition is updated.
-// This interface is WIP - labels, annotations and other changes to service may be
-// updated to force a EDS and CDS recomputation and incremental push, as it doesn't affect
-// LDS/RDS.
-func (fx *FakeXdsUpdater) SvcUpdate(_ model.ShardKey, hostname string, _ string, _ model.Event) {
-	select {
-	case fx.Events <- FakeXdsEvent{Type: "service", ID: hostname}:
-	default:
-	}
-}
-
-func (fx *FakeXdsUpdater) RemoveShard(shardKey model.ShardKey) {
-	select {
-	case fx.Events <- FakeXdsEvent{Type: "removeShard", ID: shardKey.String()}:
-	default:
-	}
-}
-
-func (fx *FakeXdsUpdater) WaitOrFail(t test.Failer, et string) *FakeXdsEvent {
-	t.Helper()
-	return fx.WaitForDurationOrFail(t, et, 5*time.Second)
-}
-
-func (fx *FakeXdsUpdater) WaitForDurationOrFail(t test.Failer, et string, d time.Duration) *FakeXdsEvent {
-	t.Helper()
-	ev := fx.WaitForDuration(et, d)
-	if ev == nil {
-		t.Fatalf("Timeout creating %q after %s", et, d)
-	}
-	return ev
-}
-
-func (fx *FakeXdsUpdater) Wait(et string) *FakeXdsEvent {
-	return fx.WaitForDuration(et, 5*time.Second)
-}
-
-func (fx *FakeXdsUpdater) WaitForDuration(et string, d time.Duration) *FakeXdsEvent {
-	for {
-		select {
-		case e := <-fx.Events:
-			if e.Type == et {
-				return &e
-			}
-			continue
-		case <-time.After(d):
-			return nil
-		}
-	}
-}
-
-// Clear any pending event
-func (fx *FakeXdsUpdater) Clear() {
-	wait := true
-	for wait {
-		select {
-		case <-fx.Events:
-		default:
-			wait = false
-		}
-	}
-}
-
-=======
->>>>>>> fff8e9e6
 type FakeControllerOptions struct {
 	Client                    kubelib.Client
 	NetworksWatcher           mesh.NetworksWatcher
@@ -188,10 +48,7 @@
 	Stop                      chan struct{}
 	SkipRun                   bool
 	ConfigController          model.ConfigStoreController
-<<<<<<< HEAD
-=======
 	ConfigCluster             bool
->>>>>>> fff8e9e6
 }
 
 type FakeController struct {
@@ -227,10 +84,7 @@
 		ClusterID:                 opts.ClusterID,
 		DiscoveryNamespacesFilter: opts.DiscoveryNamespacesFilter,
 		MeshServiceController:     meshServiceController,
-<<<<<<< HEAD
-=======
 		ConfigCluster:             opts.ConfigCluster,
->>>>>>> fff8e9e6
 		ConfigController:          opts.ConfigController,
 	}
 	c := NewController(opts.Client, options)
