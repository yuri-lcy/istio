--- conflicted
+++ resolved
@@ -31,26 +31,16 @@
 	"istio.io/istio/pkg/config/schema/gvk"
 	"istio.io/istio/pkg/kube"
 	"istio.io/istio/pkg/kube/controllers"
-<<<<<<< HEAD
-=======
 	"istio.io/istio/pkg/kube/kclient"
->>>>>>> fff8e9e6
 	"istio.io/istio/pkg/kube/mcs"
 )
 
 type autoServiceExportController struct {
 	autoServiceExportOptions
 
-<<<<<<< HEAD
-	client          kube.Client
-	queue           queue.Instance
-	serviceInformer cache.SharedInformer
-	serviceHandle   cache.ResourceEventHandlerRegistration
-=======
 	client   kube.Client
 	queue    controllers.Queue
 	services kclient.Client[*v1.Service]
->>>>>>> fff8e9e6
 
 	// We use this flag to short-circuit the logic and stop the controller
 	// if the CRD does not exist (or is deleted)
@@ -78,66 +68,19 @@
 
 	c.services = kclient.New[*v1.Service](opts.Client)
 
-<<<<<<< HEAD
-	c.serviceInformer = opts.Client.KubeInformer().Core().V1().Services().Informer()
-	c.serviceHandle, _ = c.serviceInformer.AddEventHandler(controllers.EventHandler[*v1.Service]{
-		AddFunc: func(obj *v1.Service) { c.onServiceAdd(obj) },
-
-		// Do nothing on update. The controller only acts on parts of the service
-		// that are immutable (e.g. name).
-
-		// Do nothing on delete. When we create ServiceExport, we bind its
-		// lifecycle to the Service so that when the Service is deleted,
-		// k8s automatically deletes the ServiceExport.
-	})
-=======
 	// Only handle add. The controller only acts on parts of the service
 	// that are immutable (e.g. name). When we create ServiceExport, we bind its
 	// lifecycle to the Service so that when the Service is deleted,
 	// k8s automatically deletes the ServiceExport.
 	c.services.AddEventHandler(controllers.EventHandler[controllers.Object]{AddFunc: c.queue.AddObject})
->>>>>>> fff8e9e6
 
 	return c
 }
 
-<<<<<<< HEAD
-func (c *autoServiceExportController) onServiceAdd(svc *v1.Service) {
-	if svc == nil {
-		return
-	}
-	c.queue.Push(func() error {
-		if !c.mcsSupported {
-			// Don't create ServiceExport if MCS is not supported on the cluster.
-			log.Debugf("%s ignoring added Service, since !mcsSupported", c.logPrefix())
-			return nil
-		}
-
-		if c.isClusterLocalService(svc) {
-			// Don't create ServiceExport if the service is configured to be
-			// local to the cluster (i.e. non-exported).
-			log.Debugf("%s ignoring cluster-local service %s/%s", c.logPrefix(), svc.Namespace, svc.Name)
-			return nil
-		}
-
-		return c.createServiceExportIfNotPresent(svc)
-	})
-}
-
-func (c *autoServiceExportController) Run(stopCh <-chan struct{}) {
-	if !kube.WaitForCacheSync(stopCh, c.serviceInformer.HasSynced) {
-		log.Errorf("%s failed to sync cache", c.logPrefix())
-		return
-	}
-	log.Infof("%s started", c.logPrefix())
-	c.queue.Run(stopCh)
-	_ = c.serviceInformer.RemoveEventHandler(c.serviceHandle)
-=======
 func (c *autoServiceExportController) Run(stopCh <-chan struct{}) {
 	kube.WaitForCacheSync(stopCh, c.services.HasSynced)
 	c.queue.Run(stopCh)
 	c.services.ShutdownHandlers()
->>>>>>> fff8e9e6
 }
 
 func (c *autoServiceExportController) logPrefix() string {
