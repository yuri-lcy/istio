--- conflicted
+++ resolved
@@ -283,11 +283,7 @@
 	if handled != 1 {
 		t.Errorf("notified workload handler %d times, want %d", handled, 1)
 	}
-<<<<<<< HEAD
-	if pod, exists := podCache.getPodKey(ip); !exists || pod != "default/pod1" {
-=======
 	if pod, exists := podCache.getPodKey(ip); !exists || (pod != types.NamespacedName{Name: "pod1", Namespace: "default"}) {
->>>>>>> fff8e9e6
 		t.Errorf("getPodKey => got %s, pod1 not found or incorrect", pod)
 	}
 
@@ -317,11 +313,7 @@
 	if handled != 3 {
 		t.Errorf("notified workload handler %d times, want %d", handled, 3)
 	}
-<<<<<<< HEAD
-	if pod, exists := podCache.getPodKey(ip); !exists || pod != "default/pod2" {
-=======
 	if pod, exists := podCache.getPodKey(ip); !exists || (pod != types.NamespacedName{Name: "pod2", Namespace: "default"}) {
->>>>>>> fff8e9e6
 		t.Errorf("getPodKey => got %s, pod2 not found or incorrect", pod)
 	}
 
@@ -331,11 +323,7 @@
 	if handled != 3 {
 		t.Errorf("notified workload handler %d times, want %d", handled, 3)
 	}
-<<<<<<< HEAD
-	if pod, exists := podCache.getPodKey(ip); !exists || pod != "default/pod2" {
-=======
 	if pod, exists := podCache.getPodKey(ip); !exists || (pod != types.NamespacedName{Name: "pod2", Namespace: "default"}) {
->>>>>>> fff8e9e6
 		t.Errorf("getPodKey => got %s, pod2 not found or incorrect", pod)
 	}
 
