// Copyright Istio Authors
//
// Licensed under the Apache License, Version 2.0 (the "License");
// you may not use this file except in compliance with the License.
// You may obtain a copy of the License at
//
//     http://www.apache.org/licenses/LICENSE-2.0
//
// Unless required by applicable law or agreed to in writing, software
// distributed under the License is distributed on an "AS IS" BASIS,
// WITHOUT WARRANTIES OR CONDITIONS OF ANY KIND, either express or implied.
// See the License for the specific language governing permissions and
// limitations under the License.

package controller

import (
	"github.com/hashicorp/go-multierror"
	v1 "k8s.io/api/core/v1"
	metav1 "k8s.io/apimachinery/pkg/apis/meta/v1"
	klabels "k8s.io/apimachinery/pkg/labels"
	"k8s.io/apimachinery/pkg/types"
<<<<<<< HEAD
	listerv1 "k8s.io/client-go/listers/core/v1"

	"istio.io/istio/pilot/pkg/features"
	"istio.io/istio/pilot/pkg/model"
	"istio.io/istio/pilot/pkg/serviceregistry/kube"
	"istio.io/istio/pkg/config"
	"istio.io/istio/pkg/config/host"
	"istio.io/istio/pkg/kube/controllers"
	"istio.io/istio/pkg/kube/informer"
=======

	"istio.io/istio/pilot/pkg/features"
	"istio.io/istio/pilot/pkg/model"
	"istio.io/istio/pkg/config"
	"istio.io/istio/pkg/config/host"
	"istio.io/istio/pkg/kube/kclient"
>>>>>>> fff8e9e6
)

type endpointsController struct {
	endpoints kclient.Client[*v1.Endpoints]
	c         *Controller
}

var _ kubeEndpointsController = &endpointsController{}

func newEndpointsController(c *Controller) *endpointsController {
<<<<<<< HEAD
	informer := informer.NewFilteredSharedIndexInformer(
		c.opts.DiscoveryNamespacesFilter.Filter,
		c.client.KubeInformer().Core().V1().Endpoints().Informer(),
	)
=======
	endpoints := kclient.NewFiltered[*v1.Endpoints](c.client, kclient.Filter{ObjectFilter: c.opts.GetFilter()})
>>>>>>> fff8e9e6
	out := &endpointsController{
		endpoints: endpoints,
		c:         c,
	}
	registerHandlers[*v1.Endpoints](c, endpoints, "Endpoints", out.onEvent, endpointsEqual)
	return out
}

func (e *endpointsController) HasSynced() bool {
	return e.endpoints.HasSynced()
}

func (e *endpointsController) GetProxyServiceInstances(c *Controller, proxy *model.Proxy) []*model.ServiceInstance {
	eps := e.endpoints.List(proxy.Metadata.Namespace, klabels.Everything())
	var out []*model.ServiceInstance
	for _, ep := range eps {
		instances := endpointServiceInstances(c, ep, proxy)
		out = append(out, instances...)
	}

	return out
}

func endpointServiceInstances(c *Controller, endpoints *v1.Endpoints, proxy *model.Proxy) []*model.ServiceInstance {
	var out []*model.ServiceInstance

	for _, svc := range c.servicesForNamespacedName(config.NamespacedName(endpoints)) {
		pod := c.pods.getPodByProxy(proxy)
		builder := NewEndpointBuilder(c, pod)

		discoverabilityPolicy := c.exports.EndpointDiscoverabilityPolicy(svc)

		for _, ss := range endpoints.Subsets {
			for _, port := range ss.Ports {
				svcPort, exists := svc.Ports.Get(port.Name)
				if !exists {
					continue
				}

				// consider multiple IP scenarios
				for _, ip := range proxy.IPAddresses {
					if hasProxyIP(ss.Addresses, ip) || hasProxyIP(ss.NotReadyAddresses, ip) {
						istioEndpoint := builder.buildIstioEndpoint(ip, port.Port, svcPort.Name, discoverabilityPolicy, model.Healthy)
						out = append(out, &model.ServiceInstance{
							Endpoint:    istioEndpoint,
							ServicePort: svcPort,
							Service:     svc,
						})
					}

					if hasProxyIP(ss.NotReadyAddresses, ip) {
						if c.opts.Metrics != nil {
							c.opts.Metrics.AddMetric(model.ProxyStatusEndpointNotReady, proxy.ID, proxy.ID, "")
						}
					}
				}
			}
		}
	}

	return out
}

func (e *endpointsController) InstancesByPort(c *Controller, svc *model.Service, reqSvcPort int) []*model.ServiceInstance {
<<<<<<< HEAD
	item, exists, err := e.informer.GetIndexer().GetByKey(kube.KeyFunc(svc.Attributes.Name, svc.Attributes.Namespace))
	if err != nil {
		log.Infof("get endpoints(%s, %s) => error %v", svc.Attributes.Name, svc.Attributes.Namespace, err)
=======
	ep := e.endpoints.Get(svc.Attributes.Name, svc.Attributes.Namespace)
	if ep == nil {
>>>>>>> fff8e9e6
		return nil
	}
	discoverabilityPolicy := c.exports.EndpointDiscoverabilityPolicy(svc)

	// Locate all ports in the actual service
	svcPort, exists := svc.Ports.GetByPort(reqSvcPort)
	if !exists {
		return nil
	}
	var out []*model.ServiceInstance
	for _, ss := range ep.Subsets {
		out = append(out, e.buildServiceInstances(ep, ss, ss.Addresses, svc, discoverabilityPolicy, svcPort, model.Healthy)...)
		if features.SendUnhealthyEndpoints.Load() {
			out = append(out, e.buildServiceInstances(ep, ss, ss.NotReadyAddresses, svc, discoverabilityPolicy, svcPort, model.UnHealthy)...)
		}
	}
	return out
}

<<<<<<< HEAD
func (e *endpointsController) getInformer() informer.FilteredSharedIndexInformer {
	return e.informer
}

func (e *endpointsController) onEvent(_, curr any, event model.Event) error {
	ep := controllers.Extract[*v1.Endpoints](curr)
	if ep == nil {
		return nil
=======
func (e *endpointsController) sync(name, ns string, event model.Event, filtered bool) error {
	if name != "" {
		ep := e.endpoints.Get(name, ns)
		if ep == nil {
			return nil
		}
		return e.onEvent(nil, ep, model.EventAdd)
	}
	var err *multierror.Error
	var endpoints []*v1.Endpoints
	if filtered {
		endpoints = e.endpoints.List(ns, klabels.Everything())
	} else {
		endpoints = e.endpoints.ListUnfiltered(ns, klabels.Everything())
	}
	log.Debugf("syncing %d endpoints", len(endpoints))
	for _, s := range endpoints {
		err = multierror.Append(err, e.onEvent(nil, s, event))
>>>>>>> fff8e9e6
	}
	return err.ErrorOrNil()
}

func (e *endpointsController) onEvent(_, ep *v1.Endpoints, event model.Event) error {
	return processEndpointEvent(e.c, e, ep.Name, ep.Namespace, event, ep)
}

func (e *endpointsController) forgetEndpoint(endpoint any) map[host.Name][]*model.IstioEndpoint {
	ep := endpoint.(*v1.Endpoints)
	key := config.NamespacedName(ep)
	for _, ss := range ep.Subsets {
		for _, ea := range ss.Addresses {
			e.c.pods.endpointDeleted(key, ea.IP)
		}
	}
	return make(map[host.Name][]*model.IstioEndpoint)
}

func (e *endpointsController) buildIstioEndpoints(endpoint any, host host.Name) []*model.IstioEndpoint {
	var endpoints []*model.IstioEndpoint
	ep := endpoint.(*v1.Endpoints)

	discoverabilityPolicy := e.c.exports.EndpointDiscoverabilityPolicy(e.c.GetService(host))

	for _, ss := range ep.Subsets {
		endpoints = append(endpoints, e.buildIstioEndpointFromAddress(ep, ss, ss.Addresses, host, discoverabilityPolicy, model.Healthy)...)
		if features.SendUnhealthyEndpoints.Load() {
			endpoints = append(endpoints, e.buildIstioEndpointFromAddress(ep, ss, ss.NotReadyAddresses, host, discoverabilityPolicy, model.UnHealthy)...)
		}
	}
	return endpoints
}

func (e *endpointsController) buildServiceInstances(ep *v1.Endpoints, ss v1.EndpointSubset, endpoints []v1.EndpointAddress,
	svc *model.Service, discoverabilityPolicy model.EndpointDiscoverabilityPolicy,
	svcPort *model.Port, health model.HealthStatus,
) []*model.ServiceInstance {
	var out []*model.ServiceInstance
	for _, ea := range endpoints {
		pod, expectedPod := getPod(e.c, ea.IP, &metav1.ObjectMeta{Name: ep.Name, Namespace: ep.Namespace}, ea.TargetRef, svc.Hostname)
		if pod == nil && expectedPod {
			continue
		}

		builder := NewEndpointBuilder(e.c, pod)

		// identify the port by name. K8S EndpointPort uses the service port name
		for _, port := range ss.Ports {
			if port.Name == "" || // 'name optional if single port is defined'
				svcPort.Name == port.Name {
				istioEndpoint := builder.buildIstioEndpoint(ea.IP, port.Port, svcPort.Name, discoverabilityPolicy, model.Healthy)
				istioEndpoint.HealthStatus = health
				out = append(out, &model.ServiceInstance{
					Endpoint:    istioEndpoint,
					ServicePort: svcPort,
					Service:     svc,
				})
			}
		}
	}
	return out
}

func (e *endpointsController) buildIstioEndpointFromAddress(ep *v1.Endpoints, ss v1.EndpointSubset, endpoints []v1.EndpointAddress,
	host host.Name, discoverabilityPolicy model.EndpointDiscoverabilityPolicy, health model.HealthStatus,
) []*model.IstioEndpoint {
	var istioEndpoints []*model.IstioEndpoint
	for _, ea := range endpoints {
		pod, expectedPod := getPod(e.c, ea.IP, &metav1.ObjectMeta{Name: ep.Name, Namespace: ep.Namespace}, ea.TargetRef, host)
		if pod == nil && expectedPod {
			continue
		}
		builder := NewEndpointBuilder(e.c, pod)
		// EDS and ServiceEntry use name for service port - ADS will need to map to numbers.
		for _, port := range ss.Ports {
			istioEndpoint := builder.buildIstioEndpoint(ea.IP, port.Port, port.Name, discoverabilityPolicy, health)
			istioEndpoints = append(istioEndpoints, istioEndpoint)
		}
	}
	return istioEndpoints
}

func (e *endpointsController) buildIstioEndpointsWithService(name, namespace string, host host.Name, _ bool) []*model.IstioEndpoint {
	ep := e.endpoints.Get(name, namespace)
	if ep == nil {
		log.Debugf("endpoints(%s, %s) not found", name, namespace)
		return nil
	}

	return e.buildIstioEndpoints(ep, host)
}

func (e *endpointsController) getServiceNamespacedName(ep any) types.NamespacedName {
	endpoint := ep.(*v1.Endpoints)
	return config.NamespacedName(endpoint)
}

// endpointsEqual returns true if the two endpoints are the same in aspects Pilot cares about
// This currently means only looking at "Ready" endpoints
<<<<<<< HEAD
func endpointsEqual(first, second any) bool {
	a := first.(*v1.Endpoints)
	b := second.(*v1.Endpoints)
=======
func endpointsEqual(a, b *v1.Endpoints) bool {
>>>>>>> fff8e9e6
	if len(a.Subsets) != len(b.Subsets) {
		return false
	}
	for i := range a.Subsets {
		if !portsEqual(a.Subsets[i].Ports, b.Subsets[i].Ports) {
			return false
		}
		if !addressesEqual(a.Subsets[i].Addresses, b.Subsets[i].Addresses) {
			return false
		}
	}
	return true
}<|MERGE_RESOLUTION|>--- conflicted
+++ resolved
@@ -20,24 +20,12 @@
 	metav1 "k8s.io/apimachinery/pkg/apis/meta/v1"
 	klabels "k8s.io/apimachinery/pkg/labels"
 	"k8s.io/apimachinery/pkg/types"
-<<<<<<< HEAD
-	listerv1 "k8s.io/client-go/listers/core/v1"
-
-	"istio.io/istio/pilot/pkg/features"
-	"istio.io/istio/pilot/pkg/model"
-	"istio.io/istio/pilot/pkg/serviceregistry/kube"
-	"istio.io/istio/pkg/config"
-	"istio.io/istio/pkg/config/host"
-	"istio.io/istio/pkg/kube/controllers"
-	"istio.io/istio/pkg/kube/informer"
-=======
 
 	"istio.io/istio/pilot/pkg/features"
 	"istio.io/istio/pilot/pkg/model"
 	"istio.io/istio/pkg/config"
 	"istio.io/istio/pkg/config/host"
 	"istio.io/istio/pkg/kube/kclient"
->>>>>>> fff8e9e6
 )
 
 type endpointsController struct {
@@ -48,14 +36,7 @@
 var _ kubeEndpointsController = &endpointsController{}
 
 func newEndpointsController(c *Controller) *endpointsController {
-<<<<<<< HEAD
-	informer := informer.NewFilteredSharedIndexInformer(
-		c.opts.DiscoveryNamespacesFilter.Filter,
-		c.client.KubeInformer().Core().V1().Endpoints().Informer(),
-	)
-=======
 	endpoints := kclient.NewFiltered[*v1.Endpoints](c.client, kclient.Filter{ObjectFilter: c.opts.GetFilter()})
->>>>>>> fff8e9e6
 	out := &endpointsController{
 		endpoints: endpoints,
 		c:         c,
@@ -120,14 +101,8 @@
 }
 
 func (e *endpointsController) InstancesByPort(c *Controller, svc *model.Service, reqSvcPort int) []*model.ServiceInstance {
-<<<<<<< HEAD
-	item, exists, err := e.informer.GetIndexer().GetByKey(kube.KeyFunc(svc.Attributes.Name, svc.Attributes.Namespace))
-	if err != nil {
-		log.Infof("get endpoints(%s, %s) => error %v", svc.Attributes.Name, svc.Attributes.Namespace, err)
-=======
 	ep := e.endpoints.Get(svc.Attributes.Name, svc.Attributes.Namespace)
 	if ep == nil {
->>>>>>> fff8e9e6
 		return nil
 	}
 	discoverabilityPolicy := c.exports.EndpointDiscoverabilityPolicy(svc)
@@ -147,16 +122,6 @@
 	return out
 }
 
-<<<<<<< HEAD
-func (e *endpointsController) getInformer() informer.FilteredSharedIndexInformer {
-	return e.informer
-}
-
-func (e *endpointsController) onEvent(_, curr any, event model.Event) error {
-	ep := controllers.Extract[*v1.Endpoints](curr)
-	if ep == nil {
-		return nil
-=======
 func (e *endpointsController) sync(name, ns string, event model.Event, filtered bool) error {
 	if name != "" {
 		ep := e.endpoints.Get(name, ns)
@@ -175,7 +140,6 @@
 	log.Debugf("syncing %d endpoints", len(endpoints))
 	for _, s := range endpoints {
 		err = multierror.Append(err, e.onEvent(nil, s, event))
->>>>>>> fff8e9e6
 	}
 	return err.ErrorOrNil()
 }
@@ -276,13 +240,7 @@
 
 // endpointsEqual returns true if the two endpoints are the same in aspects Pilot cares about
 // This currently means only looking at "Ready" endpoints
-<<<<<<< HEAD
-func endpointsEqual(first, second any) bool {
-	a := first.(*v1.Endpoints)
-	b := second.(*v1.Endpoints)
-=======
 func endpointsEqual(a, b *v1.Endpoints) bool {
->>>>>>> fff8e9e6
 	if len(a.Subsets) != len(b.Subsets) {
 		return false
 	}
