// Copyright Istio Authors
//
// Licensed under the Apache License, Version 2.0 (the "License");
// you may not use this file except in compliance with the License.
// You may obtain a copy of the License at
//
//     http://www.apache.org/licenses/LICENSE-2.0
//
// Unless required by applicable law or agreed to in writing, software
// distributed under the License is distributed on an "AS IS" BASIS,
// WITHOUT WARRANTIES OR CONDITIONS OF ANY KIND, either express or implied.
// See the License for the specific language governing permissions and
// limitations under the License.

package controller

import (
	"strings"
	"sync/atomic"

	metav1 "k8s.io/apimachinery/pkg/apis/meta/v1"
	"k8s.io/apimachinery/pkg/apis/meta/v1/unstructured"
	"k8s.io/apimachinery/pkg/types"

	"istio.io/istio/pilot/pkg/features"
	"istio.io/istio/pilot/pkg/model"
	kubesr "istio.io/istio/pilot/pkg/serviceregistry/kube"
	"istio.io/istio/pkg/config"
	"istio.io/istio/pkg/config/constants"
	"istio.io/istio/pkg/config/host"
	"istio.io/istio/pkg/kube"
	"istio.io/istio/pkg/kube/controllers"
<<<<<<< HEAD
	"istio.io/istio/pkg/kube/informer"
=======
	"istio.io/istio/pkg/kube/kclient"
>>>>>>> fff8e9e6
	"istio.io/istio/pkg/kube/mcs"
)

type exportedService struct {
	namespacedName  types.NamespacedName
	discoverability map[host.Name]string
}

// serviceExportCache reads Kubernetes Multi-Cluster Services (MCS) ServiceExport resources in the
// cluster and generates discoverability policies for the endpoints.
type serviceExportCache interface {
	// EndpointDiscoverabilityPolicy returns the policy for Service endpoints residing within the current cluster.
	EndpointDiscoverabilityPolicy(svc *model.Service) model.EndpointDiscoverabilityPolicy

	// ExportedServices returns the list of services that are exported in this cluster. Used for debugging.
	ExportedServices() []exportedService
	Run(stop <-chan struct{})

	// HasSynced indicates whether the kube createClient has synced for the watched resources.
	HasSynced() bool
<<<<<<< HEAD
=======

>>>>>>> fff8e9e6
	// HasCRDInstalled indicates whether the serviceExport crd has been installed.
	HasCRDInstalled() bool
}

// newServiceExportCache creates a new serviceExportCache that observes the given cluster.
func newServiceExportCache(c *Controller) serviceExportCache {
	if features.EnableMCSServiceDiscovery {
		ec := &serviceExportCacheImpl{
			Controller:      c,
			serviceExportCh: make(chan struct{}),
		}
		c.crdWatcher.AddCallBack(ec.onCRDEvent)

		// Set the discoverability policy for the clusterset.local host.
		ec.clusterSetLocalPolicySelector = func(svc *model.Service) (policy model.EndpointDiscoverabilityPolicy) {
			// If the service is exported in this cluster, allow the endpoints in this cluster to be discoverable
			// anywhere in the mesh.
			if ec.isExported(namespacedNameForService(svc)) {
				return model.AlwaysDiscoverable
			}

			// Otherwise, endpoints are only discoverable from within the same cluster.
			return model.DiscoverableFromSameCluster
		}

		// Set the discoverability policy for the cluster.local host.
		if features.EnableMCSClusterLocal {
			// MCS cluster.local mode is enabled. Allow endpoints for the cluster.local host to be
			// discoverable only from within the same cluster.
			ec.clusterLocalPolicySelector = func(svc *model.Service) (policy model.EndpointDiscoverabilityPolicy) {
				return model.DiscoverableFromSameCluster
			}
		} else {
			// MCS cluster.local mode is not enabled, so requests to the cluster.local host are not confined
			// to the same cluster. Use the same discoverability policy as for clusterset.local.
			ec.clusterLocalPolicySelector = ec.clusterSetLocalPolicySelector
		}

		return ec
	}

	// MCS Service discovery is disabled. Use a placeholder cache.
	return disabledServiceExportCache{}
}

type discoverabilityPolicySelector func(*model.Service) model.EndpointDiscoverabilityPolicy

// serviceExportCache reads ServiceExport resources for a single cluster.
type serviceExportCacheImpl struct {
	*Controller

<<<<<<< HEAD
	filteredInformer informer.FilteredSharedIndexInformer
=======
	serviceExports kclient.Untyped
>>>>>>> fff8e9e6

	// clusterLocalPolicySelector selects an appropriate EndpointDiscoverabilityPolicy for the cluster.local host.
	clusterLocalPolicySelector discoverabilityPolicySelector

	// clusterSetLocalPolicySelector selects an appropriate EndpointDiscoverabilityPolicy for the clusterset.local host.
	clusterSetLocalPolicySelector discoverabilityPolicySelector

	serviceExportCh chan struct{}

	started atomic.Bool
}

<<<<<<< HEAD
func (ec *serviceExportCacheImpl) onServiceExportEvent(_, obj any, event model.Event) error {
=======
func (ec *serviceExportCacheImpl) onServiceExportEvent(_, obj controllers.Object, event model.Event) error {
>>>>>>> fff8e9e6
	se := controllers.Extract[*unstructured.Unstructured](obj)
	if se == nil {
		return nil
	}

	switch event {
	case model.EventAdd, model.EventDelete:
		ec.updateXDS(se)
	default:
		// Don't care about updates.
	}
	return nil
}

func (ec *serviceExportCacheImpl) updateXDS(se metav1.Object) {
	for _, svc := range ec.servicesForNamespacedName(config.NamespacedName(se)) {
		// Re-build the endpoints for this service with a new discoverability policy.
		// Also update any internal caching.
		endpoints := ec.buildEndpointsForService(svc, true)
		shard := model.ShardKeyFromRegistry(ec)
		ec.opts.XDSUpdater.EDSUpdate(shard, svc.Hostname.String(), se.GetNamespace(), endpoints)
	}
}

func (ec *serviceExportCacheImpl) EndpointDiscoverabilityPolicy(svc *model.Service) model.EndpointDiscoverabilityPolicy {
	if !ec.started.Load() {
		return nil
	}
	if svc == nil {
		// Default policy when the service doesn't exist.
		return model.DiscoverableFromSameCluster
	}

	if strings.HasSuffix(svc.Hostname.String(), "."+constants.DefaultClusterSetLocalDomain) {
		return ec.clusterSetLocalPolicySelector(svc)
	}

	return ec.clusterLocalPolicySelector(svc)
}

func (ec *serviceExportCacheImpl) isExported(name types.NamespacedName) bool {
<<<<<<< HEAD
	item, _, _ := ec.filteredInformer.GetIndexer().GetByKey(name.String())
	return item != nil
=======
	return ec.serviceExports.Get(name.Name, name.Namespace) != nil
>>>>>>> fff8e9e6
}

func (ec *serviceExportCacheImpl) ExportedServices() []exportedService {
	if !ec.started.Load() {
		return nil
<<<<<<< HEAD
	}
	// List all exports in this cluster.
	exports, err := ec.filteredInformer.List("")
	if err != nil {
		return make([]exportedService, 0)
=======
>>>>>>> fff8e9e6
	}
	// List all exports in this cluster.
	exports := ec.serviceExports.List(metav1.NamespaceAll, klabels.Everything())

	ec.RLock()

	out := make([]exportedService, 0, len(exports))
	for _, export := range exports {
		uExport := export.(*unstructured.Unstructured)
		es := exportedService{
			namespacedName:  config.NamespacedName(uExport),
			discoverability: make(map[host.Name]string),
		}

		// Generate the map of all hosts for this service to their discoverability policies.
		clusterLocalHost := kubesr.ServiceHostname(uExport.GetName(), uExport.GetNamespace(), ec.opts.DomainSuffix)
		clusterSetLocalHost := serviceClusterSetLocalHostname(es.namespacedName)
		for _, hostName := range []host.Name{clusterLocalHost, clusterSetLocalHost} {
			if svc := ec.servicesMap[hostName]; svc != nil {
				es.discoverability[hostName] = ec.EndpointDiscoverabilityPolicy(svc).String()
			}
		}

		out = append(out, es)
	}

	ec.RUnlock()

	return out
}

func (ec *serviceExportCacheImpl) Run(stop <-chan struct{}) {
	select {
	case <-ec.serviceExportCh:
	case <-stop:
		return
	}
<<<<<<< HEAD
	dInformer := ec.client.DynamicInformer().ForResource(mcs.ServiceExportGVR)
	_ = dInformer.Informer().SetTransform(kube.StripUnusedFields)
	if ec.opts.DiscoveryNamespacesFilter != nil {
		ec.filteredInformer = informer.NewFilteredSharedIndexInformer(ec.opts.DiscoveryNamespacesFilter.Filter, dInformer.Informer())
	} else {
		ec.filteredInformer = informer.NewFilteredSharedIndexInformer(nil, dInformer.Informer())
	}
	// Register callbacks for events.
	ec.registerHandlers(ec.filteredInformer, "ServiceExports", ec.onServiceExportEvent, nil)
	go ec.filteredInformer.Run(stop)
	kube.WaitForCacheSync(stop, ec.filteredInformer.HasSynced)
=======
	dInformer := ec.client.DynamicInformer().ForResource(mcs.ServiceExportGVR).Informer()
	ec.serviceExports = kclient.NewUntyped(ec.client, dInformer, kclient.Filter{ObjectFilter: ec.opts.GetFilter()})
	// Register callbacks for events.
	registerHandlers(ec.Controller, ec.serviceExports, "ServiceExports", ec.onServiceExportEvent, nil)
	go dInformer.Run(stop)
	kube.WaitForCacheSync(stop, ec.serviceExports.HasSynced)
>>>>>>> fff8e9e6
	ec.started.Store(true)
}

func (ec *serviceExportCacheImpl) HasSynced() bool {
	return ec.started.Load()
}

func (ec *serviceExportCacheImpl) HasCRDInstalled() bool {
	select {
	case <-ec.serviceExportCh:
		return true
	default:
		return false
	}
}

func (ec *serviceExportCacheImpl) onCRDEvent(name string) {
	if name == mcs.ServiceExportGVR.Resource+"."+mcs.ServiceExportGVR.Group {
		select {
		case <-ec.serviceExportCh: // channel already closed
		default:
			// notify CRD added
			close(ec.serviceExportCh)
		}
	}
}

type disabledServiceExportCache struct{}

var _ serviceExportCache = disabledServiceExportCache{}

func (c disabledServiceExportCache) EndpointDiscoverabilityPolicy(*model.Service) model.EndpointDiscoverabilityPolicy {
	return model.AlwaysDiscoverable
}

func (c disabledServiceExportCache) Run(stop <-chan struct{}) {}

func (c disabledServiceExportCache) HasSynced() bool {
	return true
}

func (c disabledServiceExportCache) ExportedServices() []exportedService {
	// MCS is disabled - returning `nil`, which is semantically different here than an empty list.
	return nil
}

func (c disabledServiceExportCache) HasCRDInstalled() bool {
	return false
}<|MERGE_RESOLUTION|>--- conflicted
+++ resolved
@@ -20,6 +20,7 @@
 
 	metav1 "k8s.io/apimachinery/pkg/apis/meta/v1"
 	"k8s.io/apimachinery/pkg/apis/meta/v1/unstructured"
+	klabels "k8s.io/apimachinery/pkg/labels"
 	"k8s.io/apimachinery/pkg/types"
 
 	"istio.io/istio/pilot/pkg/features"
@@ -30,11 +31,7 @@
 	"istio.io/istio/pkg/config/host"
 	"istio.io/istio/pkg/kube"
 	"istio.io/istio/pkg/kube/controllers"
-<<<<<<< HEAD
-	"istio.io/istio/pkg/kube/informer"
-=======
 	"istio.io/istio/pkg/kube/kclient"
->>>>>>> fff8e9e6
 	"istio.io/istio/pkg/kube/mcs"
 )
 
@@ -55,10 +52,7 @@
 
 	// HasSynced indicates whether the kube createClient has synced for the watched resources.
 	HasSynced() bool
-<<<<<<< HEAD
-=======
-
->>>>>>> fff8e9e6
+
 	// HasCRDInstalled indicates whether the serviceExport crd has been installed.
 	HasCRDInstalled() bool
 }
@@ -110,11 +104,7 @@
 type serviceExportCacheImpl struct {
 	*Controller
 
-<<<<<<< HEAD
-	filteredInformer informer.FilteredSharedIndexInformer
-=======
 	serviceExports kclient.Untyped
->>>>>>> fff8e9e6
 
 	// clusterLocalPolicySelector selects an appropriate EndpointDiscoverabilityPolicy for the cluster.local host.
 	clusterLocalPolicySelector discoverabilityPolicySelector
@@ -127,11 +117,7 @@
 	started atomic.Bool
 }
 
-<<<<<<< HEAD
-func (ec *serviceExportCacheImpl) onServiceExportEvent(_, obj any, event model.Event) error {
-=======
 func (ec *serviceExportCacheImpl) onServiceExportEvent(_, obj controllers.Object, event model.Event) error {
->>>>>>> fff8e9e6
 	se := controllers.Extract[*unstructured.Unstructured](obj)
 	if se == nil {
 		return nil
@@ -173,25 +159,12 @@
 }
 
 func (ec *serviceExportCacheImpl) isExported(name types.NamespacedName) bool {
-<<<<<<< HEAD
-	item, _, _ := ec.filteredInformer.GetIndexer().GetByKey(name.String())
-	return item != nil
-=======
 	return ec.serviceExports.Get(name.Name, name.Namespace) != nil
->>>>>>> fff8e9e6
 }
 
 func (ec *serviceExportCacheImpl) ExportedServices() []exportedService {
 	if !ec.started.Load() {
 		return nil
-<<<<<<< HEAD
-	}
-	// List all exports in this cluster.
-	exports, err := ec.filteredInformer.List("")
-	if err != nil {
-		return make([]exportedService, 0)
-=======
->>>>>>> fff8e9e6
 	}
 	// List all exports in this cluster.
 	exports := ec.serviceExports.List(metav1.NamespaceAll, klabels.Everything())
@@ -229,26 +202,12 @@
 	case <-stop:
 		return
 	}
-<<<<<<< HEAD
-	dInformer := ec.client.DynamicInformer().ForResource(mcs.ServiceExportGVR)
-	_ = dInformer.Informer().SetTransform(kube.StripUnusedFields)
-	if ec.opts.DiscoveryNamespacesFilter != nil {
-		ec.filteredInformer = informer.NewFilteredSharedIndexInformer(ec.opts.DiscoveryNamespacesFilter.Filter, dInformer.Informer())
-	} else {
-		ec.filteredInformer = informer.NewFilteredSharedIndexInformer(nil, dInformer.Informer())
-	}
-	// Register callbacks for events.
-	ec.registerHandlers(ec.filteredInformer, "ServiceExports", ec.onServiceExportEvent, nil)
-	go ec.filteredInformer.Run(stop)
-	kube.WaitForCacheSync(stop, ec.filteredInformer.HasSynced)
-=======
 	dInformer := ec.client.DynamicInformer().ForResource(mcs.ServiceExportGVR).Informer()
 	ec.serviceExports = kclient.NewUntyped(ec.client, dInformer, kclient.Filter{ObjectFilter: ec.opts.GetFilter()})
 	// Register callbacks for events.
 	registerHandlers(ec.Controller, ec.serviceExports, "ServiceExports", ec.onServiceExportEvent, nil)
 	go dInformer.Run(stop)
 	kube.WaitForCacheSync(stop, ec.serviceExports.HasSynced)
->>>>>>> fff8e9e6
 	ec.started.Store(true)
 }
 
