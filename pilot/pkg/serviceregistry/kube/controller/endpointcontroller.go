// Copyright Istio Authors
//
// Licensed under the Apache License, Version 2.0 (the "License");
// you may not use this file except in compliance with the License.
// You may obtain a copy of the License at
//
//     http://www.apache.org/licenses/LICENSE-2.0
//
// Unless required by applicable law or agreed to in writing, software
// distributed under the License is distributed on an "AS IS" BASIS,
// WITHOUT WARRANTIES OR CONDITIONS OF ANY KIND, either express or implied.
// See the License for the specific language governing permissions and
// limitations under the License.

package controller

import (
	v1 "k8s.io/api/core/v1"
	metav1 "k8s.io/apimachinery/pkg/apis/meta/v1"
	"k8s.io/apimachinery/pkg/types"

	"istio.io/istio/pilot/pkg/features"
	"istio.io/istio/pilot/pkg/model"
<<<<<<< HEAD
	"istio.io/istio/pilot/pkg/serviceregistry/kube"
	"istio.io/istio/pkg/config"
	"istio.io/istio/pkg/config/host"
	"istio.io/istio/pkg/config/schema/kind"
	"istio.io/istio/pkg/kube/informer"
=======
	"istio.io/istio/pkg/config"
	"istio.io/istio/pkg/config/host"
	"istio.io/istio/pkg/config/schema/kind"
>>>>>>> fff8e9e6
	"istio.io/istio/pkg/util/sets"
)

// Pilot can get EDS information from Kubernetes from two mutually exclusive sources, Endpoints and
// EndpointSlices. The kubeEndpointsController abstracts these details and provides a common interface
// that both sources implement.
type kubeEndpointsController interface {
	HasSynced() bool
<<<<<<< HEAD
	Run(stopCh <-chan struct{})
	getInformer() informer.FilteredSharedIndexInformer
	onEvent(prev, curr any, event model.Event) error
=======
	// sync triggers a re-sync. This can be set with:
	// * name+namespace: sync a single object
	// * namespace: sync that namespace
	// * neither: sync all namespaces
	sync(name, ns string, event model.Event, filtered bool) error
>>>>>>> fff8e9e6
	InstancesByPort(c *Controller, svc *model.Service, reqSvcPort int) []*model.ServiceInstance
	GetProxyServiceInstances(c *Controller, proxy *model.Proxy) []*model.ServiceInstance
	buildIstioEndpoints(ep any, host host.Name) []*model.IstioEndpoint
	buildIstioEndpointsWithService(name, namespace string, host host.Name, clearCache bool) []*model.IstioEndpoint
	// forgetEndpoint does internal bookkeeping on a deleted endpoint
	forgetEndpoint(endpoint any) map[host.Name][]*model.IstioEndpoint
	getServiceNamespacedName(ep any) types.NamespacedName
<<<<<<< HEAD
}

// kubeEndpoints abstracts the common behavior across endpoint and endpoint slices.
type kubeEndpoints struct {
	c        *Controller
	informer informer.FilteredSharedIndexInformer
}

func (e *kubeEndpoints) HasSynced() bool {
	return e.informer.HasSynced()
}

func (e *kubeEndpoints) Run(stopCh <-chan struct{}) {
	e.informer.Run(stopCh)
=======
>>>>>>> fff8e9e6
}

// processEndpointEvent triggers the config update.
func processEndpointEvent(c *Controller, epc kubeEndpointsController, name string, namespace string, event model.Event, ep any) error {
	// Update internal endpoint cache no matter what kind of service, even headless service.
	// As for gateways, the cluster discovery type is `EDS` for headless service.
	updateEDS(c, epc, ep, event)
<<<<<<< HEAD
	if svc, _ := c.serviceLister.Services(namespace).Get(name); svc != nil {
=======
	if svc := c.services.Get(name, namespace); svc != nil {
>>>>>>> fff8e9e6
		// if the service is headless service, trigger a full push if EnableHeadlessService is true,
		// otherwise push endpoint updates - needed for NDS output.
		if svc.Spec.ClusterIP == v1.ClusterIPNone {
			for _, modelSvc := range c.servicesForNamespacedName(config.NamespacedName(svc)) {
				c.opts.XDSUpdater.ConfigUpdate(&model.PushRequest{
					Full: features.EnableHeadlessService,
					// TODO: extend and set service instance type, so no need to re-init push context
					ConfigsUpdated: sets.New(model.ConfigKey{Kind: kind.ServiceEntry, Name: modelSvc.Hostname.String(), Namespace: svc.Namespace}),

					Reason: []model.TriggerReason{model.HeadlessEndpointUpdate},
				})
				return nil
			}
		}
	}

	return nil
}

func updateEDS(c *Controller, epc kubeEndpointsController, ep any, event model.Event) {
	namespacedName := epc.getServiceNamespacedName(ep)
	log.Debugf("Handle EDS endpoint %s %s in namespace %s", namespacedName.Name, event, namespacedName.Namespace)
	var forgottenEndpointsByHost map[host.Name][]*model.IstioEndpoint
	if event == model.EventDelete {
		forgottenEndpointsByHost = epc.forgetEndpoint(ep)
	}

	shard := model.ShardKeyFromRegistry(c)

	for _, hostName := range c.hostNamesForNamespacedName(namespacedName) {
		var endpoints []*model.IstioEndpoint
		if forgottenEndpointsByHost != nil {
			endpoints = forgottenEndpointsByHost[hostName]
		} else {
			endpoints = epc.buildIstioEndpoints(ep, hostName)
		}

		if features.EnableK8SServiceSelectWorkloadEntries {
			svc := c.GetService(hostName)
			if svc != nil {
				fep := c.collectWorkloadInstanceEndpoints(svc)
				endpoints = append(endpoints, fep...)
			} else {
				log.Debugf("Handle EDS endpoint: skip collecting workload entry endpoints, service %s/%s has not been populated",
					namespacedName.Namespace, namespacedName.Name)
			}
		}

		c.opts.XDSUpdater.EDSUpdate(shard, string(hostName), namespacedName.Namespace, endpoints)
	}
}

// getPod fetches a pod by name or IP address.
// A pod may be missing (nil) for two reasons:
//   - It is an endpoint without an associated Pod. In this case, expectPod will be false.
//   - It is an endpoint with an associate Pod, but its not found. In this case, expectPod will be true.
//     this may happen due to eventually consistency issues, out of order events, etc. In this case, the caller
//     should not precede with the endpoint, or inaccurate information would be sent which may have impacts on
//     correctness and security.
//
// Note: this is only used by endpoints and endpointslice controller
func getPod(c *Controller, ip string, ep *metav1.ObjectMeta, targetRef *v1.ObjectReference, host host.Name) (*v1.Pod, bool) {
	var expectPod bool
	pod := c.getPod(ip, ep.Namespace, targetRef)
	if targetRef != nil && targetRef.Kind == "Pod" {
		expectPod = true
		if pod == nil {
			c.registerEndpointResync(ep, ip, host)
		}
	}

	return pod, expectPod
}

func (c *Controller) registerEndpointResync(ep *metav1.ObjectMeta, ip string, host host.Name) {
	// This means, the endpoint event has arrived before pod event.
	// This might happen because PodCache is eventually consistent.
	log.Debugf("Endpoint without pod %s %s.%s", ip, ep.Name, ep.Namespace)
	endpointsWithNoPods.Increment()
	if c.opts.Metrics != nil {
		c.opts.Metrics.AddMetric(model.EndpointNoPod, string(host), "", ip)
	}
	// Tell pod cache we want to queue the endpoint event when this pod arrives.
	c.pods.queueEndpointEventOnPodArrival(config.NamespacedName(ep), ip)
}

// getPod fetches a pod by name or IP address.
// A pod may be missing (nil) for two reasons:
// * It is an endpoint without an associated Pod.
// * It is an endpoint with an associate Pod, but its not found.
func (c *Controller) getPod(ip string, namespace string, targetRef *v1.ObjectReference) *v1.Pod {
	if targetRef != nil && targetRef.Kind == "Pod" {
		key := types.NamespacedName{Name: targetRef.Name, Namespace: targetRef.Namespace}
		pod := c.pods.getPodByKey(key)
		return pod
	}

	// This means the endpoint is manually controlled
	// TODO: this may be not correct because of the hostnetwork pods may have same ip address
	// Do we have a way to get the pod from only endpoint?
	pod := c.pods.getPodByIP(ip)
	if pod != nil {
		// This prevents selecting a pod in another different namespace
		if pod.Namespace != namespace {
			pod = nil
		}
	}
	// There maybe no pod at all
	return pod
}<|MERGE_RESOLUTION|>--- conflicted
+++ resolved
@@ -21,17 +21,9 @@
 
 	"istio.io/istio/pilot/pkg/features"
 	"istio.io/istio/pilot/pkg/model"
-<<<<<<< HEAD
-	"istio.io/istio/pilot/pkg/serviceregistry/kube"
 	"istio.io/istio/pkg/config"
 	"istio.io/istio/pkg/config/host"
 	"istio.io/istio/pkg/config/schema/kind"
-	"istio.io/istio/pkg/kube/informer"
-=======
-	"istio.io/istio/pkg/config"
-	"istio.io/istio/pkg/config/host"
-	"istio.io/istio/pkg/config/schema/kind"
->>>>>>> fff8e9e6
 	"istio.io/istio/pkg/util/sets"
 )
 
@@ -40,17 +32,11 @@
 // that both sources implement.
 type kubeEndpointsController interface {
 	HasSynced() bool
-<<<<<<< HEAD
-	Run(stopCh <-chan struct{})
-	getInformer() informer.FilteredSharedIndexInformer
-	onEvent(prev, curr any, event model.Event) error
-=======
 	// sync triggers a re-sync. This can be set with:
 	// * name+namespace: sync a single object
 	// * namespace: sync that namespace
 	// * neither: sync all namespaces
 	sync(name, ns string, event model.Event, filtered bool) error
->>>>>>> fff8e9e6
 	InstancesByPort(c *Controller, svc *model.Service, reqSvcPort int) []*model.ServiceInstance
 	GetProxyServiceInstances(c *Controller, proxy *model.Proxy) []*model.ServiceInstance
 	buildIstioEndpoints(ep any, host host.Name) []*model.IstioEndpoint
@@ -58,23 +44,6 @@
 	// forgetEndpoint does internal bookkeeping on a deleted endpoint
 	forgetEndpoint(endpoint any) map[host.Name][]*model.IstioEndpoint
 	getServiceNamespacedName(ep any) types.NamespacedName
-<<<<<<< HEAD
-}
-
-// kubeEndpoints abstracts the common behavior across endpoint and endpoint slices.
-type kubeEndpoints struct {
-	c        *Controller
-	informer informer.FilteredSharedIndexInformer
-}
-
-func (e *kubeEndpoints) HasSynced() bool {
-	return e.informer.HasSynced()
-}
-
-func (e *kubeEndpoints) Run(stopCh <-chan struct{}) {
-	e.informer.Run(stopCh)
-=======
->>>>>>> fff8e9e6
 }
 
 // processEndpointEvent triggers the config update.
@@ -82,11 +51,7 @@
 	// Update internal endpoint cache no matter what kind of service, even headless service.
 	// As for gateways, the cluster discovery type is `EDS` for headless service.
 	updateEDS(c, epc, ep, event)
-<<<<<<< HEAD
-	if svc, _ := c.serviceLister.Services(namespace).Get(name); svc != nil {
-=======
 	if svc := c.services.Get(name, namespace); svc != nil {
->>>>>>> fff8e9e6
 		// if the service is headless service, trigger a full push if EnableHeadlessService is true,
 		// otherwise push endpoint updates - needed for NDS output.
 		if svc.Spec.ClusterIP == v1.ClusterIPNone {
