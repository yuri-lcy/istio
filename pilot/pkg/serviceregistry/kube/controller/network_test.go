// Copyright Istio Authors
//
// Licensed under the Apache License, Version 2.0 (the "License");
// you may not use this file except in compliance with the License.
// You may obtain a copy of the License at
//
//     http://www.apache.org/licenses/LICENSE-2.0
//
// Unless required by applicable law or agreed to in writing, software
// distributed under the License is distributed on an "AS IS" BASIS,
// WITHOUT WARRANTIES OR CONDITIONS OF ANY KIND, either express or implied.
// See the License for the specific language governing permissions and
// limitations under the License.

package controller

import (
	"fmt"
	"sync"
	"testing"
	"time"

	"go.uber.org/atomic"
	corev1 "k8s.io/api/core/v1"
	metav1 "k8s.io/apimachinery/pkg/apis/meta/v1"

	"istio.io/api/label"
	meshconfig "istio.io/api/mesh/v1alpha1"
	"istio.io/istio/pilot/pkg/model"
	"istio.io/istio/pkg/config/mesh"
	"istio.io/istio/pkg/kube/kclient/clienttest"
	"istio.io/istio/pkg/test/util/retry"
)

func TestNetworkUpdateTriggers(t *testing.T) {
	meshNetworks := mesh.NewFixedNetworksWatcher(nil)
	c, _ := NewFakeControllerWithOptions(t, FakeControllerOptions{ClusterID: "Kubernetes", NetworksWatcher: meshNetworks, DomainSuffix: "cluster.local"})

	if len(c.NetworkGateways()) != 0 {
		t.Fatal("did not expect any gateways yet")
	}

	notified := atomic.NewBool(false)
	var (
		gwMu sync.Mutex
		gws  []model.NetworkGateway
	)
	setGws := func(v []model.NetworkGateway) {
		gwMu.Lock()
		defer gwMu.Unlock()
		gws = v
	}
	getGws := func() []model.NetworkGateway {
		gwMu.Lock()
		defer gwMu.Unlock()
		return gws
	}

	c.AppendNetworkGatewayHandler(func() {
		notified.Store(true)
		setGws(c.NetworkGateways())
	})
	expectGateways := func(t *testing.T, expectedGws int) {
		defer notified.Store(false)
		// 1. wait for a notification
		retry.UntilSuccessOrFail(t, func() error {
			if !notified.Load() {
				return fmt.Errorf("no gateway notify")
			}
			if n := len(getGws()); n != expectedGws {
				return fmt.Errorf("expected %d gateways but got %d", expectedGws, n)
			}
			return nil
		}, retry.Timeout(5*time.Second), retry.Delay(10*time.Millisecond))
	}

	t.Run("add meshnetworks", func(t *testing.T) {
		addMeshNetworksFromRegistryGateway(t, c, meshNetworks)
		expectGateways(t, 2)
	})
	fmt.Println(c.NetworkGateways())
	t.Run("add labeled service", func(t *testing.T) {
		addLabeledServiceGateway(t, c, "nw0")
		expectGateways(t, 3)
	})
	t.Run("update labeled service network", func(t *testing.T) {
		addLabeledServiceGateway(t, c, "nw1")
		expectGateways(t, 3)
	})
	t.Run("remove labeled service", func(t *testing.T) {
		removeLabeledServiceGateway(t, c)
		expectGateways(t, 2)
	})
	t.Run("remove meshnetworks", func(t *testing.T) {
		meshNetworks.SetNetworks(nil)
		expectGateways(t, 0)
	})
}

func addLabeledServiceGateway(t *testing.T, c *FakeController, nw string) {
	svc := &corev1.Service{
		ObjectMeta: metav1.ObjectMeta{Name: "istio-labeled-gw", Namespace: "arbitrary-ns", Labels: map[string]string{
			label.TopologyNetwork.Name: nw,
		}},
		Spec: corev1.ServiceSpec{
			Type:  corev1.ServiceTypeLoadBalancer,
			Ports: []corev1.ServicePort{{Port: 15443, Protocol: corev1.ProtocolTCP}},
		},
		Status: corev1.ServiceStatus{LoadBalancer: corev1.LoadBalancerStatus{Ingress: []corev1.LoadBalancerIngress{{
			IP:    "2.3.4.6",
			Ports: []corev1.PortStatus{{Port: 15443, Protocol: corev1.ProtocolTCP}},
		}}}},
	}
<<<<<<< HEAD

	if _, err := c.client.Kube().CoreV1().Services("arbitrary-ns").Get(ctx, "istio-labeled-gw", metav1.GetOptions{}); err == nil {
		// update
		if _, err := c.client.Kube().CoreV1().Services("arbitrary-ns").Update(context.TODO(), svc, metav1.UpdateOptions{}); err != nil {
			t.Fatal(err)
		}
	} else if errors.IsNotFound(err) {
		// create
		if _, err := c.client.Kube().CoreV1().Services("arbitrary-ns").Create(context.TODO(), svc, metav1.CreateOptions{}); err != nil {
			t.Fatal(err)
		}
	} else {
		t.Fatal(err)
	}
}

func removeLabeledServiceGateway(t *testing.T, c *FakeController) {
	err := c.client.Kube().CoreV1().Services("arbitrary-ns").Delete(context.TODO(), "istio-labeled-gw", metav1.DeleteOptions{})
	if err != nil {
		t.Fatal(err)
	}
}

func addMeshNetworksFromRegistryGateway(t *testing.T, c *FakeController, watcher mesh.NetworksWatcher) {
	_, err := c.client.Kube().CoreV1().Services("istio-system").Create(context.TODO(), &corev1.Service{
=======
	clienttest.Wrap(t, c.services).CreateOrUpdate(svc)
}

func removeLabeledServiceGateway(t *testing.T, c *FakeController) {
	clienttest.Wrap(t, c.services).Delete("istio-labeled-gw", "arbitrary-ns")
}

func addMeshNetworksFromRegistryGateway(t *testing.T, c *FakeController, watcher mesh.NetworksWatcher) {
	clienttest.Wrap(t, c.services).Create(&corev1.Service{
>>>>>>> fff8e9e6
		ObjectMeta: metav1.ObjectMeta{Name: "istio-meshnetworks-gw", Namespace: "istio-system"},
		Spec: corev1.ServiceSpec{
			Type:  corev1.ServiceTypeLoadBalancer,
			Ports: []corev1.ServicePort{{Port: 15443, Protocol: corev1.ProtocolTCP}},
		},
		Status: corev1.ServiceStatus{LoadBalancer: corev1.LoadBalancerStatus{Ingress: []corev1.LoadBalancerIngress{{
			IP:    "1.2.3.4",
			Ports: []corev1.PortStatus{{Port: 15443, Protocol: corev1.ProtocolTCP}},
		}}}},
	})
	watcher.SetNetworks(&meshconfig.MeshNetworks{Networks: map[string]*meshconfig.Network{
		"nw0": {
			Endpoints: []*meshconfig.Network_NetworkEndpoints{{
				Ne: &meshconfig.Network_NetworkEndpoints_FromRegistry{FromRegistry: "Kubernetes"},
			}},
			Gateways: []*meshconfig.Network_IstioNetworkGateway{{
				Port: 15443,
				Gw:   &meshconfig.Network_IstioNetworkGateway_RegistryServiceName{RegistryServiceName: "istio-meshnetworks-gw.istio-system.svc.cluster.local"},
			}},
		},
		"nw1": {
			Endpoints: []*meshconfig.Network_NetworkEndpoints{{
				Ne: &meshconfig.Network_NetworkEndpoints_FromRegistry{FromRegistry: "Kubernetes"},
			}},
			Gateways: []*meshconfig.Network_IstioNetworkGateway{{
				Port: 15443,
				Gw:   &meshconfig.Network_IstioNetworkGateway_RegistryServiceName{RegistryServiceName: "istio-meshnetworks-gw.istio-system.svc.cluster.local"},
			}},
		},
	}})
}<|MERGE_RESOLUTION|>--- conflicted
+++ resolved
@@ -111,33 +111,6 @@
 			Ports: []corev1.PortStatus{{Port: 15443, Protocol: corev1.ProtocolTCP}},
 		}}}},
 	}
-<<<<<<< HEAD
-
-	if _, err := c.client.Kube().CoreV1().Services("arbitrary-ns").Get(ctx, "istio-labeled-gw", metav1.GetOptions{}); err == nil {
-		// update
-		if _, err := c.client.Kube().CoreV1().Services("arbitrary-ns").Update(context.TODO(), svc, metav1.UpdateOptions{}); err != nil {
-			t.Fatal(err)
-		}
-	} else if errors.IsNotFound(err) {
-		// create
-		if _, err := c.client.Kube().CoreV1().Services("arbitrary-ns").Create(context.TODO(), svc, metav1.CreateOptions{}); err != nil {
-			t.Fatal(err)
-		}
-	} else {
-		t.Fatal(err)
-	}
-}
-
-func removeLabeledServiceGateway(t *testing.T, c *FakeController) {
-	err := c.client.Kube().CoreV1().Services("arbitrary-ns").Delete(context.TODO(), "istio-labeled-gw", metav1.DeleteOptions{})
-	if err != nil {
-		t.Fatal(err)
-	}
-}
-
-func addMeshNetworksFromRegistryGateway(t *testing.T, c *FakeController, watcher mesh.NetworksWatcher) {
-	_, err := c.client.Kube().CoreV1().Services("istio-system").Create(context.TODO(), &corev1.Service{
-=======
 	clienttest.Wrap(t, c.services).CreateOrUpdate(svc)
 }
 
@@ -147,7 +120,6 @@
 
 func addMeshNetworksFromRegistryGateway(t *testing.T, c *FakeController, watcher mesh.NetworksWatcher) {
 	clienttest.Wrap(t, c.services).Create(&corev1.Service{
->>>>>>> fff8e9e6
 		ObjectMeta: metav1.ObjectMeta{Name: "istio-meshnetworks-gw", Namespace: "istio-system"},
 		Spec: corev1.ServiceSpec{
 			Type:  corev1.ServiceTypeLoadBalancer,
