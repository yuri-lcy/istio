--- conflicted
+++ resolved
@@ -18,18 +18,10 @@
 	"github.com/hashicorp/go-multierror"
 	v1 "k8s.io/api/core/v1"
 	"k8s.io/apimachinery/pkg/labels"
-<<<<<<< HEAD
-	listerv1 "k8s.io/client-go/listers/core/v1"
-=======
->>>>>>> fff8e9e6
 
 	"istio.io/istio/pilot/pkg/features"
 	"istio.io/istio/pilot/pkg/model"
 	"istio.io/istio/pkg/config/mesh"
-<<<<<<< HEAD
-	kubelib "istio.io/istio/pkg/kube"
-=======
->>>>>>> fff8e9e6
 	"istio.io/istio/pkg/kube/controllers"
 	filter "istio.io/istio/pkg/kube/namespace"
 )
@@ -45,20 +37,12 @@
 // and updating the DiscoveryNamespacesFilter.
 func (c *Controller) initDiscoveryNamespaceHandlers(discoveryNamespacesFilter filter.DiscoveryNamespacesFilter) {
 	otype := "Namespaces"
-<<<<<<< HEAD
-	_, _ = c.nsInformer.AddEventHandler(controllers.EventHandler[*v1.Namespace]{
-=======
 	c.namespaces.AddEventHandler(controllers.EventHandler[*v1.Namespace]{
->>>>>>> fff8e9e6
 		AddFunc: func(ns *v1.Namespace) {
 			incrementEvent(otype, "add")
 			if discoveryNamespacesFilter.NamespaceCreated(ns.ObjectMeta) {
 				c.queue.Push(func() error {
-<<<<<<< HEAD
-					c.handleSelectedNamespace(endpointMode, ns.Name)
-=======
 					c.handleSelectedNamespace(ns.Name)
->>>>>>> fff8e9e6
 					// This is necessary because namespace handled by discoveryNamespacesFilter may take some time,
 					// if a CR is processed before discoveryNamespacesFilter takes effect, it will be ignored.
 					if features.EnableEnhancedResourceScoping {
@@ -77,15 +61,9 @@
 			if membershipChanged {
 				handleFunc := func() error {
 					if namespaceAdded {
-<<<<<<< HEAD
-						c.handleSelectedNamespace(endpointMode, new.Name)
-					} else {
-						c.handleDeselectedNamespace(kubeClient, endpointMode, new.Name)
-=======
 						c.handleSelectedNamespace(new.Name)
 					} else {
 						c.handleDeselectedNamespace(new.Name)
->>>>>>> fff8e9e6
 					}
 					// This is necessary because namespace handled by discoveryNamespacesFilter may take some time,
 					// if a CR is processed before discoveryNamespacesFilter takes effect, it will be ignored.
@@ -140,16 +118,6 @@
 				return nil
 			})
 		}
-
-		if features.EnableEnhancedResourceScoping && (len(newSelectedNamespaces) > 0 || len(deselectedNamespaces) > 0) {
-			c.queue.Push(func() error {
-				c.opts.XDSUpdater.ConfigUpdate(&model.PushRequest{
-					Full:   true,
-					Reason: []model.TriggerReason{model.GlobalUpdate},
-				})
-				return nil
-			})
-		}
 	})
 }
 
@@ -158,17 +126,7 @@
 	var errs *multierror.Error
 
 	// for each resource type, issue create events for objects in the labeled namespace
-<<<<<<< HEAD
-
-	services, err := c.serviceLister.Services(ns).List(labels.Everything())
-	if err != nil {
-		log.Errorf("error listing services: %v", err)
-		return
-	}
-	for _, svc := range services {
-=======
 	for _, svc := range c.services.List(ns, labels.Everything()) {
->>>>>>> fff8e9e6
 		errs = multierror.Append(errs, c.onServiceEvent(nil, svc, model.EventAdd))
 	}
 
@@ -177,39 +135,10 @@
 		errs = multierror.Append(errs, c.pods.onEvent(nil, pod, model.EventAdd))
 	}
 	if c.ambientIndex != nil {
-<<<<<<< HEAD
-		c.ambientIndex.handlePods(pods)
-	}
-
-	switch endpointMode {
-	case EndpointsOnly:
-		endpoints, err := listerv1.NewEndpointsLister(c.endpoints.getInformer().GetIndexer()).Endpoints(ns).List(labels.Everything())
-		if err != nil {
-			log.Errorf("error listing endpoints: %v", err)
-			return
-		}
-		for _, ep := range endpoints {
-			errs = multierror.Append(errs, c.endpoints.onEvent(nil, ep, model.EventAdd))
-		}
-	case EndpointSliceOnly:
-		endpointSlices, err := c.endpoints.(*endpointSliceController).listSlices(ns, labels.Everything())
-		if err != nil {
-			log.Errorf("error listing endpoint slices: %v", err)
-			return
-		}
-		for _, ep := range endpointSlices {
-			errs = multierror.Append(errs, c.endpoints.onEvent(nil, ep, model.EventAdd))
-		}
-=======
 		c.ambientIndex.handlePods(pods, c)
 	}
 
 	errs = multierror.Append(errs, c.endpoints.sync("", ns, model.EventAdd, false))
-
-	for _, handler := range c.namespaceDiscoveryHandlers {
-		handler(ns, model.EventAdd)
->>>>>>> fff8e9e6
-	}
 
 	for _, handler := range c.namespaceDiscoveryHandlers {
 		handler(ns, model.EventAdd)
@@ -227,46 +156,6 @@
 	var errs *multierror.Error
 
 	// for each resource type, issue delete events for objects in the delabled namespace
-<<<<<<< HEAD
-
-	services, err := kubeClient.KubeInformer().Core().V1().Services().Lister().Services(ns).List(labels.Everything())
-	if err != nil {
-		log.Errorf("error listing services: %v", err)
-		return
-	}
-	for _, svc := range services {
-		errs = multierror.Append(errs, c.onServiceEvent(nil, svc, model.EventDelete))
-	}
-
-	pods, err := kubeClient.KubeInformer().Core().V1().Pods().Lister().Pods(ns).List(labels.Everything())
-	if err != nil {
-		log.Errorf("error listing pods: %v", err)
-		return
-	}
-	for _, pod := range pods {
-		errs = multierror.Append(errs, c.pods.onEvent(nil, pod, model.EventDelete))
-	}
-
-	switch endpointMode {
-	case EndpointsOnly:
-		endpoints, err := kubeClient.KubeInformer().Core().V1().Endpoints().Lister().Endpoints(ns).List(labels.Everything())
-		if err != nil {
-			log.Errorf("error listing endpoints: %v", err)
-			return
-		}
-		for _, ep := range endpoints {
-			errs = multierror.Append(errs, c.endpoints.onEvent(nil, ep, model.EventDelete))
-		}
-	case EndpointSliceOnly:
-		endpointSlices, err := c.endpoints.(*endpointSliceController).listSlices(ns, labels.Everything())
-		if err != nil {
-			log.Errorf("error listing endpoint slices: %v", err)
-			return
-		}
-		for _, ep := range endpointSlices {
-			errs = multierror.Append(errs, c.endpoints.onEvent(nil, ep, model.EventDelete))
-		}
-=======
 	for _, svc := range c.services.ListUnfiltered(ns, labels.Everything()) {
 		errs = multierror.Append(errs, c.onServiceEvent(nil, svc, model.EventDelete))
 	}
@@ -279,11 +168,6 @@
 
 	for _, handler := range c.namespaceDiscoveryHandlers {
 		handler(ns, model.EventDelete)
->>>>>>> fff8e9e6
-	}
-
-	for _, handler := range c.namespaceDiscoveryHandlers {
-		handler(ns, model.EventDelete)
 	}
 
 	if err := multierror.Flatten(errs.ErrorOrNil()); err != nil {
