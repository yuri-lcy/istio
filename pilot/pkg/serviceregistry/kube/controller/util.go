--- conflicted
+++ resolved
@@ -26,10 +26,6 @@
 	"k8s.io/apimachinery/pkg/types"
 	"k8s.io/apimachinery/pkg/util/intstr"
 	"k8s.io/apimachinery/pkg/util/validation/field"
-<<<<<<< HEAD
-	listerv1 "k8s.io/client-go/listers/core/v1"
-=======
->>>>>>> fff8e9e6
 
 	"istio.io/istio/pilot/pkg/model"
 	"istio.io/istio/pilot/pkg/serviceregistry/kube"
@@ -129,39 +125,12 @@
 func getPodServices(allServices []*v1.Service, pod *v1.Pod) []*v1.Service {
 	var services []*v1.Service
 	for _, service := range allServices {
-<<<<<<< HEAD
-		if service.Spec.Selector == nil {
-			// services with nil selectors match nothing, not everything.
-			continue
-		}
-		if labels.Instance(service.Spec.Selector).SubsetOf(pod.Labels) {
-=======
 		if labels.Instance(service.Spec.Selector).Match(pod.Labels) {
->>>>>>> fff8e9e6
 			services = append(services, service)
 		}
 	}
 
 	return services
-}
-
-func getPodsInService(s listerv1.PodLister, svc *v1.Service) []*v1.Pod {
-	allPods, err := s.Pods(svc.Namespace).List(klabels.Everything())
-	if err != nil {
-		return nil
-	}
-	if svc.Spec.Selector == nil {
-		// services with nil selectors match nothing, not everything.
-		return nil
-	}
-	var pods []*v1.Pod
-	for _, pod := range allPods {
-		if labels.Instance(svc.Spec.Selector).SubsetOf(pod.Labels) {
-			pods = append(pods, pod)
-		}
-	}
-
-	return pods
 }
 
 func portsEqual(a, b []v1.EndpointPort) bool {
@@ -232,11 +201,7 @@
 		return types.NamespacedName{Name: parts[0], Namespace: parts[1]}
 	}
 
-<<<<<<< HEAD
-	return ""
-=======
 	return types.NamespacedName{}
->>>>>>> fff8e9e6
 }
 
 func namespacedNameForService(svc *model.Service) types.NamespacedName {
