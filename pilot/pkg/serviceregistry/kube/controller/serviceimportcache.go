// Copyright Istio Authors
//
// Licensed under the Apache License, Version 2.0 (the "License");
// you may not use this file except in compliance with the License.
// You may obtain a copy of the License at
//
//     http://www.apache.org/licenses/LICENSE-2.0
//
// Unless required by applicable law or agreed to in writing, software
// distributed under the License is distributed on an "AS IS" BASIS,
// WITHOUT WARRANTIES OR CONDITIONS OF ANY KIND, either express or implied.
// See the License for the specific language governing permissions and
// limitations under the License.

package controller

import (
	"sort"
	"strings"
	"sync/atomic"

<<<<<<< HEAD
=======
	"golang.org/x/exp/slices"
>>>>>>> fff8e9e6
	metav1 "k8s.io/apimachinery/pkg/apis/meta/v1"
	"k8s.io/apimachinery/pkg/apis/meta/v1/unstructured"
	"k8s.io/apimachinery/pkg/types"

	"istio.io/istio/pilot/pkg/features"
	"istio.io/istio/pilot/pkg/model"
	"istio.io/istio/pilot/pkg/serviceregistry/kube"
	"istio.io/istio/pkg/cluster"
	"istio.io/istio/pkg/config"
	"istio.io/istio/pkg/config/constants"
	"istio.io/istio/pkg/config/host"
	"istio.io/istio/pkg/config/schema/kind"
	kubelib "istio.io/istio/pkg/kube"
	"istio.io/istio/pkg/kube/controllers"
<<<<<<< HEAD
	"istio.io/istio/pkg/kube/informer"
=======
	"istio.io/istio/pkg/kube/kclient"
>>>>>>> fff8e9e6
	"istio.io/istio/pkg/kube/mcs"
	netutil "istio.io/istio/pkg/util/net"
	"istio.io/istio/pkg/util/sets"
)

const (
	mcsDomainSuffix = "." + constants.DefaultClusterSetLocalDomain
)

type importedService struct {
	namespacedName types.NamespacedName
	clusterSetVIP  string
}

// serviceImportCache reads and processes Kubernetes Multi-Cluster Services (MCS) ServiceImport
// resources.
//
// An MCS controller is responsible for reading ServiceExport resources in one cluster and generating
// ServiceImport in all clusters of the ClusterSet (i.e. mesh). While the serviceExportCache reads
// ServiceExport to control the discoverability policy for individual endpoints, this controller
// reads ServiceImport in the cluster in order to extract the ClusterSet VIP and generate a
// synthetic service for the MCS host (i.e. clusterset.local). The aggregate.Controller will then
// merge together the MCS services from all the clusters, filling out the full map of Cluster IPs.
//
// The synthetic MCS service is a copy of the real k8s Service (e.g. cluster.local) with the same
// namespaced name, but with the hostname and VIPs changed to the appropriate ClusterSet values.
// The real k8s Service can live anywhere in the mesh and does not have to reside in the same
// cluster as the ServiceImport.
type serviceImportCache interface {
	Run(stop <-chan struct{})
	HasSynced() bool
	ImportedServices() []importedService
	// HasCRDInstalled indicates whether the serviceImport crd has been installed.
	HasCRDInstalled() bool
}

// newServiceImportCache creates a new cache of ServiceImport resources in the cluster.
func newServiceImportCache(c *Controller) serviceImportCache {
	if features.EnableMCSHost {
		sic := &serviceImportCacheImpl{
			Controller:      c,
			serviceImportCh: make(chan struct{}),
		}
		c.crdWatcher.AddCallBack(sic.onCRDEvent)
		return sic
	}

	// MCS Service discovery is disabled. Use a placeholder cache.
	return disabledServiceImportCache{}
}

// serviceImportCacheImpl reads ServiceImport resources for a single cluster.
type serviceImportCacheImpl struct {
	*Controller
<<<<<<< HEAD
	filteredInformer informer.FilteredSharedIndexInformer
	serviceImportCh  chan struct{}
	started          atomic.Bool
=======

	serviceImports  kclient.Untyped
	serviceImportCh chan struct{}
	started         atomic.Bool
>>>>>>> fff8e9e6
}

// onServiceEvent is called when the controller receives an event for the kube Service (i.e. cluster.local).
// When this happens, we need to update the state of the associated synthetic MCS service.
func (ic *serviceImportCacheImpl) onServiceEvent(_, curr *model.Service, event model.Event) {
	if strings.HasSuffix(curr.Hostname.String(), mcsDomainSuffix) {
		// Ignore events for MCS services that were triggered by this controller.
		return
	}

	// This method is called concurrently from each cluster's queue. Process it in `this` cluster's queue
	// in order to synchronize event processing.
	ic.queue.Push(func() error {
		namespacedName := namespacedNameForService(curr)

		// Lookup the previous MCS service if there was one.
		mcsHost := serviceClusterSetLocalHostname(namespacedName)
		prevMcsService := ic.GetService(mcsHost)

		// Get the ClusterSet VIPs for this service in this cluster. Will only be populated if the
		// service has a ServiceImport in this cluster.
		vips := ic.getClusterSetIPs(namespacedName)
		name := namespacedName.Name
		ns := namespacedName.Namespace

		if len(vips) == 0 || (event == model.EventDelete &&
			ic.opts.MeshServiceController.GetService(kube.ServiceHostname(name, ns, ic.opts.DomainSuffix)) == nil) {
			if prevMcsService != nil {
				// There are no vips in this cluster. Just delete the MCS service now.
				ic.deleteService(prevMcsService)
			}
			return nil
		}

		if prevMcsService != nil {
			event = model.EventUpdate
		} else {
			event = model.EventAdd
		}

		mcsService := ic.genMCSService(curr, mcsHost, vips)
<<<<<<< HEAD
		ic.addOrUpdateService(nil, nil, mcsService, event, false)
=======
		ic.addOrUpdateService(nil, mcsService, event, false)
>>>>>>> fff8e9e6
		return nil
	})
}

<<<<<<< HEAD
func (ic *serviceImportCacheImpl) onServiceImportEvent(_, obj any, event model.Event) error {
=======
func (ic *serviceImportCacheImpl) onServiceImportEvent(_, obj controllers.Object, event model.Event) error {
>>>>>>> fff8e9e6
	si := controllers.Extract[*unstructured.Unstructured](obj)
	if si == nil {
		return nil
	}

	// We need a full push if the cluster VIP changes.
	needsFullPush := false

	// Get the updated MCS service.
	mcsHost := serviceClusterSetLocalHostnameForKR(si)
	mcsService := ic.GetService(mcsHost)

	ips := GetServiceImportIPs(si)
	if mcsService == nil {
		if event == model.EventDelete || len(ips) == 0 {
			// We never created the service. Nothing to delete.
			return nil
		}

		// The service didn't exist prior. Treat it as an add.
		event = model.EventAdd

		// Create the MCS service, based on the cluster.local service. We get the merged, mesh-wide service
		// from the aggregate controller so that we don't rely on the service existing in this cluster.
		realService := ic.opts.MeshServiceController.GetService(kube.ServiceHostnameForKR(si, ic.opts.DomainSuffix))
		if realService == nil {
			log.Warnf("failed processing %s event for ServiceImport %s/%s in cluster %s. No matching service found in cluster",
				event, si.GetNamespace(), si.GetName(), ic.Cluster())
			return nil
		}

		// Create the MCS service from the cluster.local service.
		mcsService = ic.genMCSService(realService, mcsHost, ips)
	} else {
		if event == model.EventDelete || len(ips) == 0 {
			ic.deleteService(mcsService)
			return nil
		}

		// The service already existed. Treat it as an update.
		event = model.EventUpdate

		if ic.updateIPs(mcsService, ips) {
			needsFullPush = true
		}
	}

	// Always force a rebuild of the endpoint cache in case this import caused
	// a change to the discoverability policy.
	ic.addOrUpdateService(nil, nil, mcsService, event, true)

	if needsFullPush {
		ic.doFullPush(mcsHost, si.GetNamespace())
	}

	return nil
}

func (ic *serviceImportCacheImpl) updateIPs(mcsService *model.Service, ips []string) (updated bool) {
	prevIPs := mcsService.ClusterVIPs.GetAddressesFor(ic.Cluster())
	if !slices.Equal(prevIPs, ips) {
		// Update the VIPs
		mcsService.ClusterVIPs.SetAddressesFor(ic.Cluster(), ips)
		updated = true
	}
	return
}

func (ic *serviceImportCacheImpl) doFullPush(mcsHost host.Name, ns string) {
	pushReq := &model.PushRequest{
		Full:           true,
		ConfigsUpdated: sets.New(model.ConfigKey{Kind: kind.ServiceEntry, Name: mcsHost.String(), Namespace: ns}),

		Reason: []model.TriggerReason{model.ServiceUpdate},
	}
	ic.opts.XDSUpdater.ConfigUpdate(pushReq)
}

// GetServiceImportIPs returns the list of ClusterSet IPs for the ServiceImport.
// Exported for testing only.
func GetServiceImportIPs(si *unstructured.Unstructured) []string {
	var ips []string
	if spec, ok := si.Object["spec"].(map[string]any); ok {
		if rawIPs, ok := spec["ips"].([]any); ok {
			for _, rawIP := range rawIPs {
				ip := rawIP.(string)
				if netutil.IsValidIPAddress(ip) {
					ips = append(ips, ip)
				}
			}
		}
	}
	sort.Strings(ips)
	return ips
}

// genMCSService generates an MCS service based on the given real k8s service. The list of vips must be non-empty.
func (ic *serviceImportCacheImpl) genMCSService(realService *model.Service, mcsHost host.Name, vips []string) *model.Service {
	mcsService := realService.DeepCopy()
	mcsService.Hostname = mcsHost
	mcsService.DefaultAddress = vips[0]
	mcsService.ClusterVIPs.Addresses = map[cluster.ID][]string{
		ic.Cluster(): vips,
	}

	return mcsService
}

func (ic *serviceImportCacheImpl) getClusterSetIPs(name types.NamespacedName) []string {
<<<<<<< HEAD
	si, _, _ := ic.filteredInformer.GetIndexer().GetByKey(name.String())
=======
	si := ic.serviceImports.Get(name.Name, name.Namespace)
>>>>>>> fff8e9e6
	if si != nil {
		return GetServiceImportIPs(si.(*unstructured.Unstructured))
	}
	return nil
}

func (ic *serviceImportCacheImpl) ImportedServices() []importedService {
	if !ic.started.Load() {
		return nil
<<<<<<< HEAD
	}
	sis, err := ic.filteredInformer.List(metav1.NamespaceAll)
	if err != nil {
		return make([]importedService, 0)
=======
>>>>>>> fff8e9e6
	}
	sis := ic.serviceImports.List(metav1.NamespaceAll, klabels.Everything())

	// Iterate over the ServiceImport resources in this cluster.
	out := make([]importedService, 0, len(sis))

	ic.RLock()
	for _, si := range sis {
		usi := si.(*unstructured.Unstructured)
		info := importedService{
			namespacedName: config.NamespacedName(usi),
		}

		// Lookup the synthetic MCS service.
		hostName := serviceClusterSetLocalHostnameForKR(usi)
		svc := ic.servicesMap[hostName]
		if svc != nil {
			if vips := svc.ClusterVIPs.GetAddressesFor(ic.Cluster()); len(vips) > 0 {
				info.clusterSetVIP = vips[0]
			}
		}

		out = append(out, info)
	}
	ic.RUnlock()

	return out
}

func (ic *serviceImportCacheImpl) Run(stop <-chan struct{}) {
	select {
	case <-ic.serviceImportCh:
	case <-stop:
		return
	}

<<<<<<< HEAD
	dInformer := ic.client.DynamicInformer().ForResource(mcs.ServiceImportGVR)
	_ = dInformer.Informer().SetTransform(kubelib.StripUnusedFields)
	if ic.opts.DiscoveryNamespacesFilter != nil {
		ic.filteredInformer = informer.NewFilteredSharedIndexInformer(ic.opts.DiscoveryNamespacesFilter.Filter, dInformer.Informer())
	} else {
		ic.filteredInformer = informer.NewFilteredSharedIndexInformer(nil, dInformer.Informer())
	}
	// Register callbacks for Service events anywhere in the mesh.
	ic.opts.MeshServiceController.AppendServiceHandlerForCluster(ic.Cluster(), ic.onServiceEvent)
	// Register callbacks for ServiceImport events in this cluster only.
	ic.registerHandlers(ic.filteredInformer, "ServiceImports", ic.onServiceImportEvent, nil)
	go ic.filteredInformer.Run(stop)
	kubelib.WaitForCacheSync(stop, ic.filteredInformer.HasSynced)
=======
	dInformer := ic.client.DynamicInformer().ForResource(mcs.ServiceImportGVR).Informer()
	ic.serviceImports = kclient.NewUntyped(ic.client, dInformer, kclient.Filter{ObjectFilter: ic.opts.GetFilter()})
	// Register callbacks for Service events anywhere in the mesh.
	ic.opts.MeshServiceController.AppendServiceHandlerForCluster(ic.Cluster(), ic.onServiceEvent)
	// Register callbacks for ServiceImport events in this cluster only.
	registerHandlers(ic.Controller, ic.serviceImports, "ServiceImports", ic.onServiceImportEvent, nil)
	go dInformer.Run(stop)
	kubelib.WaitForCacheSync(stop, ic.serviceImports.HasSynced)
>>>>>>> fff8e9e6
	ic.started.Store(true)
}

func (ic *serviceImportCacheImpl) HasSynced() bool {
	return ic.started.Load()
}

func (ic *serviceImportCacheImpl) HasCRDInstalled() bool {
	select {
	case <-ic.serviceImportCh:
		return true
	default:
		return false
	}
}

func (ic *serviceImportCacheImpl) onCRDEvent(name string) {
	if name == mcs.ServiceImportGVR.Resource+"."+mcs.ServiceImportGVR.Group {
		select {
		case <-ic.serviceImportCh: // channel already closed
		default:
			// notify CRD added
			close(ic.serviceImportCh)
		}
	}
}

type disabledServiceImportCache struct{}

var _ serviceImportCache = disabledServiceImportCache{}

func (c disabledServiceImportCache) Run(stop <-chan struct{}) {}

func (c disabledServiceImportCache) HasSynced() bool {
	return true
}

func (c disabledServiceImportCache) ImportedServices() []importedService {
	// MCS is disabled - returning `nil`, which is semantically different here than an empty list.
	return nil
}

func (c disabledServiceImportCache) HasCRDInstalled() bool {
	return false
}<|MERGE_RESOLUTION|>--- conflicted
+++ resolved
@@ -19,12 +19,10 @@
 	"strings"
 	"sync/atomic"
 
-<<<<<<< HEAD
-=======
 	"golang.org/x/exp/slices"
->>>>>>> fff8e9e6
 	metav1 "k8s.io/apimachinery/pkg/apis/meta/v1"
 	"k8s.io/apimachinery/pkg/apis/meta/v1/unstructured"
+	klabels "k8s.io/apimachinery/pkg/labels"
 	"k8s.io/apimachinery/pkg/types"
 
 	"istio.io/istio/pilot/pkg/features"
@@ -37,11 +35,7 @@
 	"istio.io/istio/pkg/config/schema/kind"
 	kubelib "istio.io/istio/pkg/kube"
 	"istio.io/istio/pkg/kube/controllers"
-<<<<<<< HEAD
-	"istio.io/istio/pkg/kube/informer"
-=======
 	"istio.io/istio/pkg/kube/kclient"
->>>>>>> fff8e9e6
 	"istio.io/istio/pkg/kube/mcs"
 	netutil "istio.io/istio/pkg/util/net"
 	"istio.io/istio/pkg/util/sets"
@@ -96,16 +90,10 @@
 // serviceImportCacheImpl reads ServiceImport resources for a single cluster.
 type serviceImportCacheImpl struct {
 	*Controller
-<<<<<<< HEAD
-	filteredInformer informer.FilteredSharedIndexInformer
-	serviceImportCh  chan struct{}
-	started          atomic.Bool
-=======
 
 	serviceImports  kclient.Untyped
 	serviceImportCh chan struct{}
 	started         atomic.Bool
->>>>>>> fff8e9e6
 }
 
 // onServiceEvent is called when the controller receives an event for the kube Service (i.e. cluster.local).
@@ -147,20 +135,12 @@
 		}
 
 		mcsService := ic.genMCSService(curr, mcsHost, vips)
-<<<<<<< HEAD
-		ic.addOrUpdateService(nil, nil, mcsService, event, false)
-=======
 		ic.addOrUpdateService(nil, mcsService, event, false)
->>>>>>> fff8e9e6
 		return nil
 	})
 }
 
-<<<<<<< HEAD
-func (ic *serviceImportCacheImpl) onServiceImportEvent(_, obj any, event model.Event) error {
-=======
 func (ic *serviceImportCacheImpl) onServiceImportEvent(_, obj controllers.Object, event model.Event) error {
->>>>>>> fff8e9e6
 	si := controllers.Extract[*unstructured.Unstructured](obj)
 	if si == nil {
 		return nil
@@ -210,7 +190,7 @@
 
 	// Always force a rebuild of the endpoint cache in case this import caused
 	// a change to the discoverability policy.
-	ic.addOrUpdateService(nil, nil, mcsService, event, true)
+	ic.addOrUpdateService(nil, mcsService, event, true)
 
 	if needsFullPush {
 		ic.doFullPush(mcsHost, si.GetNamespace())
@@ -270,11 +250,7 @@
 }
 
 func (ic *serviceImportCacheImpl) getClusterSetIPs(name types.NamespacedName) []string {
-<<<<<<< HEAD
-	si, _, _ := ic.filteredInformer.GetIndexer().GetByKey(name.String())
-=======
 	si := ic.serviceImports.Get(name.Name, name.Namespace)
->>>>>>> fff8e9e6
 	if si != nil {
 		return GetServiceImportIPs(si.(*unstructured.Unstructured))
 	}
@@ -284,13 +260,6 @@
 func (ic *serviceImportCacheImpl) ImportedServices() []importedService {
 	if !ic.started.Load() {
 		return nil
-<<<<<<< HEAD
-	}
-	sis, err := ic.filteredInformer.List(metav1.NamespaceAll)
-	if err != nil {
-		return make([]importedService, 0)
-=======
->>>>>>> fff8e9e6
 	}
 	sis := ic.serviceImports.List(metav1.NamespaceAll, klabels.Everything())
 
@@ -327,21 +296,6 @@
 		return
 	}
 
-<<<<<<< HEAD
-	dInformer := ic.client.DynamicInformer().ForResource(mcs.ServiceImportGVR)
-	_ = dInformer.Informer().SetTransform(kubelib.StripUnusedFields)
-	if ic.opts.DiscoveryNamespacesFilter != nil {
-		ic.filteredInformer = informer.NewFilteredSharedIndexInformer(ic.opts.DiscoveryNamespacesFilter.Filter, dInformer.Informer())
-	} else {
-		ic.filteredInformer = informer.NewFilteredSharedIndexInformer(nil, dInformer.Informer())
-	}
-	// Register callbacks for Service events anywhere in the mesh.
-	ic.opts.MeshServiceController.AppendServiceHandlerForCluster(ic.Cluster(), ic.onServiceEvent)
-	// Register callbacks for ServiceImport events in this cluster only.
-	ic.registerHandlers(ic.filteredInformer, "ServiceImports", ic.onServiceImportEvent, nil)
-	go ic.filteredInformer.Run(stop)
-	kubelib.WaitForCacheSync(stop, ic.filteredInformer.HasSynced)
-=======
 	dInformer := ic.client.DynamicInformer().ForResource(mcs.ServiceImportGVR).Informer()
 	ic.serviceImports = kclient.NewUntyped(ic.client, dInformer, kclient.Filter{ObjectFilter: ic.opts.GetFilter()})
 	// Register callbacks for Service events anywhere in the mesh.
@@ -350,7 +304,6 @@
 	registerHandlers(ic.Controller, ic.serviceImports, "ServiceImports", ic.onServiceImportEvent, nil)
 	go dInformer.Run(stop)
 	kubelib.WaitForCacheSync(stop, ic.serviceImports.HasSynced)
->>>>>>> fff8e9e6
 	ic.started.Store(true)
 }
 
