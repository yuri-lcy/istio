// Copyright Istio Authors
//
// Licensed under the Apache License, Version 2.0 (the "License");
// you may not use this file except in compliance with the License.
// You may obtain a copy of the License at
//
//     http://www.apache.org/licenses/LICENSE-2.0
//
// Unless required by applicable law or agreed to in writing, software
// distributed under the License is distributed on an "AS IS" BASIS,
// WITHOUT WARRANTIES OR CONDITIONS OF ANY KIND, either express or implied.
// See the License for the specific language governing permissions and
// limitations under the License.

package label

import (
	"strings"

	"istio.io/api/label"
	"istio.io/istio/pkg/cluster"
	"istio.io/istio/pkg/config/constants"
	"istio.io/istio/pkg/config/labels"
	"istio.io/istio/pkg/network"
)

// copied from https://github.com/kubernetes/api/blob/master/core/v1/well_known_labels.go
// It is to remove dependency on k8s.io/api/core/v1
const (
	LabelHostname = "kubernetes.io/hostname"

	LabelTopologyZone   = "topology.kubernetes.io/zone"
	LabelTopologyRegion = "topology.kubernetes.io/region"
)

// AugmentLabels adds additional labels to the those provided.
<<<<<<< HEAD
func AugmentLabels(in labels.Instance, annotations labels.Instance, clusterID cluster.ID, locality, k8sNode string, networkID network.ID) labels.Instance {
=======
func AugmentLabels(in labels.Instance, clusterID cluster.ID, locality, k8sNode string, networkID network.ID) labels.Instance {
>>>>>>> fff8e9e6
	// Copy the original labels to a new map.
	out := make(labels.Instance, len(in)+6)
	for k, v := range in {
		out[k] = v
	}

	region, zone, subzone := SplitLocalityLabel(locality)
	if len(region) > 0 {
		out[LabelTopologyRegion] = region
	}
	if len(zone) > 0 {
		out[LabelTopologyZone] = zone
	}
	if len(subzone) > 0 {
		out[label.TopologySubzone.Name] = subzone
	}
	if len(clusterID) > 0 {
		out[label.TopologyCluster.Name] = clusterID.String()
	}
	if len(k8sNode) > 0 {
		out[LabelHostname] = k8sNode
	}
	if len(networkID) > 0 {
		out[label.TopologyNetwork.Name] = networkID.String()
	}
	if annotations[constants.AmbientRedirection] == constants.AmbientRedirectionEnabled {
		out[constants.AmbientRedirection] = constants.AmbientRedirectionEnabled
	}
	return out
}

// SplitLocalityLabel splits a locality label into region, zone and subzone strings.
func SplitLocalityLabel(locality string) (region, zone, subzone string) {
	items := strings.Split(locality, "/")
	switch len(items) {
	case 1:
		return items[0], "", ""
	case 2:
		return items[0], items[1], ""
	default:
		return items[0], items[1], items[2]
	}
}<|MERGE_RESOLUTION|>--- conflicted
+++ resolved
@@ -19,7 +19,6 @@
 
 	"istio.io/api/label"
 	"istio.io/istio/pkg/cluster"
-	"istio.io/istio/pkg/config/constants"
 	"istio.io/istio/pkg/config/labels"
 	"istio.io/istio/pkg/network"
 )
@@ -34,11 +33,7 @@
 )
 
 // AugmentLabels adds additional labels to the those provided.
-<<<<<<< HEAD
-func AugmentLabels(in labels.Instance, annotations labels.Instance, clusterID cluster.ID, locality, k8sNode string, networkID network.ID) labels.Instance {
-=======
 func AugmentLabels(in labels.Instance, clusterID cluster.ID, locality, k8sNode string, networkID network.ID) labels.Instance {
->>>>>>> fff8e9e6
 	// Copy the original labels to a new map.
 	out := make(labels.Instance, len(in)+6)
 	for k, v := range in {
@@ -64,9 +59,6 @@
 	if len(networkID) > 0 {
 		out[label.TopologyNetwork.Name] = networkID.String()
 	}
-	if annotations[constants.AmbientRedirection] == constants.AmbientRedirectionEnabled {
-		out[constants.AmbientRedirection] = constants.AmbientRedirectionEnabled
-	}
 	return out
 }
 
