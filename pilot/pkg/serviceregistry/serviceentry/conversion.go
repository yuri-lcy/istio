--- conflicted
+++ resolved
@@ -274,11 +274,7 @@
 		sa = spiffe.MustGenSpiffeURI(service.Attributes.Namespace, wle.ServiceAccount)
 	}
 	networkID := s.workloadEntryNetwork(wle)
-<<<<<<< HEAD
-	labels := labelutil.AugmentLabels(wle.Labels, nil, clusterID, wle.Locality, "", networkID)
-=======
 	labels := labelutil.AugmentLabels(wle.Labels, clusterID, wle.Locality, "", networkID)
->>>>>>> fff8e9e6
 	return &model.ServiceInstance{
 		Endpoint: &model.IstioEndpoint{
 			Address:         addr,
@@ -427,11 +423,7 @@
 		sa = spiffe.MustGenSpiffeURI(cfg.Namespace, we.ServiceAccount)
 	}
 	networkID := s.workloadEntryNetwork(we)
-<<<<<<< HEAD
-	labels := labelutil.AugmentLabels(we.Labels, nil, clusterID, we.Locality, "", networkID)
-=======
 	labels := labelutil.AugmentLabels(we.Labels, clusterID, we.Locality, "", networkID)
->>>>>>> fff8e9e6
 	return &model.WorkloadInstance{
 		Endpoint: &model.IstioEndpoint{
 			Address: addr,
