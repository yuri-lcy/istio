// Copyright Istio Authors
//
// Licensed under the Apache License, Version 2.0 (the "License");
// you may not use this file except in compliance with the License.
// You may obtain a copy of the License at
//
//     http://www.apache.org/licenses/LICENSE-2.0
//
// Unless required by applicable law or agreed to in writing, software
// distributed under the License is distributed on an "AS IS" BASIS,
// WITHOUT WARRANTIES OR CONDITIONS OF ANY KIND, either express or implied.
// See the License for the specific language governing permissions and
// limitations under the License.

package kube

import (
	"fmt"
	"sync"

	"istio.io/istio/pilot/pkg/credentials"
	"istio.io/istio/pkg/cluster"
	"istio.io/istio/pkg/kube/multicluster"
	"istio.io/pkg/log"
)

// Multicluster structure holds the remote kube Controllers and multicluster specific attributes.
type Multicluster struct {
	remoteKubeControllers map[cluster.ID]*CredentialsController
	m                     sync.Mutex // protects remoteKubeControllers
	configCluster         cluster.ID
	secretHandlers        []func(name string, namespace string)
}

var _ credentials.MulticlusterController = &Multicluster{}

func NewMulticluster(configCluster cluster.ID) *Multicluster {
	m := &Multicluster{
		remoteKubeControllers: map[cluster.ID]*CredentialsController{},
		configCluster:         configCluster,
	}

	return m
}

func (m *Multicluster) ClusterAdded(cluster *multicluster.Cluster, _ <-chan struct{}) error {
	log.Infof("initializing Kubernetes credential reader for cluster %v", cluster.ID)
	sc := NewCredentialsController(cluster.Client)
	m.m.Lock()
	defer m.m.Unlock()
	m.addCluster(cluster, sc)
	return nil
}

func (m *Multicluster) ClusterUpdated(cluster *multicluster.Cluster, stop <-chan struct{}) error {
<<<<<<< HEAD
	sc := NewCredentialsController(cluster.Client, cluster.ID)
=======
	sc := NewCredentialsController(cluster.Client)
>>>>>>> fff8e9e6
	m.m.Lock()
	defer m.m.Unlock()
	m.deleteCluster(cluster.ID)
	m.addCluster(cluster, sc)
	return nil
}

func (m *Multicluster) ClusterDeleted(key cluster.ID) error {
	m.m.Lock()
	defer m.m.Unlock()
	delete(m.remoteKubeControllers, key)
	return nil
}

func (m *Multicluster) addCluster(cluster *multicluster.Cluster, sc *CredentialsController) {
	m.remoteKubeControllers[cluster.ID] = sc
	for _, onCredential := range m.secretHandlers {
		sc.AddEventHandler(onCredential)
	}
}

func (m *Multicluster) deleteCluster(key cluster.ID) {
	delete(m.remoteKubeControllers, key)
}

func (m *Multicluster) ForCluster(clusterID cluster.ID) (credentials.Controller, error) {
	m.m.Lock()
	defer m.m.Unlock()
	if _, f := m.remoteKubeControllers[clusterID]; !f {
		return nil, fmt.Errorf("cluster %v is not configured", clusterID)
	}
	agg := &AggregateController{}
	agg.controllers = []*CredentialsController{}
	agg.authController = m.remoteKubeControllers[clusterID]
	if clusterID != m.configCluster {
		// If the request cluster is not the config cluster, we will append it and use it for auth
		// This means we will prioritize the proxy cluster, then the config cluster for credential lookup
		// Authorization will always use the proxy cluster.
		agg.controllers = append(agg.controllers, m.remoteKubeControllers[clusterID])
	}
	agg.controllers = append(agg.controllers, m.remoteKubeControllers[m.configCluster])
	return agg, nil
}

func (m *Multicluster) AddSecretHandler(h func(name string, namespace string)) {
	m.secretHandlers = append(m.secretHandlers, h)
	m.m.Lock()
	defer m.m.Unlock()
	for _, c := range m.remoteKubeControllers {
		c.AddEventHandler(h)
	}
}

type AggregateController struct {
	// controllers to use to look up certs. Generally this will consistent of the primary (config) cluster
	// and a single remote cluster where the proxy resides
	controllers    []*CredentialsController
	authController *CredentialsController
}

var _ credentials.Controller = &AggregateController{}

func (a *AggregateController) GetKeyCertAndStaple(name, namespace string) (key []byte, cert []byte, staple []byte, err error) {
	// Search through all clusters, find first non-empty result
	var firstError error
	for _, c := range a.controllers {
		k, c, s, err := c.GetKeyCertAndStaple(name, namespace)
		if err != nil {
			if firstError == nil {
				firstError = err
			}
		} else {
			return k, c, s, nil
		}
	}
	return nil, nil, nil, firstError
}

func (a *AggregateController) GetCaCert(name, namespace string) (cert []byte, err error) {
	// Search through all clusters, find first non-empty result
	var firstError error
	for _, c := range a.controllers {
		k, err := c.GetCaCert(name, namespace)
		if err != nil {
			if firstError == nil {
				firstError = err
			}
		} else {
			return k, nil
		}
	}
	return nil, firstError
}

func (a *AggregateController) Authorize(serviceAccount, namespace string) error {
	return a.authController.Authorize(serviceAccount, namespace)
}

func (a *AggregateController) AddEventHandler(f func(name string, namespace string)) {
	// no ops
}

func (a *AggregateController) GetDockerCredential(name, namespace string) ([]byte, error) {
	// Search through all clusters, find first non-empty result
	var firstError error
	for _, c := range a.controllers {
		k, err := c.GetDockerCredential(name, namespace)
		if err != nil {
			if firstError == nil {
				firstError = err
			}
		} else {
			return k, nil
		}
	}
	return nil, firstError
}<|MERGE_RESOLUTION|>--- conflicted
+++ resolved
@@ -53,11 +53,7 @@
 }
 
 func (m *Multicluster) ClusterUpdated(cluster *multicluster.Cluster, stop <-chan struct{}) error {
-<<<<<<< HEAD
-	sc := NewCredentialsController(cluster.Client, cluster.ID)
-=======
 	sc := NewCredentialsController(cluster.Client)
->>>>>>> fff8e9e6
 	m.m.Lock()
 	defer m.m.Unlock()
 	m.deleteCluster(cluster.ID)
