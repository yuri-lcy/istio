// Copyright Istio Authors
//
// Licensed under the Apache License, Version 2.0 (the "License");
// you may not use this file except in compliance with the License.
// You may obtain a copy of the License at
//
//     http://www.apache.org/licenses/LICENSE-2.0
//
// Unless required by applicable law or agreed to in writing, software
// distributed under the License is distributed on an "AS IS" BASIS,
// WITHOUT WARRANTIES OR CONDITIONS OF ANY KIND, either express or implied.
// See the License for the specific language governing permissions and
// limitations under the License.

package leaderelection

import (
	"context"
	"fmt"
	"os"
	"strings"
	"sync"
	"time"

	"go.uber.org/atomic"
	metav1 "k8s.io/apimachinery/pkg/apis/meta/v1"
	"k8s.io/client-go/kubernetes"

	"istio.io/istio/pilot/pkg/features"
	"istio.io/istio/pilot/pkg/leaderelection/k8sleaderelection"
	"istio.io/istio/pilot/pkg/leaderelection/k8sleaderelection/k8sresourcelock"
	"istio.io/istio/pkg/kube"
	"istio.io/istio/pkg/revisions"
	"istio.io/pkg/log"
)

// Various locks used throughout the code
const (
	NamespaceController     = "istio-namespace-controller-election"
	ServiceExportController = "istio-serviceexport-controller-election"
	// This holds the legacy name to not conflict with older control plane deployments which are just
	// doing the ingress syncing.
	IngressController = "istio-leader"
	// GatewayStatusController controls the status of gateway.networking.k8s.io objects. For the v1alpha1
	// this was formally "istio-gateway-leader"; because they are a different API group we need a different
	// election to ensure we do not only handle one or the other.
	GatewayStatusController = "istio-gateway-status-leader"
<<<<<<< HEAD
	// GatewayDeploymentController controls the Deployment/Service generation from Gateways. This is
	// separate from GatewayStatusController to allow running in a separate process (for low priv).
	GatewayDeploymentController = "istio-gateway-deployment-leader"
	StatusController            = "istio-status-leader"
	AnalyzeController           = "istio-analyze-leader"
	AmbientController           = "istio-ambient-controller"
=======
	StatusController        = "istio-status-leader"
	AnalyzeController       = "istio-analyze-leader"
>>>>>>> fff8e9e6
)

// Leader election key prefix for remote istiod managed clusters
const remoteIstiodPrefix = "^"

type LeaderElection struct {
	namespace string
	name      string
	runFns    []func(stop <-chan struct{})
	client    kubernetes.Interface
	ttl       time.Duration

	// enabled sets whether leader election is enabled. Setting enabled=false
	// before calling Run() bypasses leader election and assumes that we are
	// always leader, avoiding unnecessary lease updates on single-node
	// clusters.
	enabled bool

	// Criteria to determine leader priority.
	revision       string
	remote         bool
	prioritized    bool
	defaultWatcher revisions.DefaultWatcher

	// Records which "cycle" the election is on. This is incremented each time an election is won and then lost
	// This is mostly just for testing
	cycle      *atomic.Int32
	electionID string

	// Store as field for testing
	le *k8sleaderelection.LeaderElector
	mu sync.RWMutex
}

// Run will start leader election, calling all runFns when we become the leader.
// If leader election is disabled, it skips straight to the runFns.
func (l *LeaderElection) Run(stop <-chan struct{}) {
	if !l.enabled {
		log.Infof("bypassing leader election: %v", l.electionID)
		for _, f := range l.runFns {
			go f(stop)
		}
		<-stop
		return
	}
	if l.prioritized && l.defaultWatcher != nil {
		go l.defaultWatcher.Run(stop)
	}
	for {
		le, err := l.create()
		if err != nil {
			// This should never happen; errors are only from invalid input and the input is not user modifiable
			panic("LeaderElection creation failed: " + err.Error())
		}
		l.mu.Lock()
		l.le = le
		l.cycle.Inc()
		l.mu.Unlock()
		ctx, cancel := context.WithCancel(context.Background())
		go func() {
			<-stop
			cancel()
		}()
		le.Run(ctx)
		select {
		case <-stop:
			// We were told to stop explicitly. Exit now
			return
		default:
			cancel()
			// Otherwise, we may have lost our lock. This can happen when the default revision changes and steals
			// the lock from us.
			log.Infof("Leader election cycle %v lost. Trying again", l.cycle.Load())
		}
	}
}

func (l *LeaderElection) create() (*k8sleaderelection.LeaderElector, error) {
	callbacks := k8sleaderelection.LeaderCallbacks{
		OnStartedLeading: func(ctx context.Context) {
			log.Infof("leader election lock obtained: %v", l.electionID)
			for _, f := range l.runFns {
				go f(ctx.Done())
			}
		},
		OnStoppedLeading: func() {
			log.Infof("leader election lock lost: %v", l.electionID)
		},
	}

	key := l.revision
	if l.remote {
		key = remoteIstiodPrefix + key
	}
	lock := k8sresourcelock.ConfigMapLock{
		ConfigMapMeta: metav1.ObjectMeta{Namespace: l.namespace, Name: l.electionID},
		Client:        l.client.CoreV1(),
		LockConfig: k8sresourcelock.ResourceLockConfig{
			Identity: l.name,
			Key:      key,
		},
	}

	config := k8sleaderelection.LeaderElectionConfig{
		Lock:          &lock,
		LeaseDuration: l.ttl,
		RenewDeadline: l.ttl / 2,
		RetryPeriod:   l.ttl / 4,
		Callbacks:     callbacks,
		// When Pilot exits, the lease will be dropped. This is more likely to lead to a case where
		// to instances are both considered the leaders. As such, if this is intended to be use for mission-critical
		// usages (rather than avoiding duplication of work), this may need to be re-evaluated.
		ReleaseOnCancel: true,
	}

	if l.prioritized {
		// Function to use to decide whether this leader should steal the existing lock.
		config.KeyComparison = func(leaderKey string) bool {
			return LocationPrioritizedComparison(leaderKey, l)
		}
	}

	return k8sleaderelection.NewLeaderElector(config)
}

func LocationPrioritizedComparison(currentLeaderRevision string, l *LeaderElection) bool {
	var currentLeaderRemote bool
	if currentLeaderRemote = strings.HasPrefix(currentLeaderRevision, remoteIstiodPrefix); currentLeaderRemote {
		currentLeaderRevision = strings.TrimPrefix(currentLeaderRevision, remoteIstiodPrefix)
	}
	defaultRevision := l.defaultWatcher.GetDefault()
	if l.revision != currentLeaderRevision && defaultRevision != "" && defaultRevision == l.revision {
		// Always steal the lock if the new one is the default revision and the current one is not
		return true
	}
	// Otherwise steal the lock if the new one and the current one are the same revision, but new one is local and current is remote
	return l.revision == currentLeaderRevision && !l.remote && currentLeaderRemote
}

// AddRunFunction registers a function to run when we are the leader. These will be run asynchronously.
// To avoid running when not a leader, functions should respect the stop channel.
func (l *LeaderElection) AddRunFunction(f func(stop <-chan struct{})) *LeaderElection {
	l.runFns = append(l.runFns, f)
	return l
}

func NewLeaderElection(namespace, name, electionID, revision string, client kube.Client) *LeaderElection {
	return NewLeaderElectionMulticluster(namespace, name, electionID, revision, false, client)
}

func NewLeaderElectionMulticluster(namespace, name, electionID, revision string, remote bool, client kube.Client) *LeaderElection {
	var watcher revisions.DefaultWatcher
	if features.EnableLeaderElection && features.PrioritizedLeaderElection {
		watcher = revisions.NewDefaultWatcher(client, revision)
	}
	if name == "" {
		hn, _ := os.Hostname()
		name = fmt.Sprintf("unknown-%s", hn)
	}
	return &LeaderElection{
		namespace:      namespace,
		name:           name,
		client:         client.Kube(),
		electionID:     electionID,
		revision:       revision,
		enabled:        features.EnableLeaderElection,
		remote:         remote,
		prioritized:    features.PrioritizedLeaderElection,
		defaultWatcher: watcher,
		// Default to a 30s ttl. Overridable for tests
		ttl:   time.Second * 30,
		cycle: atomic.NewInt32(0),
		mu:    sync.RWMutex{},
	}
}

func (l *LeaderElection) isLeader() bool {
	l.mu.RLock()
	defer l.mu.RUnlock()
	if !l.enabled {
		return true
	}
	if l.le == nil {
		return false
	}
	return l.le.IsLeader()
}<|MERGE_RESOLUTION|>--- conflicted
+++ resolved
@@ -45,17 +45,8 @@
 	// this was formally "istio-gateway-leader"; because they are a different API group we need a different
 	// election to ensure we do not only handle one or the other.
 	GatewayStatusController = "istio-gateway-status-leader"
-<<<<<<< HEAD
-	// GatewayDeploymentController controls the Deployment/Service generation from Gateways. This is
-	// separate from GatewayStatusController to allow running in a separate process (for low priv).
-	GatewayDeploymentController = "istio-gateway-deployment-leader"
-	StatusController            = "istio-status-leader"
-	AnalyzeController           = "istio-analyze-leader"
-	AmbientController           = "istio-ambient-controller"
-=======
 	StatusController        = "istio-status-leader"
 	AnalyzeController       = "istio-analyze-leader"
->>>>>>> fff8e9e6
 )
 
 // Leader election key prefix for remote istiod managed clusters
