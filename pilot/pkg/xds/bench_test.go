// Copyright Istio Authors
//
// Licensed under the Apache License, Version 2.0 (the "License");
// you may not use this file except in compliance with the License.
// You may obtain a copy of the License at
//
//     http://www.apache.org/licenses/LICENSE-2.0
//
// Unless required by applicable law or agreed to in writing, software
// distributed under the License is distributed on an "AS IS" BASIS,
// WITHOUT WARRANTIES OR CONDITIONS OF ANY KIND, either express or implied.
// See the License for the specific language governing permissions and
// limitations under the License.

package xds

import (
	"bytes"
	"fmt"
	"os"
	"path"
	"strconv"
	"strings"
	"testing"
	"text/template"
	"time"

	"github.com/Masterminds/sprig/v3"
	cluster "github.com/envoyproxy/go-control-plane/envoy/config/cluster/v3"
	discovery "github.com/envoyproxy/go-control-plane/envoy/service/discovery/v3"
	anypb "google.golang.org/protobuf/types/known/anypb"

	meshconfig "istio.io/api/mesh/v1alpha1"
	networking "istio.io/api/networking/v1alpha3"
	"istio.io/istio/pilot/pkg/config/kube/crd"
	"istio.io/istio/pilot/pkg/features"
	"istio.io/istio/pilot/pkg/model"
	"istio.io/istio/pilot/pkg/networking/core/v1alpha3/route"
	"istio.io/istio/pilot/pkg/util/protoconv"
	v3 "istio.io/istio/pilot/pkg/xds/v3"
	"istio.io/istio/pilot/test/xdstest"
	"istio.io/istio/pkg/config"
	"istio.io/istio/pkg/config/host"
	"istio.io/istio/pkg/config/mesh"
	"istio.io/istio/pkg/config/schema/gvk"
	"istio.io/istio/pkg/config/schema/kind"
	"istio.io/istio/pkg/spiffe"
	"istio.io/istio/pkg/test"
	"istio.io/istio/pkg/test/util/yml"
	"istio.io/istio/pkg/util/protomarshal"
	"istio.io/istio/pkg/util/sets"
	"istio.io/pkg/env"
	istiolog "istio.io/pkg/log"
)

// ConfigInput defines inputs passed to the test config templates
// This allows tests to do things like create a virtual service for each service, for example
type ConfigInput struct {
	// Name of the test
	Name string
	// Name of the test config file to use. If not set, <Name> is used
	ConfigName string
	// Number of services to make
	Services int
	// Number of instances to make
	Instances int
	// ResourceType of proxy to generate configs for
	ProxyType model.NodeType
}

var testCases = []ConfigInput{
	{
		// Gateways provides an example config for a large Ingress deployment. This will create N
		// virtual services and gateways, where routing is determined by hostname, meaning we generate N routes for HTTPS.
		Name:      "gateways",
		Services:  1000,
		ProxyType: model.Router,
	},
	{
		// Gateways-shared provides an example config for a large Ingress deployment. This will create N
		// virtual services and gateways, where routing is determined by path. This means there will be a single large route.
		Name:      "gateways-shared",
		Services:  1000,
		ProxyType: model.Router,
	},
	{
		Name:      "empty",
		Services:  100,
		ProxyType: model.SidecarProxy,
	},
	{
		Name:     "tls",
		Services: 100,
	},
	{
		Name:     "telemetry",
		Services: 100,
	},
	{
		Name:     "telemetry-api",
		Services: 100,
	},
	{
		Name:     "virtualservice",
		Services: 100,
	},
	{
		Name:     "authorizationpolicy",
		Services: 100,
	},
	{
		Name:     "peerauthentication",
		Services: 100,
	},
	{
		Name:      "knative-gateway",
		Services:  100,
		ProxyType: model.Router,
	},
	{
		Name:      "serviceentry-workloadentry",
		Services:  100,
		Instances: 1000,
		ProxyType: model.SidecarProxy,
	},
}

var sidecarTestCases = func() (res []ConfigInput) {
	for _, c := range testCases {
		if c.ProxyType == model.Router {
			continue
		}
		res = append(res, c)
	}
	return res
}()

func configureBenchmark(t test.Failer) {
	for _, s := range istiolog.Scopes() {
		if s.Name() == benchmarkScope.Name() {
			continue
		}
		s.SetOutputLevel(istiolog.NoneLevel)
	}
	test.SetForTest(t, &features.EnableXDSCaching, false)
}

func BenchmarkInitPushContext(b *testing.B) {
	configureBenchmark(b)
	for _, tt := range testCases {
		b.Run(tt.Name, func(b *testing.B) {
			s, proxy := setupTest(b, tt)
			b.ResetTimer()
			for n := 0; n < b.N; n++ {
				s.Env().PushContext.InitDone.Store(false)
				initPushContext(s.Env(), proxy)
			}
		})
	}
}

// Do a quick sanity tests to make sure telemetry v2 filters are applying. This ensures as they
// update our benchmark doesn't become useless.
func TestValidateTelemetry(t *testing.T) {
	s, proxy := setupAndInitializeTest(t, ConfigInput{Name: "telemetry", Services: 1})
	c, _, _ := s.Discovery.Generators[v3.ClusterType].Generate(proxy, nil, &model.PushRequest{Full: true, Push: s.PushContext()})
	if len(c) == 0 {
		t.Fatal("Got no clusters!")
	}
	for _, r := range c {
		cls := &cluster.Cluster{}
		if err := r.GetResource().UnmarshalTo(cls); err != nil {
			t.Fatal(err)
		}
		for _, ff := range cls.Filters {
			if ff.Name == "istio.metadata_exchange" {
				return
			}
		}
	}
	t.Fatalf("telemetry v2 filters not found")
}

func BenchmarkRouteGeneration(b *testing.B) {
	runBenchmark(b, v3.RouteType, testCases)
}

func TestRouteGeneration(t *testing.T) {
	testBenchmark(t, v3.RouteType, testCases)
}

func BenchmarkClusterGeneration(b *testing.B) {
	runBenchmark(b, v3.ClusterType, testCases)
}

func TestClusterGeneration(t *testing.T) {
	testBenchmark(t, v3.ClusterType, testCases)
}

func BenchmarkListenerGeneration(b *testing.B) {
	runBenchmark(b, v3.ListenerType, testCases)
}

func TestListenerGeneration(t *testing.T) {
	testBenchmark(t, v3.ListenerType, testCases)
}

func BenchmarkNameTableGeneration(b *testing.B) {
	runBenchmark(b, v3.NameTableType, sidecarTestCases)
}

func TestNameTableGeneration(t *testing.T) {
	testBenchmark(t, v3.NameTableType, sidecarTestCases)
}

var secretCases = []ConfigInput{
	{
		Name:      "secrets",
		Services:  10,
		ProxyType: model.Router,
	},
	{
		Name:      "secrets",
		Services:  1000,
		ProxyType: model.Router,
	},
}

func TestSecretGeneration(t *testing.T) {
	testBenchmark(t, v3.SecretType, secretCases)
}

func BenchmarkSecretGeneration(b *testing.B) {
	runBenchmark(b, v3.SecretType, secretCases)
}

func createGateways(n int) map[string]*meshconfig.Network {
	out := make(map[string]*meshconfig.Network, n)
	for i := 0; i < n; i++ {
		out[fmt.Sprintf("network-%d", i)] = &meshconfig.Network{
			Gateways: []*meshconfig.Network_IstioNetworkGateway{{
				Gw:   &meshconfig.Network_IstioNetworkGateway_Address{Address: fmt.Sprintf("35.0.0.%d", i)},
				Port: 15443,
			}},
		}
	}
	return out
}

// BenchmarkEDS measures performance of EDS config generation
// TODO Add more variables, such as different services
func BenchmarkEndpointGeneration(b *testing.B) {
	configureBenchmark(b)

	const numNetworks = 4
	tests := []struct {
		endpoints int
		services  int
	}{
		{1, 100},
		{10, 10},
		{100, 10},
		{1000, 1},
	}

	var response *discovery.DiscoveryResponse
	for _, tt := range tests {
		b.Run(fmt.Sprintf("%d/%d", tt.endpoints, tt.services), func(b *testing.B) {
			s := NewFakeDiscoveryServer(b, FakeOptions{
				Configs: createEndpoints(tt.endpoints, tt.services, numNetworks),
				NetworksWatcher: mesh.NewFixedNetworksWatcher(&meshconfig.MeshNetworks{
					Networks: createGateways(numNetworks),
				}),
			})
			proxy := &model.Proxy{
				Type:            model.SidecarProxy,
				IPAddresses:     []string{"10.3.3.3"},
				ID:              "random",
				ConfigNamespace: "default",
				Metadata:        &model.NodeMetadata{},
			}
			push := s.PushContext()
			proxy.SetSidecarScope(push)
			b.ResetTimer()
			for n := 0; n < b.N; n++ {
				loadAssignments := make([]*anypb.Any, 0)
				for svc := 0; svc < tt.services; svc++ {
					l := s.Discovery.generateEndpoints(NewEndpointBuilder(fmt.Sprintf("outbound|80||foo-%d.com", svc), proxy, push))
					loadAssignments = append(loadAssignments, protoconv.MessageToAny(l))
				}
				response = endpointDiscoveryResponse(loadAssignments, version, push.LedgerVersion)
			}
			logDebug(b, model.AnyToUnnamedResources(response.GetResources()))
		})
	}
}

func runBenchmark(b *testing.B, tpe string, testCases []ConfigInput) {
	configureBenchmark(b)
	for _, tt := range testCases {
		b.Run(tt.Name, func(b *testing.B) {
			s, proxy := setupAndInitializeTest(b, tt)
			wr := getWatchedResources(tpe, tt, s, proxy)
			b.ResetTimer()
			var c model.Resources
			for n := 0; n < b.N; n++ {
				c, _, _ = s.Discovery.Generators[tpe].Generate(proxy, wr, &model.PushRequest{Full: true, Push: s.PushContext()})
				if len(c) == 0 {
					b.Fatalf("Got no %v's!", tpe)
				}
			}
			logDebug(b, c)
		})
	}
}

func testBenchmark(t *testing.T, tpe string, testCases []ConfigInput) {
	for _, tt := range testCases {
		t.Run(tt.Name, func(t *testing.T) {
			// No need for large test here
			tt.Services = 1
			tt.Instances = 1
			s, proxy := setupAndInitializeTest(t, tt)
			wr := getWatchedResources(tpe, tt, s, proxy)
			c, _, _ := s.Discovery.Generators[tpe].Generate(proxy, wr, &model.PushRequest{Full: true, Push: s.PushContext()})
			if len(c) == 0 {
				t.Fatalf("Got no %v's!", tpe)
			}
		})
	}
}

func getWatchedResources(tpe string, tt ConfigInput, s *FakeDiscoveryServer, proxy *model.Proxy) *model.WatchedResource {
	switch tpe {
	case v3.SecretType:
		watchedResources := []string{}
		for i := 0; i < tt.Services; i++ {
			watchedResources = append(watchedResources, fmt.Sprintf("kubernetes://default/sds-credential-%d", i))
		}
		return &model.WatchedResource{ResourceNames: watchedResources}
	case v3.RouteType:
		l := s.Discovery.ConfigGenerator.BuildListeners(proxy, s.PushContext())
		routeNames := xdstest.ExtractRoutesFromListeners(l)
		return &model.WatchedResource{ResourceNames: routeNames}
	}
	return nil
}

// Setup test builds a mock test environment. Note: push context is not initialized, to be able to benchmark separately
// most should just call setupAndInitializeTest
func setupTest(t testing.TB, config ConfigInput) (*FakeDiscoveryServer, *model.Proxy) {
	proxyType := config.ProxyType
	if proxyType == "" {
		proxyType = model.SidecarProxy
	}
	proxy := &model.Proxy{
		Type:        proxyType,
		IPAddresses: []string{"1.1.1.1"},
		ID:          "v0.default",
		DNSDomain:   "default.example.org",
		Labels: map[string]string{
			"istio.io/benchmark": "true",
		},
		Metadata: &model.NodeMetadata{
			Namespace: "default",
			Labels: map[string]string{
				"istio.io/benchmark": "true",
			},
			ClusterID:    "Kubernetes",
			IstioVersion: "1.18.0",
		},
		ConfigNamespace:  "default",
		VerifiedIdentity: &spiffe.Identity{Namespace: "default"},
	}
	proxy.IstioVersion = model.ParseIstioVersion(proxy.Metadata.IstioVersion)
	// need to call DiscoverIPMode to check the ipMode of the proxy
	proxy.DiscoverIPMode()

	configs, k8sConfig := getConfigsWithCache(t, config)
	m := mesh.DefaultMeshConfig()
	m.ExtensionProviders = append(m.ExtensionProviders, &meshconfig.MeshConfig_ExtensionProvider{
		Name: "envoy-json",
		Provider: &meshconfig.MeshConfig_ExtensionProvider_EnvoyFileAccessLog{
			EnvoyFileAccessLog: &meshconfig.MeshConfig_ExtensionProvider_EnvoyFileAccessLogProvider{
				Path: "/dev/stdout",
				LogFormat: &meshconfig.MeshConfig_ExtensionProvider_EnvoyFileAccessLogProvider_LogFormat{
					LogFormat: &meshconfig.MeshConfig_ExtensionProvider_EnvoyFileAccessLogProvider_LogFormat_Labels{},
				},
			},
		},
	})
	s := NewFakeDiscoveryServer(t, FakeOptions{
		Configs:                configs,
		KubernetesObjectString: k8sConfig,
		// Allow debounce to avoid overwhelming with writes
		DebounceTime:               time.Millisecond * 10,
		DisableSecretAuthorization: true,
		MeshConfig:                 m,
	})

	return s, proxy
}

var (
	configCache    = map[ConfigInput][]config.Config{}
	k8sConfigCache = map[ConfigInput]string{}
)

func getConfigsWithCache(t testing.TB, input ConfigInput) ([]config.Config, string) {
	// Config setup is slow for large tests. Cache this and return from Cache.
	// This improves even running a single test, as go will run the full test (including setup) at least twice.
	if cached, f := configCache[input]; f {
		return cached, k8sConfigCache[input]
	}
	configName := input.ConfigName
	if configName == "" {
		configName = input.Name
	}
	tmpl := template.Must(template.New("").Funcs(sprig.TxtFuncMap()).ParseFiles(path.Join("testdata", "benchmarks", configName+".yaml")))
	var buf bytes.Buffer
	if err := tmpl.ExecuteTemplate(&buf, configName+".yaml", input); err != nil {
		t.Fatalf("failed to execute template: %v", err)
	}
	extra := path.Join("testdata", "benchmarks", configName+".extra.yaml")
	inputYAML := buf.String()
	if _, err := os.Stat(extra); err == nil {
		bdata, err := os.ReadFile(extra)
		if err != nil {
			t.Fatal(err)
		}

		inputYAML += "\n---\n" + yml.SplitYamlByKind(string(bdata))[gvk.EnvoyFilter.Kind]
	}

	configs, badKinds, err := crd.ParseInputs(inputYAML)
	if err != nil {
		t.Fatalf("failed to read config: %v", err)
	}
	scrt, count := parseSecrets(inputYAML)
	if len(badKinds) != count {
		t.Fatalf("Got unknown resources: %v", badKinds)
	}
	// setup default namespace if not defined
	for i, c := range configs {
		if c.Namespace == "" {
			c.Namespace = "default"
		}
		configs[i] = c
	}
	configCache[input] = configs
	k8sConfigCache[input] = scrt
	return configs, scrt
}

func parseSecrets(inputs string) (string, int) {
	matches := 0
	sb := strings.Builder{}
	for _, text := range strings.Split(inputs, "\n---") {
		if strings.Contains(text, "kind: Secret") {
			sb.WriteString(text + "\n---\n")
			matches++
		}
	}
	return sb.String(), matches
}

func setupAndInitializeTest(t testing.TB, config ConfigInput) (*FakeDiscoveryServer, *model.Proxy) {
	s, proxy := setupTest(t, config)
	initPushContext(s.Env(), proxy)
	return s, proxy
}

func initPushContext(env *model.Environment, proxy *model.Proxy) {
	env.PushContext.InitContext(env, nil, nil)
	proxy.SetSidecarScope(env.PushContext)
	proxy.SetGatewaysForProxy(env.PushContext)
	proxy.SetServiceInstances(env.ServiceDiscovery)
}

var debugGeneration = env.Register("DEBUG_CONFIG_DUMP", false, "if enabled, print a full config dump of the generated config")

var benchmarkScope = istiolog.RegisterScope("benchmark", "", 0)

// Add additional debug info for a test
func logDebug(b *testing.B, m model.Resources) {
	b.Helper()
	b.StopTimer()

	if debugGeneration.Get() {
		for i, r := range m {
			s, err := protomarshal.MarshalIndent(r, "  ")
			if err != nil {
				b.Fatal(err)
			}
			// Cannot use b.Logf, it truncates
			benchmarkScope.Infof("Generated: %d %s", i, s)
		}
	}
	bytes := 0
	for _, r := range m {
		bytes += len(r.GetResource().Value)
	}
	b.ReportMetric(float64(bytes)/1000, "kb/msg")
	b.ReportMetric(float64(len(m)), "resources/msg")
	b.StartTimer()
}

func createEndpoints(numEndpoints, numServices, numNetworks int) []config.Config {
	result := make([]config.Config, 0, numServices)
	for s := 0; s < numServices; s++ {
		endpoints := make([]*networking.WorkloadEntry, 0, numEndpoints)
		for e := 0; e < numEndpoints; e++ {
			endpoints = append(endpoints, &networking.WorkloadEntry{
				Address: fmt.Sprintf("111.%d.%d.%d", e/(256*256), (e/256)%256, e%256),
				Network: fmt.Sprintf("network-%d", e%numNetworks),
			})
		}
		result = append(result, config.Config{
			Meta: config.Meta{
				GroupVersionKind:  gvk.ServiceEntry,
				Name:              fmt.Sprintf("foo-%d", s),
				Namespace:         "default",
				CreationTimestamp: time.Now(),
			},
			Spec: &networking.ServiceEntry{
				Hosts: []string{fmt.Sprintf("foo-%d.com", s)},
				Ports: []*networking.ServicePort{
					{Number: 80, Name: "http-port", Protocol: "http"},
				},
				Endpoints:  endpoints,
				Resolution: networking.ServiceEntry_STATIC,
			},
		})
	}
	return result
}

func BenchmarkPushRequest(b *testing.B) {
	// allTriggers contains all triggers, so we can pick one at random.
	// It is not a big issue if it falls out of sync, as we are just trying to generate test data
	allTriggers := []model.TriggerReason{
		model.EndpointUpdate,
		model.ConfigUpdate,
		model.ServiceUpdate,
		model.ProxyUpdate,
		model.GlobalUpdate,
		model.UnknownTrigger,
		model.DebugTrigger,
		model.SecretTrigger,
		model.NetworksTrigger,
		model.ProxyRequest,
		model.NamespaceUpdate,
	}
	// Number of (simulated) proxies
	proxies := 500
	// Number of (simulated) pushes merged
	pushesMerged := 10
	// Number of configs per push
	configs := 1

	for n := 0; n < b.N; n++ {
		var req *model.PushRequest
		for i := 0; i < pushesMerged; i++ {
			trigger := allTriggers[i%len(allTriggers)]
			nreq := &model.PushRequest{
				ConfigsUpdated: sets.New[model.ConfigKey](),
				Reason:         []model.TriggerReason{trigger},
			}
			for c := 0; c < configs; c++ {
				nreq.ConfigsUpdated[model.ConfigKey{Kind: kind.ServiceEntry, Name: fmt.Sprintf("%d", c), Namespace: "default"}] = struct{}{}
			}
			req = req.Merge(nreq)
		}
		for p := 0; p < proxies; p++ {
			recordPushTriggers(req.Reason...)
		}
	}
}

func makeCacheKey(n int) model.XdsCacheEntry {
	ns := strconv.Itoa(n)

	// 100 services
	services := make([]*model.Service, 0, 100)
	// 100 destinationrules
	drs := make([]*model.ConsolidatedDestRule, 0, 100)
	for i := 0; i < 100; i++ {
		index := strconv.Itoa(i)
		services = append(services, &model.Service{
			Hostname:   host.Name(ns + "some" + index + ".example.com"),
			Attributes: model.ServiceAttributes{Namespace: "test" + index},
		})
		drs = append(drs, model.ConvertConsolidatedDestRule(&config.Config{Meta: config.Meta{Name: index, Namespace: index}}))
	}

	key := &route.Cache{
		RouteName:        "something",
		ClusterID:        "my-cluster",
		DNSDomain:        "some.domain.example.com",
		DNSCapture:       true,
		DNSAutoAllocate:  false,
		ListenerPort:     1234,
		Services:         services,
		DestinationRules: drs,
		EnvoyFilterKeys:  []string{ns + "1/a", ns + "2/b", ns + "3/c"},
	}
	return key
}

func BenchmarkCache(b *testing.B) {
	// Ensure cache doesn't grow too large
	test.SetForTest(b, &features.XDSCacheMaxSize, 1_000)
	res := &discovery.Resource{Name: "test"}
	zeroTime := time.Time{}
	b.Run("key", func(b *testing.B) {
		key := makeCacheKey(1)
		for n := 0; n < b.N; n++ {
			_ = key.Key()
		}
	})
	b.Run("insert", func(b *testing.B) {
		c := model.NewXdsCache()
<<<<<<< HEAD

=======
		stop := make(chan struct{})
		defer close(stop)
		c.Run(stop)
>>>>>>> fff8e9e6
		for n := 0; n < b.N; n++ {
			key := makeCacheKey(n)
			req := &model.PushRequest{Start: zeroTime.Add(time.Duration(n))}
			c.Add(key, req, res)
		}
	})
<<<<<<< HEAD
	b.Run("get", func(b *testing.B) {
		c := model.NewXdsCache()

=======
	// to trigger clear index on old dependents
	b.Run("insert same key", func(b *testing.B) {
		c := model.NewXdsCache()
		stop := make(chan struct{})
		defer close(stop)
		c.Run(stop)
		// First occupy cache capacity
		for i := 0; i < features.XDSCacheMaxSize; i++ {
			key := makeCacheKey(i)
			req := &model.PushRequest{Start: zeroTime.Add(time.Duration(i))}
			c.Add(key, req, res)
		}
		b.ResetTimer()
		for n := 0; n < b.N; n++ {
			key := makeCacheKey(1)
			req := &model.PushRequest{Start: zeroTime.Add(time.Duration(features.XDSCacheMaxSize + n))}
			c.Add(key, req, res)
		}
	})
	b.Run("get", func(b *testing.B) {
		c := model.NewXdsCache()
>>>>>>> fff8e9e6
		key := makeCacheKey(1)
		req := &model.PushRequest{Start: zeroTime.Add(time.Duration(1))}
		c.Add(key, req, res)
		for n := 0; n < b.N; n++ {
			c.Get(key)
		}
	})
<<<<<<< HEAD
=======

	b.Run("insert and get", func(b *testing.B) {
		c := model.NewXdsCache()
		stop := make(chan struct{})
		defer close(stop)
		c.Run(stop)
		// First occupy cache capacity
		for i := 0; i < features.XDSCacheMaxSize; i++ {
			key := makeCacheKey(i)
			req := &model.PushRequest{Start: zeroTime.Add(time.Duration(i))}
			c.Add(key, req, res)
		}
		b.ResetTimer()
		for n := 0; n < b.N; n++ {
			key := makeCacheKey(n)
			req := &model.PushRequest{Start: zeroTime.Add(time.Duration(features.XDSCacheMaxSize + n))}
			c.Add(key, req, res)
			c.Get(key)
		}
	})
>>>>>>> fff8e9e6
}<|MERGE_RESOLUTION|>--- conflicted
+++ resolved
@@ -620,24 +620,15 @@
 	})
 	b.Run("insert", func(b *testing.B) {
 		c := model.NewXdsCache()
-<<<<<<< HEAD
-
-=======
 		stop := make(chan struct{})
 		defer close(stop)
 		c.Run(stop)
->>>>>>> fff8e9e6
 		for n := 0; n < b.N; n++ {
 			key := makeCacheKey(n)
 			req := &model.PushRequest{Start: zeroTime.Add(time.Duration(n))}
 			c.Add(key, req, res)
 		}
 	})
-<<<<<<< HEAD
-	b.Run("get", func(b *testing.B) {
-		c := model.NewXdsCache()
-
-=======
 	// to trigger clear index on old dependents
 	b.Run("insert same key", func(b *testing.B) {
 		c := model.NewXdsCache()
@@ -659,7 +650,6 @@
 	})
 	b.Run("get", func(b *testing.B) {
 		c := model.NewXdsCache()
->>>>>>> fff8e9e6
 		key := makeCacheKey(1)
 		req := &model.PushRequest{Start: zeroTime.Add(time.Duration(1))}
 		c.Add(key, req, res)
@@ -667,8 +657,6 @@
 			c.Get(key)
 		}
 	})
-<<<<<<< HEAD
-=======
 
 	b.Run("insert and get", func(b *testing.B) {
 		c := model.NewXdsCache()
@@ -689,5 +677,4 @@
 			c.Get(key)
 		}
 	})
->>>>>>> fff8e9e6
 }