// Copyright Istio Authors
//
// Licensed under the Apache License, Version 2.0 (the "License");
// you may not use this file except in compliance with the License.
// You may obtain a copy of the License at
//
//     http://www.apache.org/licenses/LICENSE-2.0
//
// Unless required by applicable law or agreed to in writing, software
// distributed under the License is distributed on an "AS IS" BASIS,
// WITHOUT WARRANTIES OR CONDITIONS OF ANY KIND, either express or implied.
// See the License for the specific language governing permissions and
// limitations under the License.

package xds

import (
	"math"

	core "github.com/envoyproxy/go-control-plane/envoy/config/core/v3"
	endpoint "github.com/envoyproxy/go-control-plane/envoy/config/endpoint/v3"
	"google.golang.org/protobuf/proto"
	wrappers "google.golang.org/protobuf/types/known/wrapperspb"

	"istio.io/istio/pilot/pkg/model"
	"istio.io/istio/pilot/pkg/networking/util"
	labelutil "istio.io/istio/pilot/pkg/serviceregistry/util/label"
	"istio.io/istio/pkg/cluster"
	"istio.io/istio/pkg/config/labels"
	"istio.io/istio/pkg/network"
)

// EndpointsByNetworkFilter is a network filter function to support Split Horizon EDS - filter the endpoints based on the network
// of the connected sidecar. The filter will filter out all endpoints which are not present within the
// sidecar network and add a gateway endpoint to remote networks that have endpoints
// (if gateway exists and its IP is an IP and not a dns name).
// Information for the mesh networks is provided as a MeshNetwork config map.
func (b *EndpointBuilder) EndpointsByNetworkFilter(endpoints []*LocalityEndpoints) []*LocalityEndpoints {
	if !b.push.NetworkManager().IsMultiNetworkEnabled() {
		// Multi-network is not configured (this is the case by default). Just access all endpoints directly.
		return endpoints
	}

	// A new array of endpoints to be returned that will have both local and
	// remote gateways (if any)
	filtered := make([]*LocalityEndpoints, 0)

	// Scale all weights by the lcm of gateways per network and gateways per cluster.
	// This will allow us to more easily spread traffic to the endpoint across multiple
	// network gateways, increasing reliability of the endpoint.
	scaleFactor := b.push.NetworkManager().GetLBWeightScaleFactor()

	// Go through all cluster endpoints and add those with the same network as the sidecar
	// to the result. Also count the number of endpoints per each remote network while
	// iterating so that it can be used as the weight for the gateway endpoint
	for _, ep := range endpoints {
		lbEndpoints := &LocalityEndpoints{
			llbEndpoints: endpoint.LocalityLbEndpoints{
				Locality: ep.llbEndpoints.Locality,
				Priority: ep.llbEndpoints.Priority,
				// Endpoints and weight will be reset below.
			},
		}

		// Create a map to keep track of the gateways used and their aggregate weights.
		gatewayWeights := make(map[model.NetworkGateway]uint32)

		// Process all of the endpoints.
		for i, lbEp := range ep.llbEndpoints.LbEndpoints {
			istioEndpoint := ep.istioEndpoints[i]

			// If the proxy can't view the network for this endpoint, exclude it entirely.
			if !b.proxyView.IsVisible(istioEndpoint) {
				continue
			}

			// Copy the endpoint in order to expand the load balancing weight.
			// When multiplying, be careful to avoid overflow - clipping the
			// result at the maximum value for uint32.
			weight := b.scaleEndpointLBWeight(lbEp, scaleFactor)
			if lbEp.GetLoadBalancingWeight().GetValue() != weight {
				lbEp = proto.Clone(lbEp).(*endpoint.LbEndpoint)
				lbEp.LoadBalancingWeight = &wrappers.UInt32Value{
					Value: weight,
				}
			}

			epNetwork := istioEndpoint.Network
			epCluster := istioEndpoint.Locality.ClusterID
			gateways := b.selectNetworkGateways(epNetwork, epCluster)

			// Check if the endpoint is directly reachable. It's considered directly reachable if
			// the endpoint is either on the local network or on a remote network that can be reached
			// directly from the local network.
			if b.proxy.InNetwork(epNetwork) || len(gateways) == 0 {
				// The endpoint is directly reachable - just add it.
				lbEndpoints.append(ep.istioEndpoints[i], lbEp)
				continue
			}

			// Cross-network traffic relies on mTLS to be enabled for SNI routing
			// TODO BTS may allow us to work around this
			if b.mtlsChecker.isMtlsDisabled(lbEp) {
				continue
			}

			// Apply the weight for this endpoint to the network gateways.
			splitWeightAmongGateways(weight, gateways, gatewayWeights)
		}

		// Sort the gateways into an ordered list so that the generated endpoints are deterministic.
		gateways := make([]model.NetworkGateway, 0, len(gatewayWeights))
		for gw := range gatewayWeights {
			gateways = append(gateways, gw)
		}
		gateways = model.SortGateways(gateways)

		// Create endpoints for the gateways.
		for _, gw := range gateways {
			epWeight := gatewayWeights[gw]
			if epWeight == 0 {
				log.Warnf("gateway weight must be greater than 0, scaleFactor is %d", scaleFactor)
				epWeight = 1
			}
			epAddr := util.BuildAddress(gw.Addr, gw.Port)

			// Generate a fake IstioEndpoint to carry network and cluster information.
			gwIstioEp := &model.IstioEndpoint{
				Network: gw.Network,
				Locality: model.Locality{
					ClusterID: gw.Cluster,
				},
<<<<<<< HEAD
				Labels: labelutil.AugmentLabels(nil, nil, gw.Cluster, "", "", gw.Network),
=======
				Labels: labelutil.AugmentLabels(nil, gw.Cluster, "", "", gw.Network),
>>>>>>> fff8e9e6
			}

			// Generate the EDS endpoint for this gateway.
			gwEp := &endpoint.LbEndpoint{
				HostIdentifier: &endpoint.LbEndpoint_Endpoint{
					Endpoint: &endpoint.Endpoint{
						Address: epAddr,
					},
				},
				LoadBalancingWeight: &wrappers.UInt32Value{
					Value: epWeight,
				},
				Metadata: &core.Metadata{},
			}
			// TODO: figure out a way to extract locality data from the gateway public endpoints in meshNetworks
<<<<<<< HEAD
			util.BuildLbEndpointMetadata(gw.Network, model.IstioMutualTLSModeLabel,
				"", "", b.clusterID, labels.Instance{}, gwEp.Metadata)
=======
			util.AppendLbEndpointMetadata(&model.EndpointMetadata{
				Network:   gw.Network,
				TLSMode:   model.IstioMutualTLSModeLabel,
				ClusterID: b.clusterID,
				Labels:    labels.Instance{},
			}, gwEp.Metadata)
>>>>>>> fff8e9e6
			// Currently gateway endpoint does not support tunnel.
			lbEndpoints.append(gwIstioEp, gwEp)
		}

		// Endpoint members could be stripped or aggregated by network. Adjust weight value here.
		lbEndpoints.refreshWeight()
		filtered = append(filtered, lbEndpoints)
	}

	return filtered
}

// selectNetworkGateways chooses the gateways that best match the network and cluster. If there is
// no match for the network+cluster, then all gateways matching the network are returned. Preferring
// gateways that match against cluster has the following advantages:
//
//  1. Potentially reducing extra latency incurred when the gateway and endpoint reside in different
//     clusters.
//
//  2. Enables Kubernetes MCS use cases, where endpoints for a service might be exported in one
//     cluster but not another within the same network. By targeting the gateway for the cluster
//     where the exported endpoints reside, we ensure that we only send traffic to exported endpoints.
func (b *EndpointBuilder) selectNetworkGateways(nw network.ID, c cluster.ID) []model.NetworkGateway {
	// Get the gateways for this network+cluster combination.
	gws := b.push.NetworkManager().GatewaysForNetworkAndCluster(nw, c)
	if len(gws) == 0 {
		// No match for network+cluster, just match the network.
		gws = b.push.NetworkManager().GatewaysForNetwork(nw)
	}
	return gws
}

func (b *EndpointBuilder) scaleEndpointLBWeight(ep *endpoint.LbEndpoint, scaleFactor uint32) uint32 {
	if ep.GetLoadBalancingWeight() == nil || ep.GetLoadBalancingWeight().Value == 0 {
		return scaleFactor
	}
	weight := uint32(math.MaxUint32)
	if ep.GetLoadBalancingWeight().Value < math.MaxUint32/scaleFactor {
		weight = ep.GetLoadBalancingWeight().Value * scaleFactor
	}
	return weight
}

// Apply the weight for this endpoint to the network gateways.
func splitWeightAmongGateways(weight uint32, gateways []model.NetworkGateway, gatewayWeights map[model.NetworkGateway]uint32) {
	// Spread the weight across the gateways.
	weightPerGateway := weight / uint32(len(gateways))
	for _, gateway := range gateways {
		gatewayWeights[gateway] += weightPerGateway
	}
}

// EndpointsWithMTLSFilter removes all endpoints that do not handle mTLS. This is determined by looking at
// auto-mTLS, DestinationRule, and PeerAuthentication to determine if we would send mTLS to these endpoints.
// Note there is no guarantee these destinations *actually* handle mTLS; just that we are configured to send mTLS to them.
func (b *EndpointBuilder) EndpointsWithMTLSFilter(endpoints []*LocalityEndpoints) []*LocalityEndpoints {
	// A new array of endpoints to be returned that will have both local and
	// remote gateways (if any)
	filtered := make([]*LocalityEndpoints, 0)

	// Go through all cluster endpoints and add those with mTLS enabled
	for _, ep := range endpoints {
		lbEndpoints := &LocalityEndpoints{
			llbEndpoints: endpoint.LocalityLbEndpoints{
				Locality: ep.llbEndpoints.Locality,
				Priority: ep.llbEndpoints.Priority,
				// Endpoints and will be reset below.
			},
		}

		for i, lbEp := range ep.llbEndpoints.LbEndpoints {
			if b.mtlsChecker.isMtlsDisabled(lbEp) {
				// no mTLS, skip it
				continue
			}
			lbEndpoints.append(ep.istioEndpoints[i], lbEp)
		}

		lbEndpoints.refreshWeight()
		filtered = append(filtered, lbEndpoints)
	}

	return filtered
}<|MERGE_RESOLUTION|>--- conflicted
+++ resolved
@@ -130,11 +130,7 @@
 				Locality: model.Locality{
 					ClusterID: gw.Cluster,
 				},
-<<<<<<< HEAD
-				Labels: labelutil.AugmentLabels(nil, nil, gw.Cluster, "", "", gw.Network),
-=======
 				Labels: labelutil.AugmentLabels(nil, gw.Cluster, "", "", gw.Network),
->>>>>>> fff8e9e6
 			}
 
 			// Generate the EDS endpoint for this gateway.
@@ -150,17 +146,12 @@
 				Metadata: &core.Metadata{},
 			}
 			// TODO: figure out a way to extract locality data from the gateway public endpoints in meshNetworks
-<<<<<<< HEAD
-			util.BuildLbEndpointMetadata(gw.Network, model.IstioMutualTLSModeLabel,
-				"", "", b.clusterID, labels.Instance{}, gwEp.Metadata)
-=======
 			util.AppendLbEndpointMetadata(&model.EndpointMetadata{
 				Network:   gw.Network,
 				TLSMode:   model.IstioMutualTLSModeLabel,
 				ClusterID: b.clusterID,
 				Labels:    labels.Instance{},
 			}, gwEp.Metadata)
->>>>>>> fff8e9e6
 			// Currently gateway endpoint does not support tunnel.
 			lbEndpoints.append(gwIstioEp, gwEp)
 		}
