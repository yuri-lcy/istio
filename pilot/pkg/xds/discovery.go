--- conflicted
+++ resolved
@@ -242,10 +242,7 @@
 	go s.handleUpdates(stopCh)
 	go s.periodicRefreshMetrics(stopCh)
 	go s.sendPushes(stopCh)
-<<<<<<< HEAD
-=======
 	go s.Cache.Run(stopCh)
->>>>>>> fff8e9e6
 }
 
 // Push metrics are updated periodically (10s default)
