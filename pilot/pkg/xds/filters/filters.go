// Copyright Istio Authors
//
// Licensed under the Apache License, Version 2.0 (the "License");
// you may not use this file except in compliance with the License.
// You may obtain a copy of the License at
//
//     http://www.apache.org/licenses/LICENSE-2.0
//
// Unless required by applicable law or agreed to in writing, software
// distributed under the License is distributed on an "AS IS" BASIS,
// WITHOUT WARRANTIES OR CONDITIONS OF ANY KIND, either express or implied.
// See the License for the specific language governing permissions and
// limitations under the License.

package filters

import (
	cluster "github.com/envoyproxy/go-control-plane/envoy/config/cluster/v3"
	core "github.com/envoyproxy/go-control-plane/envoy/config/core/v3"
	listener "github.com/envoyproxy/go-control-plane/envoy/config/listener/v3"
	route "github.com/envoyproxy/go-control-plane/envoy/config/route/v3"
	cors "github.com/envoyproxy/go-control-plane/envoy/extensions/filters/http/cors/v3"
	fault "github.com/envoyproxy/go-control-plane/envoy/extensions/filters/http/fault/v3"
	grpcstats "github.com/envoyproxy/go-control-plane/envoy/extensions/filters/http/grpc_stats/v3"
	grpcweb "github.com/envoyproxy/go-control-plane/envoy/extensions/filters/http/grpc_web/v3"
	router "github.com/envoyproxy/go-control-plane/envoy/extensions/filters/http/router/v3"
	statefulsession "github.com/envoyproxy/go-control-plane/envoy/extensions/filters/http/stateful_session/v3"
	httpwasm "github.com/envoyproxy/go-control-plane/envoy/extensions/filters/http/wasm/v3"
	httpinspector "github.com/envoyproxy/go-control-plane/envoy/extensions/filters/listener/http_inspector/v3"
	originaldst "github.com/envoyproxy/go-control-plane/envoy/extensions/filters/listener/original_dst/v3"
	originalsrc "github.com/envoyproxy/go-control-plane/envoy/extensions/filters/listener/original_src/v3"
	tlsinspector "github.com/envoyproxy/go-control-plane/envoy/extensions/filters/listener/tls_inspector/v3"
	hcm "github.com/envoyproxy/go-control-plane/envoy/extensions/filters/network/http_connection_manager/v3"
	previoushost "github.com/envoyproxy/go-control-plane/envoy/extensions/retry/host/previous_hosts/v3"
	rawbuffer "github.com/envoyproxy/go-control-plane/envoy/extensions/transport_sockets/raw_buffer/v3"
	wasm "github.com/envoyproxy/go-control-plane/envoy/extensions/wasm/v3"
	"github.com/envoyproxy/go-control-plane/pkg/wellknown"
	"google.golang.org/protobuf/types/known/wrapperspb"

	alpn "istio.io/api/envoy/config/filter/http/alpn/v2alpha1"
	"istio.io/api/envoy/config/filter/network/metadata_exchange"
	"istio.io/istio/pilot/pkg/model"
	"istio.io/istio/pilot/pkg/networking/util"
	"istio.io/istio/pilot/pkg/util/protoconv"
)

const (
	TLSTransportProtocol       = "tls"
	RawBufferTransportProtocol = "raw_buffer"

	// Alpn HTTP filter name which will override the ALPN for upstream TLS connection.
	AlpnFilterName = "istio.alpn"

	MxFilterName = "istio.metadata_exchange"

	// AuthnFilterName is the name for the Istio AuthN filter. This should be the same
	// as the name defined in
	// https://github.com/istio/proxy/blob/master/src/envoy/http/authn/http_filter_factory.cc#L30
	AuthnFilterName = "istio_authn"
)

// Define static filters to be reused across the codebase. This avoids duplicate marshaling/unmarshaling
// This should not be used for filters that will be mutated
var (
	RetryPreviousHosts = &route.RetryPolicy_RetryHostPredicate{
		Name: "envoy.retry_host_predicates.previous_hosts",
		ConfigType: &route.RetryPolicy_RetryHostPredicate_TypedConfig{
			TypedConfig: protoconv.MessageToAny(&previoushost.PreviousHostsPredicate{}),
		},
	}
	RawBufferTransportSocket = &core.TransportSocket{
		Name: wellknown.TransportSocketRawBuffer,
		ConfigType: &core.TransportSocket_TypedConfig{
			TypedConfig: protoconv.MessageToAny(&rawbuffer.RawBuffer{}),
		},
	}
	Cors = &hcm.HttpFilter{
		Name: wellknown.CORS,
		ConfigType: &hcm.HttpFilter_TypedConfig{
			TypedConfig: protoconv.MessageToAny(&cors.Cors{}),
		},
	}
	Fault = &hcm.HttpFilter{
		Name: wellknown.Fault,
		ConfigType: &hcm.HttpFilter_TypedConfig{
			TypedConfig: protoconv.MessageToAny(&fault.HTTPFault{}),
		},
	}
	Router = &hcm.HttpFilter{
		Name: wellknown.Router,
		ConfigType: &hcm.HttpFilter_TypedConfig{
			TypedConfig: protoconv.MessageToAny(&router.Router{}),
		},
	}
	GrpcWeb = &hcm.HttpFilter{
		Name: wellknown.GRPCWeb,
		ConfigType: &hcm.HttpFilter_TypedConfig{
			TypedConfig: protoconv.MessageToAny(&grpcweb.GrpcWeb{}),
		},
	}
	GrpcStats = &hcm.HttpFilter{
		Name: wellknown.HTTPGRPCStats,
		ConfigType: &hcm.HttpFilter_TypedConfig{
			TypedConfig: protoconv.MessageToAny(&grpcstats.FilterConfig{
				EmitFilterState: true,
				PerMethodStatSpecifier: &grpcstats.FilterConfig_StatsForAllMethods{
					StatsForAllMethods: &wrapperspb.BoolValue{Value: false},
				},
			}),
		},
	}
	TLSInspector = &listener.ListenerFilter{
		Name: wellknown.TlsInspector,
		ConfigType: &listener.ListenerFilter_TypedConfig{
			TypedConfig: protoconv.MessageToAny(&tlsinspector.TlsInspector{}),
		},
	}
	HTTPInspector = &listener.ListenerFilter{
		Name: wellknown.HttpInspector,
		ConfigType: &listener.ListenerFilter_TypedConfig{
			TypedConfig: protoconv.MessageToAny(&httpinspector.HttpInspector{}),
		},
	}
	OriginalDestination = &listener.ListenerFilter{
		Name: wellknown.OriginalDestination,
		ConfigType: &listener.ListenerFilter_TypedConfig{
			TypedConfig: protoconv.MessageToAny(&originaldst.OriginalDst{}),
		},
	}
	OriginalSrc = &listener.ListenerFilter{
		Name: wellknown.OriginalSource,
		ConfigType: &listener.ListenerFilter_TypedConfig{
			TypedConfig: protoconv.MessageToAny(&originalsrc.OriginalSrc{
				Mark: 1337,
			}),
		},
	}
	EmptySessionFilter = &hcm.HttpFilter{
		Name: util.StatefulSessionFilter,
		ConfigType: &hcm.HttpFilter_TypedConfig{
			TypedConfig: protoconv.MessageToAny(&statefulsession.StatefulSession{}),
		},
	}
	Alpn = &hcm.HttpFilter{
		Name: AlpnFilterName,
		ConfigType: &hcm.HttpFilter_TypedConfig{
			TypedConfig: protoconv.MessageToAny(&alpn.FilterConfig{
				AlpnOverride: []*alpn.FilterConfig_AlpnOverride{
					{
						UpstreamProtocol: alpn.FilterConfig_HTTP10,
						AlpnOverride:     mtlsHTTP10ALPN,
					},
					{
						UpstreamProtocol: alpn.FilterConfig_HTTP11,
						AlpnOverride:     mtlsHTTP11ALPN,
					},
					{
						UpstreamProtocol: alpn.FilterConfig_HTTP2,
						AlpnOverride:     mtlsHTTP2ALPN,
					},
				},
			}),
		},
	}

	tcpMx = protoconv.MessageToAny(&metadata_exchange.MetadataExchange{Protocol: "istio-peer-exchange"})

	TCPListenerMx = &listener.Filter{
		Name:       MxFilterName,
		ConfigType: &listener.Filter_TypedConfig{TypedConfig: tcpMx},
	}

	TCPClusterMx = &cluster.Filter{
		Name:        MxFilterName,
		TypedConfig: tcpMx,
	}

	HTTPMx = buildHTTPMxFilter()

	IstioNetworkAuthenticationFilter = &listener.Filter{
		Name: AuthnFilterName,
		ConfigType: &listener.Filter_TypedConfig{
			TypedConfig: protoconv.TypedStruct("type.googleapis.com/io.istio.network.authn.Config"),
		},
	}

<<<<<<< HEAD
=======
	IstioNetworkAuthenticationFilterShared = &listener.Filter{
		Name: AuthnFilterName,
		ConfigType: &listener.Filter_TypedConfig{
			TypedConfig: protoconv.TypedStructWithFields("type.googleapis.com/io.istio.network.authn.Config",
				map[string]interface{}{
					"shared": true,
				}),
		},
	}
>>>>>>> fff8e9e6
	ConnectBaggageFilter = &hcm.HttpFilter{
		Name: "connect_baggage",
		ConfigType: &hcm.HttpFilter_TypedConfig{
			TypedConfig: protoconv.TypedStruct("type.googleapis.com/io.istio.http.connect_baggage.Config"),
		},
	}

	ConnectAuthorityFilter = &hcm.HttpFilter{
		Name: "connect_authority",
		ConfigType: &hcm.HttpFilter_TypedConfig{
			TypedConfig: protoconv.TypedStruct("type.googleapis.com/io.istio.http.connect_authority.Config"),
		},
	}

	ConnectAuthorityNetworkFilter = &listener.Filter{
		Name: "connect_authority",
		ConfigType: &listener.Filter_TypedConfig{
			TypedConfig: protoconv.TypedStruct("type.googleapis.com/io.istio.http.connect_authority.Config"),
		},
	}

	ConnectAuthorityEnabled = protoconv.TypedStructWithFields("type.googleapis.com/io.istio.http.connect_authority.Config",
		map[string]interface{}{
			"enabled": true,
			"port":    15008,
		})

	ConnectAuthorityEnabledSidecar = protoconv.TypedStructWithFields("type.googleapis.com/io.istio.http.connect_authority.Config",
		map[string]interface{}{
			"enabled": true,
		})

	SetDstAddress = &listener.ListenerFilter{
		Name: "set_dst_address",
		ConfigType: &listener.ListenerFilter_TypedConfig{
			TypedConfig: protoconv.TypedStruct("type.googleapis.com/istio.set_internal_dst_address.v1.Config"),
		},
	}
<<<<<<< HEAD

	CaptureTLSFilter = &listener.Filter{
		Name: "capture_tls",
		ConfigType: &listener.Filter_TypedConfig{
			TypedConfig: protoconv.TypedStruct("type.googleapis.com/istio.tls_passthrough.v1.CaptureTLS"),
		},
	}

	RestoreTLSFilter = &listener.Filter{
		Name: "restore_tls",
		ConfigType: &listener.Filter_TypedConfig{
			TypedConfig: protoconv.TypedStruct("type.googleapis.com/istio.tls_passthrough.v1.RestoreTLS"),
		},
	}

	BaggageFilter = &hcm.HttpFilter{
		Name: "istio.filters.http.baggage_handler",
		ConfigType: &hcm.HttpFilter_TypedConfig{
			TypedConfig: protoconv.TypedStruct("type.googleapis.com/istio.telemetry.baggagehandler.v1.Config"),
		},
	}
=======
>>>>>>> fff8e9e6
)

func BuildRouterFilter(ctx *RouterFilterContext) *hcm.HttpFilter {
	if ctx == nil {
		return Router
	}

	return &hcm.HttpFilter{
		Name: wellknown.Router,
		ConfigType: &hcm.HttpFilter_TypedConfig{
			TypedConfig: protoconv.MessageToAny(&router.Router{
				StartChildSpan: ctx.StartChildSpan,
			}),
		},
	}
}

var (
	// These ALPNs are injected in the client side by the ALPN filter.
	// "istio" is added for each upstream protocol in order to make it
	// backward compatible. e.g., 1.4 proxy -> 1.3 proxy.
	// Non istio-* variants are added to ensure that traffic sent out of the mesh has a valid ALPN;
	// ideally this would not be added, but because the override filter is in the HCM, rather than cluster,
	// we do not yet know the upstream so we cannot determine if its in or out of the mesh
	mtlsHTTP10ALPN = []string{"istio-http/1.0", "istio", "http/1.0"}
	mtlsHTTP11ALPN = []string{"istio-http/1.1", "istio", "http/1.1"}
	mtlsHTTP2ALPN  = []string{"istio-h2", "istio", "h2"}
)

func buildHTTPMxFilter() *hcm.HttpFilter {
	httpMxConfigProto := &httpwasm.Wasm{
		Config: &wasm.PluginConfig{
			Vm:            model.ConstructVMConfig("/etc/istio/extensions/metadata-exchange-filter.compiled.wasm", "envoy.wasm.metadata_exchange"),
			Configuration: protoconv.MessageToAny(&metadata_exchange.MetadataExchange{}),
		},
	}
	return &hcm.HttpFilter{
		Name:       MxFilterName,
		ConfigType: &hcm.HttpFilter_TypedConfig{TypedConfig: protoconv.MessageToAny(httpMxConfigProto)},
	}
}<|MERGE_RESOLUTION|>--- conflicted
+++ resolved
@@ -184,8 +184,6 @@
 		},
 	}
 
-<<<<<<< HEAD
-=======
 	IstioNetworkAuthenticationFilterShared = &listener.Filter{
 		Name: AuthnFilterName,
 		ConfigType: &listener.Filter_TypedConfig{
@@ -195,7 +193,6 @@
 				}),
 		},
 	}
->>>>>>> fff8e9e6
 	ConnectBaggageFilter = &hcm.HttpFilter{
 		Name: "connect_baggage",
 		ConfigType: &hcm.HttpFilter_TypedConfig{
@@ -234,30 +231,6 @@
 			TypedConfig: protoconv.TypedStruct("type.googleapis.com/istio.set_internal_dst_address.v1.Config"),
 		},
 	}
-<<<<<<< HEAD
-
-	CaptureTLSFilter = &listener.Filter{
-		Name: "capture_tls",
-		ConfigType: &listener.Filter_TypedConfig{
-			TypedConfig: protoconv.TypedStruct("type.googleapis.com/istio.tls_passthrough.v1.CaptureTLS"),
-		},
-	}
-
-	RestoreTLSFilter = &listener.Filter{
-		Name: "restore_tls",
-		ConfigType: &listener.Filter_TypedConfig{
-			TypedConfig: protoconv.TypedStruct("type.googleapis.com/istio.tls_passthrough.v1.RestoreTLS"),
-		},
-	}
-
-	BaggageFilter = &hcm.HttpFilter{
-		Name: "istio.filters.http.baggage_handler",
-		ConfigType: &hcm.HttpFilter_TypedConfig{
-			TypedConfig: protoconv.TypedStruct("type.googleapis.com/istio.telemetry.baggagehandler.v1.Config"),
-		},
-	}
-=======
->>>>>>> fff8e9e6
 )
 
 func BuildRouterFilter(ctx *RouterFilterContext) *hcm.HttpFilter {
