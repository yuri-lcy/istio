// Copyright Istio Authors
//
// Licensed under the Apache License, Version 2.0 (the "License");
// you may not use this file except in compliance with the License.
// You may obtain a copy of the License at
//
//     http://www.apache.org/licenses/LICENSE-2.0
//
// Unless required by applicable law or agreed to in writing, software
// distributed under the License is distributed on an "AS IS" BASIS,
// WITHOUT WARRANTIES OR CONDITIONS OF ANY KIND, either express or implied.
// See the License for the specific language governing permissions and
// limitations under the License.

package v1alpha3

import (
	"testing"

	core "github.com/envoyproxy/go-control-plane/envoy/config/core/v3"
	tracingcfg "github.com/envoyproxy/go-control-plane/envoy/config/trace/v3"
	hcm "github.com/envoyproxy/go-control-plane/envoy/extensions/filters/network/http_connection_manager/v3"
	tracing "github.com/envoyproxy/go-control-plane/envoy/type/tracing/v3"
	xdstype "github.com/envoyproxy/go-control-plane/envoy/type/v3"
	"github.com/google/go-cmp/cmp"
	"google.golang.org/protobuf/testing/protocmp"
	"google.golang.org/protobuf/types/known/wrapperspb"

	meshconfig "istio.io/api/mesh/v1alpha1"
	tpb "istio.io/api/telemetry/v1alpha1"
	"istio.io/istio/pilot/pkg/extensionproviders"
	"istio.io/istio/pilot/pkg/model"
	"istio.io/istio/pilot/pkg/networking"
	"istio.io/istio/pilot/pkg/util/protoconv"
	xdsfilters "istio.io/istio/pilot/pkg/xds/filters"
	"istio.io/istio/pilot/pkg/xds/requestidextension"
)

func TestConfigureTracing(t *testing.T) {
	clusterName := "testcluster"
	authority := "testhost"

	clusterLookupFn = func(push *model.PushContext, service string, port int) (hostname string, cluster string, err error) {
		return authority, clusterName, nil
	}
	defer func() {
		clusterLookupFn = extensionproviders.LookupCluster
	}()

	defaultUUIDExtensionCtx := requestidextension.UUIDRequestIDExtensionContext{
		UseRequestIDForTraceSampling: true,
	}

	testcases := []struct {
		name            string
		opts            buildListenerOpts
		inSpec          *model.TracingConfig
		want            *hcm.HttpConnectionManager_Tracing
		wantRfCtx       *xdsfilters.RouterFilterContext
		wantReqIDExtCtx *requestidextension.UUIDRequestIDExtensionContext
	}{
		{
			name:            "no telemetry api",
			opts:            fakeOptsNoTelemetryAPI(),
			want:            fakeTracingConfigNoProvider(55.55, 13, append(defaultTracingTags(), fakeEnvTag)),
			wantRfCtx:       nil,
			wantReqIDExtCtx: nil,
		},
		{
			name:            "no telemetry api and nil custom tag",
			opts:            fakeOptsNoTelemetryAPIWithNilCustomTag(),
			want:            fakeTracingConfigNoProvider(55.55, 13, defaultTracingTags()),
			wantRfCtx:       nil,
			wantReqIDExtCtx: nil,
		},
		{
			name:            "only telemetry api (no provider)",
			inSpec:          fakeTracingSpecNoProvider(99.999, false, true),
			opts:            fakeOptsOnlyZipkinTelemetryAPI(),
			want:            fakeTracingConfigNoProvider(99.999, 0, append(defaultTracingTags(), fakeEnvTag)),
			wantRfCtx:       nil,
			wantReqIDExtCtx: &defaultUUIDExtensionCtx,
		},
		{
			name:            "only telemetry api (no provider) with nil custom tag",
			inSpec:          fakeTracingSpecNoProviderWithNilCustomTag(99.999, false, true),
			opts:            fakeOptsOnlyZipkinTelemetryAPI(),
			want:            fakeTracingConfigNoProvider(99.999, 0, defaultTracingTags()),
			wantRfCtx:       nil,
			wantReqIDExtCtx: &defaultUUIDExtensionCtx,
		},
		{
			name:            "only telemetry api (with provider)",
			inSpec:          fakeTracingSpec(fakeZipkin(), 99.999, false, true),
			opts:            fakeOptsOnlyZipkinTelemetryAPI(),
<<<<<<< HEAD
			want:            fakeTracingConfig(fakeZipkinProvider(clusterName, authority), 99.999, 256, append(defaultTracingTags(), fakeEnvTag)),
=======
			want:            fakeTracingConfig(fakeZipkinProvider(clusterName, authority, true), 99.999, 256, append(defaultTracingTags(), fakeEnvTag)),
			wantRfCtx:       nil,
			wantReqIDExtCtx: &defaultUUIDExtensionCtx,
		},
		{
			name:            "zipkin enable 64bit trace id",
			inSpec:          fakeTracingSpec(fakeZipkinEnable64bitTraceID(), 99.999, false, true),
			opts:            fakeOptsOnlyZipkinTelemetryAPI(),
			want:            fakeTracingConfig(fakeZipkinProvider(clusterName, authority, false), 99.999, 256, append(defaultTracingTags(), fakeEnvTag)),
>>>>>>> fff8e9e6
			wantRfCtx:       nil,
			wantReqIDExtCtx: &defaultUUIDExtensionCtx,
		},
		{
			name:            "both tracing enabled (no provider)",
			inSpec:          fakeTracingSpecNoProvider(99.999, false, true),
			opts:            fakeOptsMeshAndTelemetryAPI(true /* enable tracing */),
			want:            fakeTracingConfigNoProvider(99.999, 13, append(defaultTracingTags(), fakeEnvTag)),
			wantRfCtx:       nil,
			wantReqIDExtCtx: &defaultUUIDExtensionCtx,
		},
		{
			name:            "both tracing disabled (no provider)",
			inSpec:          fakeTracingSpecNoProvider(99.999, false, true),
			opts:            fakeOptsMeshAndTelemetryAPI(false /* no enable tracing */),
			want:            fakeTracingConfigNoProvider(99.999, 13, append(defaultTracingTags(), fakeEnvTag)),
			wantRfCtx:       nil,
			wantReqIDExtCtx: &defaultUUIDExtensionCtx,
		},
		{
			name:            "both tracing enabled (with provider)",
			inSpec:          fakeTracingSpec(fakeZipkin(), 99.999, false, true),
			opts:            fakeOptsMeshAndTelemetryAPI(true /* enable tracing */),
<<<<<<< HEAD
			want:            fakeTracingConfig(fakeZipkinProvider(clusterName, authority), 99.999, 256, append(defaultTracingTags(), fakeEnvTag)),
=======
			want:            fakeTracingConfig(fakeZipkinProvider(clusterName, authority, true), 99.999, 256, append(defaultTracingTags(), fakeEnvTag)),
>>>>>>> fff8e9e6
			wantRfCtx:       nil,
			wantReqIDExtCtx: &defaultUUIDExtensionCtx,
		},
		{
			name:            "both tracing disabled (with provider)",
			inSpec:          fakeTracingSpec(fakeZipkin(), 99.999, false, true),
			opts:            fakeOptsMeshAndTelemetryAPI(false /* no enable tracing */),
<<<<<<< HEAD
			want:            fakeTracingConfig(fakeZipkinProvider(clusterName, authority), 99.999, 256, append(defaultTracingTags(), fakeEnvTag)),
=======
			want:            fakeTracingConfig(fakeZipkinProvider(clusterName, authority, true), 99.999, 256, append(defaultTracingTags(), fakeEnvTag)),
>>>>>>> fff8e9e6
			wantRfCtx:       nil,
			wantReqIDExtCtx: &defaultUUIDExtensionCtx,
		},
		{
			name:            "basic config (with datadog provider)",
			inSpec:          fakeTracingSpec(fakeDatadog(), 99.999, false, true),
			opts:            fakeOptsOnlyDatadogTelemetryAPI(),
			want:            fakeTracingConfig(fakeDatadogProvider("fake-cluster", "testhost", clusterName), 99.999, 256, append(defaultTracingTags(), fakeEnvTag)),
			wantRfCtx:       nil,
			wantReqIDExtCtx: &defaultUUIDExtensionCtx,
		},
		{
			name:            "basic config (with skywalking provider)",
			inSpec:          fakeTracingSpec(fakeSkywalking(), 99.999, false, false),
			opts:            fakeOptsOnlySkywalkingTelemetryAPI(),
			want:            fakeTracingConfig(fakeSkywalkingProvider(clusterName, authority), 99.999, 0, append(defaultTracingTags(), fakeEnvTag)),
			wantRfCtx:       &xdsfilters.RouterFilterContext{StartChildSpan: true},
			wantReqIDExtCtx: &requestidextension.UUIDRequestIDExtensionContext{UseRequestIDForTraceSampling: false},
		},
		{
			name:            "client-only config for server",
			inSpec:          fakeClientOnlyTracingSpec(fakeSkywalking(), 99.999, false, false),
			opts:            fakeInboundOptsOnlySkywalkingTelemetryAPI(),
			want:            nil,
			wantRfCtx:       nil,
			wantReqIDExtCtx: nil,
		},
		{
			name:            "server-only config for server",
			inSpec:          fakeServerOnlyTracingSpec(fakeSkywalking(), 99.999, false, false),
			opts:            fakeInboundOptsOnlySkywalkingTelemetryAPI(),
			want:            fakeTracingConfig(fakeSkywalkingProvider(clusterName, authority), 99.999, 0, append(defaultTracingTags(), fakeEnvTag)),
			wantRfCtx:       &xdsfilters.RouterFilterContext{StartChildSpan: true},
			wantReqIDExtCtx: &requestidextension.UUIDRequestIDExtensionContext{UseRequestIDForTraceSampling: false},
		},
	}

	for _, tc := range testcases {
		t.Run(tc.name, func(t *testing.T) {
			hcm := &hcm.HttpConnectionManager{}
<<<<<<< HEAD
			gotRfCtx, gotReqIDExtCtx := configureTracingFromSpec(tc.inSpec, tc.opts.push, tc.opts.proxy, hcm, 0)
=======
			gotRfCtx, gotReqIDExtCtx := configureTracingFromTelemetry(tc.inSpec, tc.opts.push, tc.opts.proxy, hcm, 0)
>>>>>>> fff8e9e6
			if diff := cmp.Diff(tc.want, hcm.Tracing, protocmp.Transform()); diff != "" {
				t.Fatalf("configureTracing returned unexpected diff (-want +got):\n%s", diff)
			}
			if diff := cmp.Diff(gotRfCtx, tc.wantRfCtx); diff != "" {
				t.Fatalf("got filter modifier context is unexpected diff (-want +got):\n%s", diff)
			}
			if diff := cmp.Diff(tc.wantReqIDExtCtx, gotReqIDExtCtx); diff != "" {
				t.Fatalf("configureTracingFromSpec returned unexpected diff for request ID extension (-want +got):\n%s", diff)
			}
		})
	}
}

func defaultTracingTags() []*tracing.CustomTag {
	return append(buildOptionalPolicyTags(),
		&tracing.CustomTag{
			Tag: "istio.canonical_revision",
			Type: &tracing.CustomTag_Literal_{
				Literal: &tracing.CustomTag_Literal{
					Value: "latest",
				},
			},
		},
		&tracing.CustomTag{
			Tag: "istio.canonical_service",
			Type: &tracing.CustomTag_Literal_{
				Literal: &tracing.CustomTag_Literal{
					Value: "unknown",
				},
			},
		},
		&tracing.CustomTag{
			Tag: "istio.mesh_id",
			Type: &tracing.CustomTag_Literal_{
				Literal: &tracing.CustomTag_Literal{
					Value: "unknown",
				},
			},
		},
		&tracing.CustomTag{
			Tag: "istio.namespace",
			Type: &tracing.CustomTag_Literal_{
				Literal: &tracing.CustomTag_Literal{
					Value: "default",
				},
			},
		})
}

func fakeOptsNoTelemetryAPI() buildListenerOpts {
	var opts buildListenerOpts
	opts.push = &model.PushContext{
		Mesh: &meshconfig.MeshConfig{
			EnableTracing: true,
		},
	}
	opts.proxy = &model.Proxy{
		Metadata: &model.NodeMetadata{
			ProxyConfig: &model.NodeMetaProxyConfig{
				Tracing: &meshconfig.Tracing{
					Sampling:         55.55,
					MaxPathTagLength: 13,
					CustomTags: map[string]*meshconfig.Tracing_CustomTag{
						"test": {
							Type: &meshconfig.Tracing_CustomTag_Environment{
								Environment: &meshconfig.Tracing_Environment{
									Name: "FOO",
								},
							},
						},
					},
				},
			},
		},
	}

	return opts
}

func fakeOptsNoTelemetryAPIWithNilCustomTag() buildListenerOpts {
	var opts buildListenerOpts
	opts.push = &model.PushContext{
		Mesh: &meshconfig.MeshConfig{
			EnableTracing: true,
		},
	}
	opts.proxy = &model.Proxy{
		Metadata: &model.NodeMetadata{
			ProxyConfig: &model.NodeMetaProxyConfig{
				Tracing: &meshconfig.Tracing{
					Sampling:         55.55,
					MaxPathTagLength: 13,
					CustomTags: map[string]*meshconfig.Tracing_CustomTag{
						"test": nil,
					},
				},
			},
		},
	}

	return opts
}

func fakeOptsOnlyZipkinTelemetryAPI() buildListenerOpts {
	var opts buildListenerOpts
	opts.push = &model.PushContext{
		Mesh: &meshconfig.MeshConfig{
			ExtensionProviders: []*meshconfig.MeshConfig_ExtensionProvider{
				{
					Name: "foo",
					Provider: &meshconfig.MeshConfig_ExtensionProvider_Zipkin{
						Zipkin: &meshconfig.MeshConfig_ExtensionProvider_ZipkinTracingProvider{
							Service:      "zipkin",
							Port:         9411,
							MaxTagLength: 256,
						},
					},
				},
			},
		},
	}
	opts.proxy = &model.Proxy{
		Metadata: &model.NodeMetadata{
			ProxyConfig: &model.NodeMetaProxyConfig{},
		},
	}

	return opts
}

func fakeZipkin() *meshconfig.MeshConfig_ExtensionProvider {
	return &meshconfig.MeshConfig_ExtensionProvider{
		Name: "foo",
		Provider: &meshconfig.MeshConfig_ExtensionProvider_Zipkin{
			Zipkin: &meshconfig.MeshConfig_ExtensionProvider_ZipkinTracingProvider{
				Service:      "zipkin",
				Port:         9411,
				MaxTagLength: 256,
			},
		},
	}
}

<<<<<<< HEAD
=======
func fakeZipkinEnable64bitTraceID() *meshconfig.MeshConfig_ExtensionProvider {
	return &meshconfig.MeshConfig_ExtensionProvider{
		Name: "foo",
		Provider: &meshconfig.MeshConfig_ExtensionProvider_Zipkin{
			Zipkin: &meshconfig.MeshConfig_ExtensionProvider_ZipkinTracingProvider{
				Service:             "zipkin",
				Port:                9411,
				MaxTagLength:        256,
				Enable_64BitTraceId: true,
			},
		},
	}
}

>>>>>>> fff8e9e6
func fakeDatadog() *meshconfig.MeshConfig_ExtensionProvider {
	return &meshconfig.MeshConfig_ExtensionProvider{
		Name: "datadog",
		Provider: &meshconfig.MeshConfig_ExtensionProvider_Datadog{
			Datadog: &meshconfig.MeshConfig_ExtensionProvider_DatadogTracingProvider{
				Service:      "datadog",
				Port:         8126,
				MaxTagLength: 256,
			},
		},
	}
}

func fakeOptsOnlyDatadogTelemetryAPI() buildListenerOpts {
	var opts buildListenerOpts
	opts.push = &model.PushContext{
		Mesh: &meshconfig.MeshConfig{
			ExtensionProviders: []*meshconfig.MeshConfig_ExtensionProvider{
				{
					Name: "datadog",
					Provider: &meshconfig.MeshConfig_ExtensionProvider_Datadog{
						Datadog: &meshconfig.MeshConfig_ExtensionProvider_DatadogTracingProvider{
							Service:      "datadog",
							Port:         8126,
							MaxTagLength: 256,
						},
					},
				},
			},
		},
	}
	opts.proxy = &model.Proxy{
		Metadata: &model.NodeMetadata{
			ProxyConfig: &model.NodeMetaProxyConfig{},
		},
		XdsNode: &core.Node{
			Cluster: "fake-cluster",
		},
	}

	return opts
}

func fakeOptsMeshAndTelemetryAPI(enableTracing bool) buildListenerOpts {
	var opts buildListenerOpts
	opts.push = &model.PushContext{
		Mesh: &meshconfig.MeshConfig{
			EnableTracing: enableTracing,
			ExtensionProviders: []*meshconfig.MeshConfig_ExtensionProvider{
				{
					Name: "foo",
					Provider: &meshconfig.MeshConfig_ExtensionProvider_Zipkin{
						Zipkin: &meshconfig.MeshConfig_ExtensionProvider_ZipkinTracingProvider{
							Service:      "zipkin",
							Port:         9411,
							MaxTagLength: 256,
						},
					},
				},
			},
		},
	}
	opts.proxy = &model.Proxy{
		Metadata: &model.NodeMetadata{
			ProxyConfig: &model.NodeMetaProxyConfig{
				Tracing: &meshconfig.Tracing{
					Sampling:         55.55,
					MaxPathTagLength: 13,
					CustomTags: map[string]*meshconfig.Tracing_CustomTag{
						"test": {
							Type: &meshconfig.Tracing_CustomTag_Environment{
								Environment: &meshconfig.Tracing_Environment{
									Name: "FOO",
								},
							},
						},
					},
				},
			},
		},
	}

	return opts
}

func fakeSkywalking() *meshconfig.MeshConfig_ExtensionProvider {
	return &meshconfig.MeshConfig_ExtensionProvider{
		Name: "foo",
		Provider: &meshconfig.MeshConfig_ExtensionProvider_Skywalking{
			Skywalking: &meshconfig.MeshConfig_ExtensionProvider_SkyWalkingTracingProvider{
				Service: "skywalking-oap.istio-system.svc.cluster.local",
				Port:    11800,
			},
		},
	}
}

func fakeOptsOnlySkywalkingTelemetryAPI() buildListenerOpts {
	var opts buildListenerOpts
	opts.push = &model.PushContext{
		Mesh: &meshconfig.MeshConfig{
			ExtensionProviders: []*meshconfig.MeshConfig_ExtensionProvider{
				{
					Name: "foo",
					Provider: &meshconfig.MeshConfig_ExtensionProvider_Skywalking{
						Skywalking: &meshconfig.MeshConfig_ExtensionProvider_SkyWalkingTracingProvider{
							Service: "skywalking-oap.istio-system.svc.cluster.local",
							Port:    11800,
						},
					},
				},
			},
		},
	}
	opts.proxy = &model.Proxy{
		Metadata: &model.NodeMetadata{
			ProxyConfig: &model.NodeMetaProxyConfig{},
		},
	}

	return opts
}

func fakeInboundOptsOnlySkywalkingTelemetryAPI() buildListenerOpts {
	opts := fakeOptsOnlySkywalkingTelemetryAPI()
	opts.class = networking.ListenerClassSidecarInbound
	return opts
}

func fakeTracingSpecNoProvider(sampling float64, disableReporting bool, useRequestIDForTraceSampling bool) *model.TracingConfig {
	return fakeTracingSpec(nil, sampling, disableReporting, useRequestIDForTraceSampling)
}

func fakeTracingSpecNoProviderWithNilCustomTag(sampling float64, disableReporting bool, useRequestIDForTraceSampling bool) *model.TracingConfig {
	return fakeTracingSpecWithNilCustomTag(nil, sampling, disableReporting, useRequestIDForTraceSampling)
}

func fakeTracingSpec(provider *meshconfig.MeshConfig_ExtensionProvider, sampling float64, disableReporting bool,
	useRequestIDForTraceSampling bool,
) *model.TracingConfig {
	t := &model.TracingConfig{
		ClientSpec: tracingSpec(provider, sampling, disableReporting, useRequestIDForTraceSampling),
		ServerSpec: tracingSpec(provider, sampling, disableReporting, useRequestIDForTraceSampling),
	}
	return t
}

func fakeClientOnlyTracingSpec(provider *meshconfig.MeshConfig_ExtensionProvider, sampling float64, disableReporting bool,
	useRequestIDForTraceSampling bool,
) *model.TracingConfig {
	t := &model.TracingConfig{
		ClientSpec: tracingSpec(provider, sampling, disableReporting, useRequestIDForTraceSampling),
		ServerSpec: model.TracingSpec{
			Disabled: true,
		},
	}
	return t
}

func fakeServerOnlyTracingSpec(provider *meshconfig.MeshConfig_ExtensionProvider, sampling float64, disableReporting bool,
	useRequestIDForTraceSampling bool,
) *model.TracingConfig {
	t := &model.TracingConfig{
		ClientSpec: model.TracingSpec{
			Disabled: true,
		},
		ServerSpec: tracingSpec(provider, sampling, disableReporting, useRequestIDForTraceSampling),
	}
	return t
}

func tracingSpec(provider *meshconfig.MeshConfig_ExtensionProvider, sampling float64, disableReporting bool,
	useRequestIDForTraceSampling bool,
) model.TracingSpec {
	return model.TracingSpec{
		Provider:                 provider,
		Disabled:                 disableReporting,
		RandomSamplingPercentage: sampling,
		CustomTags: map[string]*tpb.Tracing_CustomTag{
			"test": {
				Type: &tpb.Tracing_CustomTag_Environment{
					Environment: &tpb.Tracing_Environment{
						Name: "FOO",
					},
				},
			},
		},
		UseRequestIDForTraceSampling: useRequestIDForTraceSampling,
	}
}

func fakeTracingSpecWithNilCustomTag(provider *meshconfig.MeshConfig_ExtensionProvider, sampling float64, disableReporting bool,
	useRequestIDForTraceSampling bool,
) *model.TracingConfig {
	t := &model.TracingConfig{
		ClientSpec: model.TracingSpec{
			Provider:                 provider,
			Disabled:                 disableReporting,
			RandomSamplingPercentage: sampling,
			CustomTags: map[string]*tpb.Tracing_CustomTag{
				"test": nil,
			},
			UseRequestIDForTraceSampling: useRequestIDForTraceSampling,
		},
		ServerSpec: model.TracingSpec{
			Provider:                 provider,
			Disabled:                 disableReporting,
			RandomSamplingPercentage: sampling,
			CustomTags: map[string]*tpb.Tracing_CustomTag{
				"test": nil,
			},
			UseRequestIDForTraceSampling: useRequestIDForTraceSampling,
		},
	}
	return t
}

func fakeTracingConfigNoProvider(randomSampling float64, maxLen uint32, tags []*tracing.CustomTag) *hcm.HttpConnectionManager_Tracing {
	return fakeTracingConfig(nil, randomSampling, maxLen, tags)
}

func fakeTracingConfig(provider *tracingcfg.Tracing_Http, randomSampling float64, maxLen uint32, tags []*tracing.CustomTag) *hcm.HttpConnectionManager_Tracing {
	t := &hcm.HttpConnectionManager_Tracing{
		ClientSampling: &xdstype.Percent{
			Value: 100.0,
		},
		OverallSampling: &xdstype.Percent{
			Value: 100.0,
		},
		RandomSampling: &xdstype.Percent{
			Value: randomSampling,
		},
		CustomTags: tags,
	}
	if maxLen != 0 {
		t.MaxPathTagLength = wrapperspb.UInt32(maxLen)
	}
	if provider != nil {
		t.Provider = provider
	}
	return t
}

var fakeEnvTag = &tracing.CustomTag{
	Tag: "test",
	Type: &tracing.CustomTag_Environment_{
		Environment: &tracing.CustomTag_Environment{
			Name: "FOO",
		},
	},
}

<<<<<<< HEAD
func fakeZipkinProvider(expectClusterName, expectAuthority string) *tracingcfg.Tracing_Http {
=======
func fakeZipkinProvider(expectClusterName, expectAuthority string, enableTraceID bool) *tracingcfg.Tracing_Http {
>>>>>>> fff8e9e6
	fakeZipkinProviderConfig := &tracingcfg.ZipkinConfig{
		CollectorCluster:         expectClusterName,
		CollectorEndpoint:        "/api/v2/spans",
		CollectorEndpointVersion: tracingcfg.ZipkinConfig_HTTP_JSON,
		CollectorHostname:        expectAuthority,
<<<<<<< HEAD
		TraceId_128Bit:           true,
=======
		TraceId_128Bit:           enableTraceID,
>>>>>>> fff8e9e6
		SharedSpanContext:        wrapperspb.Bool(false),
	}
	fakeZipkinAny := protoconv.MessageToAny(fakeZipkinProviderConfig)
	return &tracingcfg.Tracing_Http{
		Name:       envoyZipkin,
		ConfigType: &tracingcfg.Tracing_Http_TypedConfig{TypedConfig: fakeZipkinAny},
	}
}

func fakeSkywalkingProvider(expectClusterName, expectAuthority string) *tracingcfg.Tracing_Http {
	fakeSkywalkingProviderConfig := &tracingcfg.SkyWalkingConfig{
		GrpcService: &core.GrpcService{
			TargetSpecifier: &core.GrpcService_EnvoyGrpc_{
				EnvoyGrpc: &core.GrpcService_EnvoyGrpc{
					ClusterName: expectClusterName,
					Authority:   expectAuthority,
				},
			},
		},
	}
	fakeSkywalkingAny := protoconv.MessageToAny(fakeSkywalkingProviderConfig)
	return &tracingcfg.Tracing_Http{
		Name:       envoySkywalking,
		ConfigType: &tracingcfg.Tracing_Http_TypedConfig{TypedConfig: fakeSkywalkingAny},
	}
}

func fakeDatadogProvider(expectServcieName, expectHostName, expectClusterName string) *tracingcfg.Tracing_Http {
	fakeDatadogProviderConfig := &tracingcfg.DatadogConfig{
		CollectorCluster:  expectClusterName,
		ServiceName:       expectServcieName,
		CollectorHostname: expectHostName,
	}
	fakeAny := protoconv.MessageToAny(fakeDatadogProviderConfig)
	return &tracingcfg.Tracing_Http{
		Name:       envoyDatadog,
		ConfigType: &tracingcfg.Tracing_Http_TypedConfig{TypedConfig: fakeAny},
	}
}<|MERGE_RESOLUTION|>--- conflicted
+++ resolved
@@ -93,9 +93,6 @@
 			name:            "only telemetry api (with provider)",
 			inSpec:          fakeTracingSpec(fakeZipkin(), 99.999, false, true),
 			opts:            fakeOptsOnlyZipkinTelemetryAPI(),
-<<<<<<< HEAD
-			want:            fakeTracingConfig(fakeZipkinProvider(clusterName, authority), 99.999, 256, append(defaultTracingTags(), fakeEnvTag)),
-=======
 			want:            fakeTracingConfig(fakeZipkinProvider(clusterName, authority, true), 99.999, 256, append(defaultTracingTags(), fakeEnvTag)),
 			wantRfCtx:       nil,
 			wantReqIDExtCtx: &defaultUUIDExtensionCtx,
@@ -105,7 +102,6 @@
 			inSpec:          fakeTracingSpec(fakeZipkinEnable64bitTraceID(), 99.999, false, true),
 			opts:            fakeOptsOnlyZipkinTelemetryAPI(),
 			want:            fakeTracingConfig(fakeZipkinProvider(clusterName, authority, false), 99.999, 256, append(defaultTracingTags(), fakeEnvTag)),
->>>>>>> fff8e9e6
 			wantRfCtx:       nil,
 			wantReqIDExtCtx: &defaultUUIDExtensionCtx,
 		},
@@ -129,11 +125,7 @@
 			name:            "both tracing enabled (with provider)",
 			inSpec:          fakeTracingSpec(fakeZipkin(), 99.999, false, true),
 			opts:            fakeOptsMeshAndTelemetryAPI(true /* enable tracing */),
-<<<<<<< HEAD
-			want:            fakeTracingConfig(fakeZipkinProvider(clusterName, authority), 99.999, 256, append(defaultTracingTags(), fakeEnvTag)),
-=======
 			want:            fakeTracingConfig(fakeZipkinProvider(clusterName, authority, true), 99.999, 256, append(defaultTracingTags(), fakeEnvTag)),
->>>>>>> fff8e9e6
 			wantRfCtx:       nil,
 			wantReqIDExtCtx: &defaultUUIDExtensionCtx,
 		},
@@ -141,11 +133,7 @@
 			name:            "both tracing disabled (with provider)",
 			inSpec:          fakeTracingSpec(fakeZipkin(), 99.999, false, true),
 			opts:            fakeOptsMeshAndTelemetryAPI(false /* no enable tracing */),
-<<<<<<< HEAD
-			want:            fakeTracingConfig(fakeZipkinProvider(clusterName, authority), 99.999, 256, append(defaultTracingTags(), fakeEnvTag)),
-=======
 			want:            fakeTracingConfig(fakeZipkinProvider(clusterName, authority, true), 99.999, 256, append(defaultTracingTags(), fakeEnvTag)),
->>>>>>> fff8e9e6
 			wantRfCtx:       nil,
 			wantReqIDExtCtx: &defaultUUIDExtensionCtx,
 		},
@@ -186,11 +174,7 @@
 	for _, tc := range testcases {
 		t.Run(tc.name, func(t *testing.T) {
 			hcm := &hcm.HttpConnectionManager{}
-<<<<<<< HEAD
-			gotRfCtx, gotReqIDExtCtx := configureTracingFromSpec(tc.inSpec, tc.opts.push, tc.opts.proxy, hcm, 0)
-=======
 			gotRfCtx, gotReqIDExtCtx := configureTracingFromTelemetry(tc.inSpec, tc.opts.push, tc.opts.proxy, hcm, 0)
->>>>>>> fff8e9e6
 			if diff := cmp.Diff(tc.want, hcm.Tracing, protocmp.Transform()); diff != "" {
 				t.Fatalf("configureTracing returned unexpected diff (-want +got):\n%s", diff)
 			}
@@ -334,8 +318,6 @@
 	}
 }
 
-<<<<<<< HEAD
-=======
 func fakeZipkinEnable64bitTraceID() *meshconfig.MeshConfig_ExtensionProvider {
 	return &meshconfig.MeshConfig_ExtensionProvider{
 		Name: "foo",
@@ -350,7 +332,6 @@
 	}
 }
 
->>>>>>> fff8e9e6
 func fakeDatadog() *meshconfig.MeshConfig_ExtensionProvider {
 	return &meshconfig.MeshConfig_ExtensionProvider{
 		Name: "datadog",
@@ -603,21 +584,13 @@
 	},
 }
 
-<<<<<<< HEAD
-func fakeZipkinProvider(expectClusterName, expectAuthority string) *tracingcfg.Tracing_Http {
-=======
 func fakeZipkinProvider(expectClusterName, expectAuthority string, enableTraceID bool) *tracingcfg.Tracing_Http {
->>>>>>> fff8e9e6
 	fakeZipkinProviderConfig := &tracingcfg.ZipkinConfig{
 		CollectorCluster:         expectClusterName,
 		CollectorEndpoint:        "/api/v2/spans",
 		CollectorEndpointVersion: tracingcfg.ZipkinConfig_HTTP_JSON,
 		CollectorHostname:        expectAuthority,
-<<<<<<< HEAD
-		TraceId_128Bit:           true,
-=======
 		TraceId_128Bit:           enableTraceID,
->>>>>>> fff8e9e6
 		SharedSpanContext:        wrapperspb.Bool(false),
 	}
 	fakeZipkinAny := protoconv.MessageToAny(fakeZipkinProviderConfig)
