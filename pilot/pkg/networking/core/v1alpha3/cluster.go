// Copyright Istio Authors
//
// Licensed under the Apache License, Version 2.0 (the "License");
// you may not use this file except in compliance with the License.
// You may obtain a copy of the License at
//
//     http://www.apache.org/licenses/LICENSE-2.0
//
// Unless required by applicable law or agreed to in writing, software
// distributed under the License is distributed on an "AS IS" BASIS,
// WITHOUT WARRANTIES OR CONDITIONS OF ANY KIND, either express or implied.
// See the License for the specific language governing permissions and
// limitations under the License.

package v1alpha3

import (
	"fmt"
	"istio.io/istio/pilot/pkg/acmg"
	"math"
	"net"
	"strconv"
	"strings"
	"time"

	cluster "github.com/envoyproxy/go-control-plane/envoy/config/cluster/v3"
	core "github.com/envoyproxy/go-control-plane/envoy/config/core/v3"
	endpoint "github.com/envoyproxy/go-control-plane/envoy/config/endpoint/v3"
	internalupstream "github.com/envoyproxy/go-control-plane/envoy/extensions/transport_sockets/internal_upstream/v3"
<<<<<<< HEAD
	tls "github.com/envoyproxy/go-control-plane/envoy/extensions/transport_sockets/tls/v3"
	http "github.com/envoyproxy/go-control-plane/envoy/extensions/upstreams/http/v3"
=======
>>>>>>> fff8e9e6
	discovery "github.com/envoyproxy/go-control-plane/envoy/service/discovery/v3"
	metadata "github.com/envoyproxy/go-control-plane/envoy/type/metadata/v3"
	xdstype "github.com/envoyproxy/go-control-plane/envoy/type/v3"
	"github.com/envoyproxy/go-control-plane/pkg/wellknown"
	anypb "github.com/golang/protobuf/ptypes/any"
	"google.golang.org/protobuf/types/known/durationpb"
	"google.golang.org/protobuf/types/known/structpb"
	wrappers "google.golang.org/protobuf/types/known/wrapperspb"

	meshconfig "istio.io/api/mesh/v1alpha1"
	networking "istio.io/api/networking/v1alpha3"
	"istio.io/istio/pilot/pkg/features"
	"istio.io/istio/pilot/pkg/model"
	"istio.io/istio/pilot/pkg/networking/core/v1alpha3/envoyfilter"
	"istio.io/istio/pilot/pkg/networking/core/v1alpha3/loadbalancer"
	"istio.io/istio/pilot/pkg/networking/plugin/authn"
	"istio.io/istio/pilot/pkg/networking/telemetry"
	"istio.io/istio/pilot/pkg/networking/util"
	authnmodel "istio.io/istio/pilot/pkg/security/model"
	"istio.io/istio/pilot/pkg/serviceregistry/provider"
	"istio.io/istio/pilot/pkg/util/protoconv"
	xdsfilters "istio.io/istio/pilot/pkg/xds/filters"
<<<<<<< HEAD
	v3 "istio.io/istio/pilot/pkg/xds/v3"
=======
>>>>>>> fff8e9e6
	"istio.io/istio/pkg/config/host"
	"istio.io/istio/pkg/config/protocol"
	"istio.io/istio/pkg/config/schema/kind"
	"istio.io/istio/pkg/security"
	netutil "istio.io/istio/pkg/util/net"
	"istio.io/istio/pkg/util/sets"
)

// deltaConfigTypes are used to detect changes and trigger delta calculations. When config updates has ONLY entries
// in this map, then delta calculation is triggered.
var deltaConfigTypes = sets.New(kind.ServiceEntry.String())

const TransportSocketInternalUpstream = "envoy.transport_sockets.internal_upstream"

// getDefaultCircuitBreakerThresholds returns a copy of the default circuit breaker thresholds for the given traffic direction.
func getDefaultCircuitBreakerThresholds() *cluster.CircuitBreakers_Thresholds {
	return &cluster.CircuitBreakers_Thresholds{
		// DefaultMaxRetries specifies the default for the Envoy circuit breaker parameter max_retries. This
		// defines the maximum number of parallel retries a given Envoy will allow to the upstream cluster. Envoy defaults
		// this value to 3, however that has shown to be insufficient during periods of pod churn (e.g. rolling updates),
		// where multiple endpoints in a cluster are terminated. In these scenarios the circuit breaker can kick
		// in before Pilot is able to deliver an updated endpoint list to Envoy, leading to client-facing 503s.
		MaxRetries:         &wrappers.UInt32Value{Value: math.MaxUint32},
		MaxRequests:        &wrappers.UInt32Value{Value: math.MaxUint32},
		MaxConnections:     &wrappers.UInt32Value{Value: math.MaxUint32},
		MaxPendingRequests: &wrappers.UInt32Value{Value: math.MaxUint32},
		TrackRemaining:     true,
	}
}

// BuildClusters returns the list of clusters for the given proxy. This is the CDS output
// For outbound: Cluster for each service/subset hostname or cidr with SNI set to service hostname
// Cluster type based on resolution
// For inbound (sidecar only): Cluster for each inbound endpoint port and for each service port
func (configgen *ConfigGeneratorImpl) BuildClusters(proxy *model.Proxy, req *model.PushRequest) ([]*discovery.Resource, model.XdsLogDetails) {
	// In Sotw, we care about all services.
	var services []*model.Service
	if features.FilterGatewayClusterConfig && proxy.Type == model.Router {
		services = req.Push.GatewayServices(proxy)
	} else {
		services = proxy.SidecarScope.Services()
	}
	return configgen.buildClusters(proxy, req, services)
}

// BuildDeltaClusters generates the deltas (add and delete) for a given proxy. Currently, only service changes are reflected with deltas.
// Otherwise, we fall back onto generating everything.
func (configgen *ConfigGeneratorImpl) BuildDeltaClusters(proxy *model.Proxy, updates *model.PushRequest,
	watched *model.WatchedResource,
) ([]*discovery.Resource, []string, model.XdsLogDetails, bool) {
	// if we can't use delta, fall back to generate all
	if !shouldUseDelta(updates) {
		cl, lg := configgen.BuildClusters(proxy, updates)
		return cl, nil, lg, false
	}

	var deletedClusters []string
	var services []*model.Service
	// holds clusters per service, keyed by hostname.
	serviceClusters := make(map[string]sets.String)
	// holds service ports, keyed by hostname.
	// inner map holds port and its cluster name.
	servicePorts := make(map[string]map[int]string)

	for _, cluster := range watched.ResourceNames {
		// WatchedResources.ResourceNames will contain the names of the clusters it is subscribed to. We can
		// check with the name of our service (cluster names are in the format outbound|<port>||<hostname>).
		_, _, svcHost, port := model.ParseSubsetKey(cluster)
		sets.InsertOrNew(serviceClusters, string(svcHost), cluster)
		if servicePorts[string(svcHost)] == nil {
			servicePorts[string(svcHost)] = make(map[int]string)
		}
		servicePorts[string(svcHost)][port] = cluster
	}

	// In delta, we only care about the services that have changed.
	for key := range updates.ConfigsUpdated {
		// get the service that has changed.
		service := updates.Push.ServiceForHostname(proxy, host.Name(key.Name))
		// if this service removed, we can conclude that it is a removed cluster.
		if service == nil {
			for cluster := range serviceClusters[key.Name] {
				deletedClusters = append(deletedClusters, cluster)
			}
		} else {
			services = append(services, service)
			// If servicePorts has this service, that means it is old service.
			if servicePorts[service.Hostname.String()] != nil {
				oldPorts := servicePorts[service.Hostname.String()]
				for port, cluster := range oldPorts {
					// if this service port is removed, we can conclude that it is a removed cluster.
					if _, exists := service.Ports.GetByPort(port); !exists {
						deletedClusters = append(deletedClusters, cluster)
					}
				}
			}
		}
	}
	clusters, log := configgen.buildClusters(proxy, updates, services)
	return clusters, deletedClusters, log, true
}

// buildClusters builds clusters for the proxy with the services passed.
func (configgen *ConfigGeneratorImpl) buildClusters(proxy *model.Proxy, req *model.PushRequest,
	services []*model.Service,
) ([]*discovery.Resource, model.XdsLogDetails) {
	clusters := make([]*cluster.Cluster, 0)
	resources := model.Resources{}
	envoyFilterPatches := req.Push.EnvoyFilters(proxy)
	cb := NewClusterBuilder(proxy, req, configgen.Cache)
	instances := proxy.ServiceInstances
	cacheStats := cacheStats{}
	switch proxy.Type {
	case model.SidecarProxy:
		// Setup outbound clusters
		outboundPatcher := clusterPatcher{efw: envoyFilterPatches, pctx: networking.EnvoyFilter_SIDECAR_OUTBOUND}
		ob, cs := configgen.buildOutboundClusters(cb, proxy, outboundPatcher, services)
		cacheStats = cacheStats.merge(cs)
		resources = append(resources, ob...)
		// Add a blackhole and passthrough cluster for catching traffic to unresolved routes
		clusters = outboundPatcher.conditionallyAppend(clusters, nil, cb.buildBlackHoleCluster(), cb.buildDefaultPassthroughCluster())
		clusters = append(clusters, outboundPatcher.insertedClusters()...)
<<<<<<< HEAD
		// TODO NodeType
		// Setup inbound clusters
		inboundPatcher := clusterPatcher{efw: envoyFilterPatches, pctx: networking.EnvoyFilter_SIDECAR_INBOUND}
		if proxy.Metadata.AcmgType == acmg.TypeCoreProxy {
			clusters = append(clusters, configgen.buildCoreProxyInboundClusters(cb, proxy, req.Push)...)
		} else {
			clusters = append(clusters, configgen.buildInboundClusters(cb, proxy, instances, inboundPatcher)...)
			clusters = append(clusters, configgen.buildInboundHBONEClusters(cb, proxy, instances)...)
		}
		// Pass through clusters for inbound traffic. These cluster bind loopback-ish src address to access node local service.
		clusters = inboundPatcher.conditionallyAppend(clusters, nil, cb.buildInboundPassthroughClusters()...)
		clusters = append(clusters, inboundPatcher.insertedClusters()...)
	case model.Waypoint:
		_, svcs := FindAssociatedResources(proxy, req.Push)
		// Waypoint proxies do not need outbound clusters in most cases, unless we have a route pointing to something
		outboundPatcher := clusterPatcher{efw: envoyFilterPatches, pctx: networking.EnvoyFilter_SIDECAR_OUTBOUND}
		ob, cs := configgen.buildOutboundClusters(cb, proxy, outboundPatcher, filterServices(req.Push.ServicesAttachedToMesh(), svcs, services))
		cacheStats = cacheStats.merge(cs)
		resources = append(resources, ob...)
		// Setup inbound clusters
		inboundPatcher := clusterPatcher{efw: envoyFilterPatches, pctx: networking.EnvoyFilter_SIDECAR_INBOUND}
		clusters = append(clusters, configgen.buildWaypointInboundClusters(cb, proxy, req.Push, svcs)...)
		clusters = append(clusters, inboundPatcher.insertedClusters()...)
	case model.CoreProxy:
		// coreproxy do not need outbound clusters in most cases
		// @TODO better to go through and filter what we do not need out, or only add those we need in
		// Setup inbound clusters
		inboundPatcher := clusterPatcher{efw: envoyFilterPatches, pctx: networking.EnvoyFilter_SIDECAR_INBOUND}
		clusters = append(clusters, configgen.buildCoreProxyInboundClusters(cb, proxy, req.Push)...)
=======
		// Setup inbound clusters
		inboundPatcher := clusterPatcher{efw: envoyFilterPatches, pctx: networking.EnvoyFilter_SIDECAR_INBOUND}
		clusters = append(clusters, configgen.buildInboundClusters(cb, proxy, instances, inboundPatcher)...)
		if proxy.EnableHBONE() {
			clusters = append(clusters, configgen.buildInboundHBONEClusters())
		}
>>>>>>> fff8e9e6
		// Pass through clusters for inbound traffic. These cluster bind loopback-ish src address to access node local service.
		clusters = inboundPatcher.conditionallyAppend(clusters, nil, cb.buildInboundPassthroughClusters()...)
		clusters = append(clusters, inboundPatcher.insertedClusters()...)
	case model.Waypoint:
		svcs := findWaypointServices(proxy, req.Push)
		// Waypoint proxies do not need outbound clusters in most cases, unless we have a route pointing to something
		outboundPatcher := clusterPatcher{efw: envoyFilterPatches, pctx: networking.EnvoyFilter_SIDECAR_OUTBOUND}
		ob, cs := configgen.buildOutboundClusters(cb, proxy, outboundPatcher, filterWaypointOutboundServices(req.Push.ServicesAttachedToMesh(), svcs, services))
		cacheStats = cacheStats.merge(cs)
		resources = append(resources, ob...)
		// Setup inbound clusters
		inboundPatcher := clusterPatcher{efw: envoyFilterPatches, pctx: networking.EnvoyFilter_SIDECAR_INBOUND}
		clusters = append(clusters, configgen.buildWaypointInboundClusters(cb, proxy, req.Push, svcs)...)
		clusters = append(clusters, inboundPatcher.insertedClusters()...)
	default: // Gateways
		patcher := clusterPatcher{efw: envoyFilterPatches, pctx: networking.EnvoyFilter_GATEWAY}
		ob, cs := configgen.buildOutboundClusters(cb, proxy, patcher, services)
		cacheStats = cacheStats.merge(cs)
		resources = append(resources, ob...)
		// Gateways do not require the default passthrough cluster as they do not have original dst listeners.
		clusters = patcher.conditionallyAppend(clusters, nil, cb.buildBlackHoleCluster())
		if proxy.Type == model.Router && proxy.MergedGateway != nil && proxy.MergedGateway.ContainsAutoPassthroughGateways {
			clusters = append(clusters, configgen.buildOutboundSniDnatClusters(proxy, req, patcher)...)
		}
		clusters = append(clusters, patcher.insertedClusters()...)
	}

	// OutboundTunnel cluster is needed for sidecar and gateway.
	if proxy.EnableHBONE() {
<<<<<<< HEAD
		clusters = append(clusters, outboundTunnelCluster(proxy, req.Push))
=======
		clusters = append(clusters, cb.buildConnectOriginate(proxy, req.Push, nil))
>>>>>>> fff8e9e6
	}

	// if credential socket exists, create a cluster for it
	if proxy.Metadata != nil && proxy.Metadata.Raw[security.CredentialMetaDataName] == "true" {
		clusters = append(clusters, cb.buildExternalSDSCluster(security.CredentialNameSocketPath))
	}
	for _, c := range clusters {
		resources = append(resources, &discovery.Resource{Name: c.Name, Resource: protoconv.MessageToAny(c)})
	}
	resources = cb.normalizeClusters(resources)

	if cacheStats.empty() {
		return resources, model.DefaultXdsLogDetails
	}
	return resources, model.XdsLogDetails{AdditionalInfo: fmt.Sprintf("cached:%v/%v", cacheStats.hits, cacheStats.hits+cacheStats.miss)}
}

// filterServices looks at:
// * referencedServices: all services referenced by mesh virtual services
// * waypointServices: all services referenced by this waypoint
// * all services
// We want to find any VirtualServices that are from a waypointServices to a non-waypointService
func filterServices(referencedServices map[string]sets.String, waypointServices map[host.Name]*model.Service, services []*model.Service) []*model.Service {
	outboundServices := sets.New[string]()
	for waypointService := range waypointServices {
		refs := referencedServices[waypointService.String()]
		for ref := range refs {
			// We reference this service. Is it "inbound" for the waypoint or "outbound"?
			ws, f := waypointServices[host.Name(ref)]
			if !f || ws.MeshExternal {
				outboundServices.Insert(ref)
			}
		}
	}
	res := make([]*model.Service, 0, len(outboundServices))
	for _, s := range services {
		if outboundServices.Contains(s.Hostname.String()) {
			res = append(res, s)
		}
	}
	return res
}

func shouldUseDelta(updates *model.PushRequest) bool {
	return updates != nil && deltaAwareConfigTypes(updates.ConfigsUpdated) && len(updates.ConfigsUpdated) > 0
}

// deltaAwareConfigTypes returns true if all updated configs are delta enabled.
func deltaAwareConfigTypes(cfgs sets.Set[model.ConfigKey]) bool {
	for k := range cfgs {
		if !deltaConfigTypes.Contains(k.Kind.String()) {
			return false
		}
	}
	return true
}

// buildOutboundClusters generates all outbound (including subsets) clusters for a given proxy.
func (configgen *ConfigGeneratorImpl) buildOutboundClusters(cb *ClusterBuilder, proxy *model.Proxy, cp clusterPatcher,
	services []*model.Service,
) ([]*discovery.Resource, cacheStats) {
	resources := make([]*discovery.Resource, 0)
	efKeys := cp.efw.KeysApplyingTo(networking.EnvoyFilter_CLUSTER)
	hit, miss := 0, 0
	for _, service := range services {
		for _, port := range service.Ports {
			if port.Protocol == protocol.UDP {
				continue
			}
			clusterKey := buildClusterKey(service, port, cb, proxy, efKeys)
			cached, allFound := cb.getAllCachedSubsetClusters(*clusterKey)
			if allFound && !features.EnableUnsafeAssertions {
				hit += len(cached)
				resources = append(resources, cached...)
				continue
			}
			miss += len(cached)

			// We have a cache miss, so we will re-generate the cluster and later store it in the cache.
			lbEndpoints := cb.buildLocalityLbEndpoints(clusterKey.proxyView, service, port.Port, nil)

			// create default cluster
			discoveryType := convertResolution(cb.proxyType, service)
			defaultCluster := cb.buildDefaultCluster(clusterKey.clusterName, discoveryType, lbEndpoints, model.TrafficDirectionOutbound, port, service, nil)
			if defaultCluster == nil {
				continue
			}
			// If stat name is configured, build the alternate stats name.
			if len(cb.req.Push.Mesh.OutboundClusterStatName) != 0 {
				defaultCluster.cluster.AltStatName = telemetry.BuildStatPrefix(cb.req.Push.Mesh.OutboundClusterStatName,
					string(service.Hostname), "", port, &service.Attributes)
			}

			subsetClusters := cb.applyDestinationRule(defaultCluster, DefaultClusterMode, service, port,
				clusterKey.proxyView, clusterKey.destinationRule.GetRule(), clusterKey.serviceAccounts)

			if patched := cp.patch(nil, defaultCluster.build()); patched != nil {
				resources = append(resources, patched)
				if features.EnableCDSCaching {
					cb.cache.Add(clusterKey, cb.req, patched)
				}
			}
			for _, ss := range subsetClusters {
				if patched := cp.patch(nil, ss); patched != nil {
					resources = append(resources, patched)
					if features.EnableCDSCaching {
						nk := *clusterKey
						nk.clusterName = ss.Name
						cb.cache.Add(&nk, cb.req, patched)
					}
				}
			}
		}
	}

	return resources, cacheStats{hits: hit, miss: miss}
}

type clusterPatcher struct {
	efw  *model.EnvoyFilterWrapper
	pctx networking.EnvoyFilter_PatchContext
}

func (p clusterPatcher) patch(hosts []host.Name, c *cluster.Cluster) *discovery.Resource {
	cluster := p.doPatch(hosts, c)
	if cluster == nil {
		return nil
	}
	return &discovery.Resource{Name: cluster.Name, Resource: protoconv.MessageToAny(cluster)}
}

func (p clusterPatcher) doPatch(hosts []host.Name, c *cluster.Cluster) *cluster.Cluster {
	if !envoyfilter.ShouldKeepCluster(p.pctx, p.efw, c, hosts) {
		return nil
	}
	return envoyfilter.ApplyClusterMerge(p.pctx, p.efw, c, hosts)
}

func (p clusterPatcher) conditionallyAppend(l []*cluster.Cluster, hosts []host.Name, clusters ...*cluster.Cluster) []*cluster.Cluster {
	if !p.hasPatches() {
		return append(l, clusters...)
	}
	for _, c := range clusters {
		if patched := p.doPatch(hosts, c); patched != nil {
			l = append(l, patched)
		}
	}
	return l
}

func (p clusterPatcher) insertedClusters() []*cluster.Cluster {
	return envoyfilter.InsertedClusters(p.pctx, p.efw)
}

func (p clusterPatcher) hasPatches() bool {
	return p.efw != nil && len(p.efw.Patches[networking.EnvoyFilter_CLUSTER]) > 0
}

// SniDnat clusters do not have any TLS setting, as they simply forward traffic to upstream
// All SniDnat clusters are internal services in the mesh.
// TODO enable cache - there is no blockers here, skipped to simplify the original caching implementation
func (configgen *ConfigGeneratorImpl) buildOutboundSniDnatClusters(proxy *model.Proxy, req *model.PushRequest,
	cp clusterPatcher,
) []*cluster.Cluster {
	clusters := make([]*cluster.Cluster, 0)
	cb := NewClusterBuilder(proxy, req, nil)

	proxyView := proxy.GetView()

	for _, service := range proxy.SidecarScope.Services() {
		if service.MeshExternal {
			continue
		}

		destRule := proxy.SidecarScope.DestinationRule(model.TrafficDirectionOutbound, proxy, service.Hostname).GetRule()
		for _, port := range service.Ports {
			if port.Protocol == protocol.UDP {
				continue
			}
			lbEndpoints := cb.buildLocalityLbEndpoints(proxyView, service, port.Port, nil)

			// create default cluster
			discoveryType := convertResolution(cb.proxyType, service)

			clusterName := model.BuildDNSSrvSubsetKey(model.TrafficDirectionOutbound, "",
				service.Hostname, port.Port)
			defaultCluster := cb.buildDefaultCluster(clusterName, discoveryType, lbEndpoints, model.TrafficDirectionOutbound, port, service, nil)
			if defaultCluster == nil {
				continue
			}
			subsetClusters := cb.applyDestinationRule(defaultCluster, SniDnatClusterMode, service, port, proxyView, destRule, nil)
			clusters = cp.conditionallyAppend(clusters, nil, defaultCluster.build())
			clusters = cp.conditionallyAppend(clusters, nil, subsetClusters...)
		}
	}

	return clusters
}

func buildInboundLocalityLbEndpoints(bind string, port uint32) []*endpoint.LocalityLbEndpoints {
	if bind == "" {
		return nil
	}
	address := util.BuildAddress(bind, port)
	lbEndpoint := &endpoint.LbEndpoint{
		HostIdentifier: &endpoint.LbEndpoint_Endpoint{
			Endpoint: &endpoint.Endpoint{
				Address: address,
			},
		},
	}
	return []*endpoint.LocalityLbEndpoints{
		{
			LbEndpoints: []*endpoint.LbEndpoint{lbEndpoint},
		},
	}
}

func (configgen *ConfigGeneratorImpl) buildClustersFromServiceInstances(cb *ClusterBuilder, proxy *model.Proxy,
	instances []*model.ServiceInstance, cp clusterPatcher,
	enableSidecarServiceInboundListenerMerge bool,
) []*cluster.Cluster {
	clusters := make([]*cluster.Cluster, 0)
	_, actualLocalHosts := getWildcardsAndLocalHost(proxy.GetIPMode())
	clustersToBuild := make(map[int][]*model.ServiceInstance)

	ingressPortListSet := sets.New[int]()
	sidecarScope := proxy.SidecarScope
	if sidecarScope.HasIngressListener() {
		ingressPortListSet = getSidecarIngressPortList(proxy)
	}
	for _, instance := range instances {
		// For service instances with the same port,
		// we still need to capture all the instances on this port, as its required to populate telemetry metadata
		// The first instance will be used as the "primary" instance; this means if we have an conflicts between
		// Services the first one wins
		ep := int(instance.Endpoint.EndpointPort)
		clustersToBuild[ep] = append(clustersToBuild[ep], instance)
	}

	bind := actualLocalHosts[0]
	if features.EnableInboundPassthrough {
		bind = ""
	}
	// For each workload port, we will construct a cluster
	for epPort, instances := range clustersToBuild {
		if enableSidecarServiceInboundListenerMerge && sidecarScope.HasIngressListener() &&
			ingressPortListSet.Contains(int(instances[0].Endpoint.EndpointPort)) {
			// here if port is declared in service and sidecar ingress both, we continue to take the one on sidecar + other service ports
			// e.g. 1,2, 3 in service and 3,4 in sidecar ingress,
			// this will still generate listeners for 1,2,3,4 where 3 is picked from sidecar ingress
			// port present in sidecarIngress listener so let sidecar take precedence
			continue
		}
		// The inbound cluster port equals to endpoint port.
		localCluster := cb.buildInboundClusterForPortOrUDS(epPort, bind, proxy, instances[0], instances)
		// If inbound cluster match has service, we should see if it matches with any host name across all instances.
		hosts := make([]host.Name, 0, len(instances))
		for _, si := range instances {
			hosts = append(hosts, si.Service.Hostname)
		}
		clusters = cp.conditionallyAppend(clusters, hosts, localCluster.build())
	}
	return clusters
}

func (configgen *ConfigGeneratorImpl) buildInboundClusters(cb *ClusterBuilder, proxy *model.Proxy, instances []*model.ServiceInstance,
	cp clusterPatcher,
) []*cluster.Cluster {
	clusters := make([]*cluster.Cluster, 0)

	// The inbound clusters for a node depends on whether the node has a SidecarScope with inbound listeners
	// or not. If the node has a sidecarscope with ingress listeners, we only return clusters corresponding
	// to those listeners i.e. clusters made out of the defaultEndpoint field.
	// If the node has no sidecarScope and has interception mode set to NONE, then we should skip the inbound
	// clusters, because there would be no corresponding inbound listeners
	sidecarScope := proxy.SidecarScope
	noneMode := proxy.GetInterceptionMode() == model.InterceptionNone

	_, actualLocalHosts := getWildcardsAndLocalHost(proxy.GetIPMode())
	// No user supplied sidecar scope or the user supplied one has no ingress listeners
	if !sidecarScope.HasIngressListener() {
		// We should not create inbound listeners in NONE mode based on the service instances
		// Doing so will prevent the workloads from starting as they would be listening on the same port
		// Users are required to provide the sidecar config to define the inbound listeners
		if noneMode {
			return nil
		}
		clusters = configgen.buildClustersFromServiceInstances(cb, proxy, instances, cp, false)
		return clusters
	}

	if features.EnableSidecarServiceInboundListenerMerge {
		// only allow to merge inbound listeners if sidecar has ingress listener and pilot has env EnableSidecarServiceInboundListenerMerge set
		clusters = configgen.buildClustersFromServiceInstances(cb, proxy, instances, cp, true)
	}
	for _, ingressListener := range sidecarScope.Sidecar.Ingress {
		// LDS would have setup the inbound clusters
		// as inbound|portNumber|portName|Hostname[or]SidecarScopeID
		listenPort := &model.Port{
			Port:     int(ingressListener.Port.Number),
			Protocol: protocol.Parse(ingressListener.Port.Protocol),
			Name:     ingressListener.Port.Name,
		}

		// Set up the endpoint. By default, we set this empty which will use ORIGINAL_DST passthrough.
		// This can be overridden by ingress.defaultEndpoint.
		// * 127.0.0.1: send to localhost
		// * 0.0.0.0: send to INSTANCE_IP
		// * unix:///...: send to configured unix domain socket
		endpointAddress := ""
		port := 0
		if strings.HasPrefix(ingressListener.DefaultEndpoint, model.UnixAddressPrefix) {
			// this is a UDS endpoint. assign it as is
			endpointAddress = ingressListener.DefaultEndpoint
		} else if len(ingressListener.DefaultEndpoint) > 0 {
			// parse the ip, port. Validation guarantees presence of :
			hostIP, hostPort, hostErr := net.SplitHostPort(ingressListener.DefaultEndpoint)
			if hostPort == "" || hostErr != nil {
				continue
			}
			var err error
			if port, err = strconv.Atoi(hostPort); err != nil {
				continue
			}
			if hostIP == model.PodIPAddressPrefix {
				for _, proxyIPAddr := range cb.proxyIPAddresses {
					if netutil.IsIPv4Address(proxyIPAddr) {
						endpointAddress = proxyIPAddr
						break
					}
				}
				// if there is no any IPv4 address in proxyIPAddresses
				if endpointAddress == "" {
					endpointAddress = model.LocalhostAddressPrefix
				}
			} else if hostIP == model.PodIPv6AddressPrefix {
				for _, proxyIPAddr := range cb.proxyIPAddresses {
					if netutil.IsIPv6Address(proxyIPAddr) {
						endpointAddress = proxyIPAddr
						break
					}
				}
				// if there is no any IPv6 address in proxyIPAddresses
				if endpointAddress == "" {
					endpointAddress = model.LocalhostIPv6AddressPrefix
				}
			} else if hostIP == model.LocalhostAddressPrefix || hostIP == model.LocalhostIPv6AddressPrefix {
				endpointAddress = actualLocalHosts[0]
			}
		}
		// Find the service instance that corresponds to this ingress listener by looking
		// for a service instance that matches this ingress port as this will allow us
		// to generate the right cluster name that LDS expects inbound|portNumber|portName|Hostname
		instance := findOrCreateServiceInstance(instances, ingressListener, sidecarScope.Name, sidecarScope.Namespace)
		instance.Endpoint.Address = endpointAddress
		instance.ServicePort = listenPort
		instance.Endpoint.ServicePortName = listenPort.Name
		instance.Endpoint.EndpointPort = uint32(port)

		localCluster := cb.buildInboundClusterForPortOrUDS(int(ingressListener.Port.Number), endpointAddress, proxy, instance, nil)
		clusters = cp.conditionallyAppend(clusters, []host.Name{instance.Service.Hostname}, localCluster.build())
	}
	return clusters
}

func findOrCreateServiceInstance(instances []*model.ServiceInstance,
	ingressListener *networking.IstioIngressListener, sidecar string, sidecarns string,
) *model.ServiceInstance {
	for _, realInstance := range instances {
		if realInstance.Endpoint.EndpointPort == ingressListener.Port.Number {
			// We need to create a copy of the instance, as it is modified later while building clusters/listeners.
			return realInstance.DeepCopy()
		}
	}
	// We didn't find a matching instance. Create a dummy one because we need the right
	// params to generate the right cluster name i.e. inbound|portNumber|portName|SidecarScopeID - which is uniformly generated by LDS/CDS.
	return &model.ServiceInstance{
		Service: &model.Service{
			Hostname: host.Name(sidecar + "." + sidecarns),
			Attributes: model.ServiceAttributes{
				Name: sidecar,
				// This will ensure that the right AuthN policies are selected
				Namespace: sidecarns,
			},
		},
		Endpoint: &model.IstioEndpoint{
			EndpointPort: ingressListener.Port.Number,
		},
	}
}

func convertResolution(proxyType model.NodeType, service *model.Service) cluster.Cluster_DiscoveryType {
	switch service.Resolution {
	case model.ClientSideLB:
		return cluster.Cluster_EDS
	case model.DNSLB:
		return cluster.Cluster_STRICT_DNS
	case model.DNSRoundRobinLB:
		return cluster.Cluster_LOGICAL_DNS
	case model.Passthrough:
		// Gateways cannot use passthrough clusters. So fallback to EDS
		if proxyType == model.Router {
			return cluster.Cluster_EDS
		}
		if service.Attributes.ServiceRegistry == provider.Kubernetes && features.EnableEDSForHeadless {
			return cluster.Cluster_EDS
		}
		return cluster.Cluster_ORIGINAL_DST
	default:
		return cluster.Cluster_EDS
	}
}

// SelectTrafficPolicyComponents returns the components of TrafficPolicy that should be used for given port.
func selectTrafficPolicyComponents(policy *networking.TrafficPolicy) (
	*networking.ConnectionPoolSettings, *networking.OutlierDetection, *networking.LoadBalancerSettings, *networking.ClientTLSSettings,
) {
	if policy == nil {
		return nil, nil, nil, nil
	}
	connectionPool := policy.ConnectionPool
	outlierDetection := policy.OutlierDetection
	loadBalancer := policy.LoadBalancer
	tls := policy.Tls

	// Check if CA Certificate should be System CA Certificate
	if features.VerifyCertAtClient && tls != nil && tls.CaCertificates == "" {
		tls.CaCertificates = "system"
	}

	return connectionPool, outlierDetection, loadBalancer, tls
}

// ClusterMode defines whether the cluster is being built for SNI-DNATing (sni passthrough) or not
type ClusterMode string

const (
	// SniDnatClusterMode indicates cluster is being built for SNI dnat mode
	SniDnatClusterMode ClusterMode = "sni-dnat"
	// DefaultClusterMode indicates usual cluster with mTLS et al
	DefaultClusterMode ClusterMode = "outbound"
)

type buildClusterOpts struct {
	mesh             *meshconfig.MeshConfig
	mutable          *MutableCluster
	policy           *networking.TrafficPolicy
	port             *model.Port
	serviceAccounts  []string
	serviceInstances []*model.ServiceInstance
	// Used for traffic across multiple network clusters
	// the east-west gateway in a remote cluster will use this value to route
	// traffic to the appropriate service
	istioMtlsSni    string
	clusterMode     ClusterMode
	direction       model.TrafficDirection
	meshExternal    bool
	serviceMTLSMode model.MutualTLSMode
	// Indicates the service registry of the cluster being built.
	serviceRegistry provider.ID
	// Indicates if the destionationRule has a workloadSelector
	isDrWithSelector bool
}

func applyTCPKeepalive(mesh *meshconfig.MeshConfig, c *cluster.Cluster, tcp *networking.ConnectionPoolSettings_TCPSettings) {
	// Apply mesh wide TCP keepalive if available.
	setKeepAliveSettings(c, mesh.TcpKeepalive)

	// Apply/Override individual attributes with DestinationRule TCP keepalive if set.
	if tcp != nil {
		setKeepAliveSettings(c, tcp.TcpKeepalive)
	}
}

func setKeepAliveSettings(c *cluster.Cluster, keepalive *networking.ConnectionPoolSettings_TCPSettings_TcpKeepalive) {
	if keepalive == nil {
		return
	}
	// Start with empty tcp_keepalive, which would set SO_KEEPALIVE on the socket with OS default values.
	if c.UpstreamConnectionOptions == nil {
		c.UpstreamConnectionOptions = &cluster.UpstreamConnectionOptions{
			TcpKeepalive: &core.TcpKeepalive{},
		}
	}
	if keepalive.Probes > 0 {
		c.UpstreamConnectionOptions.TcpKeepalive.KeepaliveProbes = &wrappers.UInt32Value{Value: keepalive.Probes}
	}

	if keepalive.Time != nil {
		c.UpstreamConnectionOptions.TcpKeepalive.KeepaliveTime = &wrappers.UInt32Value{Value: uint32(keepalive.Time.Seconds)}
	}

	if keepalive.Interval != nil {
		c.UpstreamConnectionOptions.TcpKeepalive.KeepaliveInterval = &wrappers.UInt32Value{Value: uint32(keepalive.Interval.Seconds)}
	}
}

// FIXME: there isn't a way to distinguish between unset values and zero values
func applyOutlierDetection(c *cluster.Cluster, outlier *networking.OutlierDetection) {
	if outlier == nil {
		return
	}

	out := &cluster.OutlierDetection{}

	// SuccessRate based outlier detection should be disabled.
	out.EnforcingSuccessRate = &wrappers.UInt32Value{Value: 0}

	if e := outlier.Consecutive_5XxErrors; e != nil {
		v := e.GetValue()

		out.Consecutive_5Xx = &wrappers.UInt32Value{Value: v}

		if v > 0 {
			v = 100
		}
		out.EnforcingConsecutive_5Xx = &wrappers.UInt32Value{Value: v}
	}
	if e := outlier.ConsecutiveGatewayErrors; e != nil {
		v := e.GetValue()

		out.ConsecutiveGatewayFailure = &wrappers.UInt32Value{Value: v}

		if v > 0 {
			v = 100
		}
		out.EnforcingConsecutiveGatewayFailure = &wrappers.UInt32Value{Value: v}
	}

	if outlier.Interval != nil {
		out.Interval = outlier.Interval
	}
	if outlier.BaseEjectionTime != nil {
		out.BaseEjectionTime = outlier.BaseEjectionTime
	}
	if outlier.MaxEjectionPercent > 0 {
		out.MaxEjectionPercent = &wrappers.UInt32Value{Value: uint32(outlier.MaxEjectionPercent)}
	}

	if outlier.SplitExternalLocalOriginErrors {
		out.SplitExternalLocalOriginErrors = true
		if outlier.ConsecutiveLocalOriginFailures.GetValue() > 0 {
			out.ConsecutiveLocalOriginFailure = &wrappers.UInt32Value{Value: outlier.ConsecutiveLocalOriginFailures.Value}
			out.EnforcingConsecutiveLocalOriginFailure = &wrappers.UInt32Value{Value: 100}
		}
		// SuccessRate based outlier detection should be disabled.
		out.EnforcingLocalOriginSuccessRate = &wrappers.UInt32Value{Value: 0}
	}

	c.OutlierDetection = out

	// Disable panic threshold by default as its not typically applicable in k8s environments
	// with few pods per service.
	// To do so, set the healthy_panic_threshold field even if its value is 0 (defaults to 50 in Envoy).
	// FIXME: we can't distinguish between it being unset or being explicitly set to 0
	minHealthPercent := outlier.MinHealthPercent
	if minHealthPercent >= 0 {
		// When we are sending unhealthy endpoints, we should disble Panic Threshold. Otherwise
		// Envoy will send traffic to "Unready" pods when the percentage of healthy hosts fall
		// below minimum health percentage.
		if features.SendUnhealthyEndpoints.Load() {
			minHealthPercent = 0
		}
		c.CommonLbConfig.HealthyPanicThreshold = &xdstype.Percent{Value: float64(minHealthPercent)}
	}
}

func defaultLBAlgorithm() cluster.Cluster_LbPolicy {
	if features.EnableLegacyLBAlgorithmDefault {
		return cluster.Cluster_ROUND_ROBIN
	}
	return cluster.Cluster_LEAST_REQUEST
}

func applyLoadBalancer(c *cluster.Cluster, lb *networking.LoadBalancerSettings, port *model.Port,
	locality *core.Locality, proxyLabels map[string]string, meshConfig *meshconfig.MeshConfig,
) {
	// Disable panic threshold when SendUnhealthyEndpoints is enabled as enabling it "may" send traffic to unready
	// end points when load balancer is in panic mode.
	if features.SendUnhealthyEndpoints.Load() {
		c.CommonLbConfig.HealthyPanicThreshold = &xdstype.Percent{Value: 0}
	}
	localityLbSetting := loadbalancer.GetLocalityLbSetting(meshConfig.GetLocalityLbSetting(), lb.GetLocalityLbSetting())
	if localityLbSetting != nil {
		c.CommonLbConfig.LocalityConfigSpecifier = &cluster.Cluster_CommonLbConfig_LocalityWeightedLbConfig_{
			LocalityWeightedLbConfig: &cluster.Cluster_CommonLbConfig_LocalityWeightedLbConfig{},
		}
	}
	// Use locality lb settings from load balancer settings if present, else use mesh wide locality lb settings
	applyLocalityLBSetting(locality, proxyLabels, c, localityLbSetting)

	if c.GetType() == cluster.Cluster_ORIGINAL_DST {
		c.LbPolicy = cluster.Cluster_CLUSTER_PROVIDED
		return
	}

	// Redis protocol must be defaulted with MAGLEV to benefit from client side sharding.
	if features.EnableRedisFilter && port != nil && port.Protocol == protocol.Redis {
		c.LbPolicy = cluster.Cluster_MAGLEV
		return
	}

	// DO not do if else here. since lb.GetSimple returns a enum value (not pointer).
	switch lb.GetSimple() {
	// nolint: staticcheck
	case networking.LoadBalancerSettings_LEAST_CONN, networking.LoadBalancerSettings_LEAST_REQUEST:
		applyLeastRequestLoadBalancer(c, lb)
	case networking.LoadBalancerSettings_RANDOM:
		c.LbPolicy = cluster.Cluster_RANDOM
	case networking.LoadBalancerSettings_ROUND_ROBIN:
		applyRoundRobinLoadBalancer(c, lb)
	case networking.LoadBalancerSettings_PASSTHROUGH:
		c.LbPolicy = cluster.Cluster_CLUSTER_PROVIDED
		c.ClusterDiscoveryType = &cluster.Cluster_Type{Type: cluster.Cluster_ORIGINAL_DST}
		// Wipe out any LoadAssignment, if set. This can occur when we have a STATIC Service but PASSTHROUGH traffic policy
		c.LoadAssignment = nil
	default:
		applySimpleDefaultLoadBalancer(c, lb)
	}

	ApplyRingHashLoadBalancer(c, lb)
}

// applySimpleDefaultLoadBalancer will set the DefaultLBPolicy and create an LbConfig if used in LoadBalancerSettings
func applySimpleDefaultLoadBalancer(c *cluster.Cluster, loadbalancer *networking.LoadBalancerSettings) {
	c.LbPolicy = defaultLBAlgorithm()
	switch c.LbPolicy {
	case cluster.Cluster_ROUND_ROBIN:
		applyRoundRobinLoadBalancer(c, loadbalancer)
	case cluster.Cluster_LEAST_REQUEST:
		applyLeastRequestLoadBalancer(c, loadbalancer)
	}
}

// applyRoundRobinLoadBalancer will set the LbPolicy and create an LbConfig for ROUND_ROBIN if used in LoadBalancerSettings
func applyRoundRobinLoadBalancer(c *cluster.Cluster, loadbalancer *networking.LoadBalancerSettings) {
	c.LbPolicy = cluster.Cluster_ROUND_ROBIN

	if loadbalancer.GetWarmupDurationSecs() != nil {
		c.LbConfig = &cluster.Cluster_RoundRobinLbConfig_{
			RoundRobinLbConfig: &cluster.Cluster_RoundRobinLbConfig{
				SlowStartConfig: setSlowStartConfig(loadbalancer.GetWarmupDurationSecs()),
			},
		}
	}
}

// applyLeastRequestLoadBalancer will set the LbPolicy and create an LbConfig for LEAST_REQUEST if used in LoadBalancerSettings
func applyLeastRequestLoadBalancer(c *cluster.Cluster, loadbalancer *networking.LoadBalancerSettings) {
	c.LbPolicy = cluster.Cluster_LEAST_REQUEST

	if loadbalancer.GetWarmupDurationSecs() != nil {
		c.LbConfig = &cluster.Cluster_LeastRequestLbConfig_{
			LeastRequestLbConfig: &cluster.Cluster_LeastRequestLbConfig{
				SlowStartConfig: setSlowStartConfig(loadbalancer.GetWarmupDurationSecs()),
			},
		}
	}
}

// setSlowStartConfig will set the warmupDurationSecs for LEAST_REQUEST and ROUND_ROBIN if provided in DestinationRule
func setSlowStartConfig(dur *durationpb.Duration) *cluster.Cluster_SlowStartConfig {
	return &cluster.Cluster_SlowStartConfig{
		SlowStartWindow: dur,
	}
}

// ApplyRingHashLoadBalancer will set the LbPolicy and create an LbConfig for RING_HASH if  used in LoadBalancerSettings
func ApplyRingHashLoadBalancer(c *cluster.Cluster, lb *networking.LoadBalancerSettings) {
	consistentHash := lb.GetConsistentHash()
	if consistentHash == nil {
		return
	}

	switch {
	case consistentHash.GetMaglev() != nil:
		c.LbPolicy = cluster.Cluster_MAGLEV
		if consistentHash.GetMaglev().TableSize != 0 {
			c.LbConfig = &cluster.Cluster_MaglevLbConfig_{
				MaglevLbConfig: &cluster.Cluster_MaglevLbConfig{
					TableSize: &wrappers.UInt64Value{Value: consistentHash.GetMaglev().TableSize},
				},
			}
		}
	case consistentHash.GetRingHash() != nil:
		c.LbPolicy = cluster.Cluster_RING_HASH
		if consistentHash.GetRingHash().MinimumRingSize != 0 {
			c.LbConfig = &cluster.Cluster_RingHashLbConfig_{
				RingHashLbConfig: &cluster.Cluster_RingHashLbConfig{
					MinimumRingSize: &wrappers.UInt64Value{Value: consistentHash.GetRingHash().MinimumRingSize},
				},
			}
		}
	default:
		// Check the deprecated MinimumRingSize.
		// TODO: MinimumRingSize is an int, and zero could potentially
		// be a valid value unable to distinguish between set and unset
		// case currently.
		// 1024 is the default value for envoy.
		minRingSize := &wrappers.UInt64Value{Value: 1024}

		if consistentHash.MinimumRingSize != 0 { // nolint: staticcheck
			minRingSize = &wrappers.UInt64Value{Value: consistentHash.GetMinimumRingSize()} // nolint: staticcheck
		}
		c.LbPolicy = cluster.Cluster_RING_HASH
		c.LbConfig = &cluster.Cluster_RingHashLbConfig_{
			RingHashLbConfig: &cluster.Cluster_RingHashLbConfig{
				MinimumRingSize: minRingSize,
			},
		}
	}
}

func applyLocalityLBSetting(locality *core.Locality, proxyLabels map[string]string, cluster *cluster.Cluster,
	localityLB *networking.LocalityLoadBalancerSetting,
) {
	// Failover should only be applied with outlier detection, or traffic will never failover.
	enabledFailover := cluster.OutlierDetection != nil
	if cluster.LoadAssignment != nil {
		// TODO: enable failoverPriority for `STRICT_DNS` cluster type
		loadbalancer.ApplyLocalityLBSetting(cluster.LoadAssignment, nil, locality, proxyLabels, localityLB, enabledFailover)
	}
}

func addTelemetryMetadata(opts buildClusterOpts, service *model.Service, direction model.TrafficDirection, instances []*model.ServiceInstance) {
	if !features.EnableTelemetryLabel {
		return
	}
	if opts.mutable.cluster == nil {
		return
	}
	if direction == model.TrafficDirectionInbound && (opts.serviceInstances == nil ||
		len(opts.serviceInstances) == 0 || opts.port == nil) {
		// At inbound, port and local service instance has to be provided
		return
	}
	if direction == model.TrafficDirectionOutbound && service == nil {
		// At outbound, the service corresponding to the cluster has to be provided.
		return
	}

	im := getOrCreateIstioMetadata(opts.mutable.cluster)

	// Add services field into istio metadata
	im.Fields["services"] = &structpb.Value{
		Kind: &structpb.Value_ListValue{
			ListValue: &structpb.ListValue{
				Values: []*structpb.Value{},
			},
		},
	}

	svcMetaList := im.Fields["services"].GetListValue()

	// Add service related metadata. This will be consumed by telemetry v2 filter for metric labels.
	if direction == model.TrafficDirectionInbound {
		// For inbound cluster, add all services on the cluster port
		have := make(map[host.Name]bool)
		for _, svc := range instances {
			if svc.ServicePort.Port != opts.port.Port {
				// If the service port is different from the port of the cluster that is being built,
				// skip adding telemetry metadata for the service to the cluster.
				continue
			}
			if _, ok := have[svc.Service.Hostname]; ok {
				// Skip adding metadata for instance with the same host name.
				// This could happen when a service has multiple IPs.
				continue
			}
			svcMetaList.Values = append(svcMetaList.Values, buildServiceMetadata(svc.Service))
			have[svc.Service.Hostname] = true
		}
	} else if direction == model.TrafficDirectionOutbound {
		// For outbound cluster, add telemetry metadata based on the service that the cluster is built for.
		svcMetaList.Values = append(svcMetaList.Values, buildServiceMetadata(service))
	}
}

// Build a struct which contains service metadata and will be added into cluster label.
func buildServiceMetadata(svc *model.Service) *structpb.Value {
	return &structpb.Value{
		Kind: &structpb.Value_StructValue{
			StructValue: &structpb.Struct{
				Fields: map[string]*structpb.Value{
					// service fqdn
					"host": {
						Kind: &structpb.Value_StringValue{
							StringValue: string(svc.Hostname),
						},
					},
					// short name of the service
					"name": {
						Kind: &structpb.Value_StringValue{
							StringValue: svc.Attributes.Name,
						},
					},
					// namespace of the service
					"namespace": {
						Kind: &structpb.Value_StringValue{
							StringValue: svc.Attributes.Namespace,
						},
					},
				},
			},
		},
	}
}

func getOrCreateIstioMetadata(cluster *cluster.Cluster) *structpb.Struct {
	if cluster.Metadata == nil {
		cluster.Metadata = &core.Metadata{
			FilterMetadata: map[string]*structpb.Struct{},
		}
	}
	// Create Istio metadata if does not exist yet
	if _, ok := cluster.Metadata.FilterMetadata[util.IstioMetadataKey]; !ok {
		cluster.Metadata.FilterMetadata[util.IstioMetadataKey] = &structpb.Struct{
			Fields: map[string]*structpb.Value{},
		}
	}
	return cluster.Metadata.FilterMetadata[util.IstioMetadataKey]
}

<<<<<<< HEAD
func (cb *ClusterBuilder) buildInternalListenerCluster(clusterName string, listenerName string) *MutableCluster {
	clusterType := cluster.Cluster_STATIC
	port := &model.Port{}
	localCluster := cb.buildDefaultCluster(clusterName, clusterType, util.BuildInternalEndpoint(listenerName, nil),
		model.TrafficDirectionInbound, port, nil, nil)
	// no TLS
	localCluster.cluster.TransportSocketMatches = nil
	localCluster.cluster.TransportSocket = InternalUpstreamSocket
	return localCluster
}

var HboneOrPlaintextSocket = []*cluster.Cluster_TransportSocketMatch{
	{
		Name:            "hbone",
		Match:           hboneTransportSocketMatch,
		TransportSocket: InternalUpstreamSocket,
	},
=======
var HboneOrPlaintextSocket = []*cluster.Cluster_TransportSocketMatch{
	hboneTransportSocket,
>>>>>>> fff8e9e6
	defaultTransportSocketMatch(),
}

var InternalUpstreamSocket = &core.TransportSocket{
	Name: TransportSocketInternalUpstream,
	ConfigType: &core.TransportSocket_TypedConfig{TypedConfig: protoconv.MessageToAny(&internalupstream.InternalUpstreamTransport{
		PassthroughMetadata: []*internalupstream.InternalUpstreamTransport_MetadataValueSource{
			{
				Kind: &metadata.MetadataKind{Kind: &metadata.MetadataKind_Host_{}},
				Name: "tunnel",
			},
			{
				Kind: &metadata.MetadataKind{Kind: &metadata.MetadataKind_Cluster_{
					Cluster: &metadata.MetadataKind_Cluster{},
				}},
				Name: "istio",
			},
			{
				Kind: &metadata.MetadataKind{Kind: &metadata.MetadataKind_Host_{
					Host: &metadata.MetadataKind_Host{},
				}},
				Name: "istio",
			},
		},
		TransportSocket: xdsfilters.RawBufferTransportSocket,
	})},
<<<<<<< HEAD
}

func outboundTunnelCluster(proxy *model.Proxy, push *model.PushContext) *cluster.Cluster {
	return &cluster.Cluster{
		Name:                 util.OutboundTunnel,
		ClusterDiscoveryType: &cluster.Cluster_Type{Type: cluster.Cluster_ORIGINAL_DST},
		LbPolicy:             cluster.Cluster_CLUSTER_PROVIDED,
		ConnectTimeout:       push.Mesh.ConnectTimeout,
		CleanupInterval:      durationpb.New(60 * time.Second),
		TypedExtensionProtocolOptions: map[string]*anypb.Any{
			v3.HttpProtocolOptionsType: protoconv.MessageToAny(&http.HttpProtocolOptions{
				UpstreamProtocolOptions: &http.HttpProtocolOptions_ExplicitHttpConfig_{ExplicitHttpConfig: &http.HttpProtocolOptions_ExplicitHttpConfig{
					ProtocolConfig: &http.HttpProtocolOptions_ExplicitHttpConfig_Http2ProtocolOptions{
						Http2ProtocolOptions: &core.Http2ProtocolOptions{
							AllowConnect: true,
						},
					},
				}},
			}),
		},
		TransportSocket: &core.TransportSocket{
			Name: wellknown.TransportSocketTls,
			ConfigType: &core.TransportSocket_TypedConfig{TypedConfig: protoconv.MessageToAny(&tls.UpstreamTlsContext{
				CommonTlsContext: buildHBONECommonTLSContext(proxy, push),
			})},
		},
	}
}

func buildHBONECommonTLSContext(proxy *model.Proxy, push *model.PushContext) *tls.CommonTlsContext {
	ctx := &tls.CommonTlsContext{}
	authnmodel.ApplyToCommonTLSContext(ctx, proxy, nil, authn.TrustDomainsForValidation(push.Mesh), false)

	ctx.AlpnProtocols = util.ALPNH2Only

	ctx.TlsParams = &tls.TlsParameters{
		// Ensure TLS 1.3 is used everywhere for HBONE
		TlsMaximumProtocolVersion: tls.TlsParameters_TLSv1_3,
		TlsMinimumProtocolVersion: tls.TlsParameters_TLSv1_3,
	}
	return ctx
=======
>>>>>>> fff8e9e6
}<|MERGE_RESOLUTION|>--- conflicted
+++ resolved
@@ -16,27 +16,18 @@
 
 import (
 	"fmt"
-	"istio.io/istio/pilot/pkg/acmg"
 	"math"
 	"net"
 	"strconv"
 	"strings"
-	"time"
 
 	cluster "github.com/envoyproxy/go-control-plane/envoy/config/cluster/v3"
 	core "github.com/envoyproxy/go-control-plane/envoy/config/core/v3"
 	endpoint "github.com/envoyproxy/go-control-plane/envoy/config/endpoint/v3"
 	internalupstream "github.com/envoyproxy/go-control-plane/envoy/extensions/transport_sockets/internal_upstream/v3"
-<<<<<<< HEAD
-	tls "github.com/envoyproxy/go-control-plane/envoy/extensions/transport_sockets/tls/v3"
-	http "github.com/envoyproxy/go-control-plane/envoy/extensions/upstreams/http/v3"
-=======
->>>>>>> fff8e9e6
 	discovery "github.com/envoyproxy/go-control-plane/envoy/service/discovery/v3"
 	metadata "github.com/envoyproxy/go-control-plane/envoy/type/metadata/v3"
 	xdstype "github.com/envoyproxy/go-control-plane/envoy/type/v3"
-	"github.com/envoyproxy/go-control-plane/pkg/wellknown"
-	anypb "github.com/golang/protobuf/ptypes/any"
 	"google.golang.org/protobuf/types/known/durationpb"
 	"google.golang.org/protobuf/types/known/structpb"
 	wrappers "google.golang.org/protobuf/types/known/wrapperspb"
@@ -47,17 +38,11 @@
 	"istio.io/istio/pilot/pkg/model"
 	"istio.io/istio/pilot/pkg/networking/core/v1alpha3/envoyfilter"
 	"istio.io/istio/pilot/pkg/networking/core/v1alpha3/loadbalancer"
-	"istio.io/istio/pilot/pkg/networking/plugin/authn"
 	"istio.io/istio/pilot/pkg/networking/telemetry"
 	"istio.io/istio/pilot/pkg/networking/util"
-	authnmodel "istio.io/istio/pilot/pkg/security/model"
 	"istio.io/istio/pilot/pkg/serviceregistry/provider"
 	"istio.io/istio/pilot/pkg/util/protoconv"
 	xdsfilters "istio.io/istio/pilot/pkg/xds/filters"
-<<<<<<< HEAD
-	v3 "istio.io/istio/pilot/pkg/xds/v3"
-=======
->>>>>>> fff8e9e6
 	"istio.io/istio/pkg/config/host"
 	"istio.io/istio/pkg/config/protocol"
 	"istio.io/istio/pkg/config/schema/kind"
@@ -180,44 +165,12 @@
 		// Add a blackhole and passthrough cluster for catching traffic to unresolved routes
 		clusters = outboundPatcher.conditionallyAppend(clusters, nil, cb.buildBlackHoleCluster(), cb.buildDefaultPassthroughCluster())
 		clusters = append(clusters, outboundPatcher.insertedClusters()...)
-<<<<<<< HEAD
-		// TODO NodeType
-		// Setup inbound clusters
-		inboundPatcher := clusterPatcher{efw: envoyFilterPatches, pctx: networking.EnvoyFilter_SIDECAR_INBOUND}
-		if proxy.Metadata.AcmgType == acmg.TypeCoreProxy {
-			clusters = append(clusters, configgen.buildCoreProxyInboundClusters(cb, proxy, req.Push)...)
-		} else {
-			clusters = append(clusters, configgen.buildInboundClusters(cb, proxy, instances, inboundPatcher)...)
-			clusters = append(clusters, configgen.buildInboundHBONEClusters(cb, proxy, instances)...)
-		}
-		// Pass through clusters for inbound traffic. These cluster bind loopback-ish src address to access node local service.
-		clusters = inboundPatcher.conditionallyAppend(clusters, nil, cb.buildInboundPassthroughClusters()...)
-		clusters = append(clusters, inboundPatcher.insertedClusters()...)
-	case model.Waypoint:
-		_, svcs := FindAssociatedResources(proxy, req.Push)
-		// Waypoint proxies do not need outbound clusters in most cases, unless we have a route pointing to something
-		outboundPatcher := clusterPatcher{efw: envoyFilterPatches, pctx: networking.EnvoyFilter_SIDECAR_OUTBOUND}
-		ob, cs := configgen.buildOutboundClusters(cb, proxy, outboundPatcher, filterServices(req.Push.ServicesAttachedToMesh(), svcs, services))
-		cacheStats = cacheStats.merge(cs)
-		resources = append(resources, ob...)
-		// Setup inbound clusters
-		inboundPatcher := clusterPatcher{efw: envoyFilterPatches, pctx: networking.EnvoyFilter_SIDECAR_INBOUND}
-		clusters = append(clusters, configgen.buildWaypointInboundClusters(cb, proxy, req.Push, svcs)...)
-		clusters = append(clusters, inboundPatcher.insertedClusters()...)
-	case model.CoreProxy:
-		// coreproxy do not need outbound clusters in most cases
-		// @TODO better to go through and filter what we do not need out, or only add those we need in
-		// Setup inbound clusters
-		inboundPatcher := clusterPatcher{efw: envoyFilterPatches, pctx: networking.EnvoyFilter_SIDECAR_INBOUND}
-		clusters = append(clusters, configgen.buildCoreProxyInboundClusters(cb, proxy, req.Push)...)
-=======
 		// Setup inbound clusters
 		inboundPatcher := clusterPatcher{efw: envoyFilterPatches, pctx: networking.EnvoyFilter_SIDECAR_INBOUND}
 		clusters = append(clusters, configgen.buildInboundClusters(cb, proxy, instances, inboundPatcher)...)
 		if proxy.EnableHBONE() {
 			clusters = append(clusters, configgen.buildInboundHBONEClusters())
 		}
->>>>>>> fff8e9e6
 		// Pass through clusters for inbound traffic. These cluster bind loopback-ish src address to access node local service.
 		clusters = inboundPatcher.conditionallyAppend(clusters, nil, cb.buildInboundPassthroughClusters()...)
 		clusters = append(clusters, inboundPatcher.insertedClusters()...)
@@ -247,11 +200,7 @@
 
 	// OutboundTunnel cluster is needed for sidecar and gateway.
 	if proxy.EnableHBONE() {
-<<<<<<< HEAD
-		clusters = append(clusters, outboundTunnelCluster(proxy, req.Push))
-=======
 		clusters = append(clusters, cb.buildConnectOriginate(proxy, req.Push, nil))
->>>>>>> fff8e9e6
 	}
 
 	// if credential socket exists, create a cluster for it
@@ -267,32 +216,6 @@
 		return resources, model.DefaultXdsLogDetails
 	}
 	return resources, model.XdsLogDetails{AdditionalInfo: fmt.Sprintf("cached:%v/%v", cacheStats.hits, cacheStats.hits+cacheStats.miss)}
-}
-
-// filterServices looks at:
-// * referencedServices: all services referenced by mesh virtual services
-// * waypointServices: all services referenced by this waypoint
-// * all services
-// We want to find any VirtualServices that are from a waypointServices to a non-waypointService
-func filterServices(referencedServices map[string]sets.String, waypointServices map[host.Name]*model.Service, services []*model.Service) []*model.Service {
-	outboundServices := sets.New[string]()
-	for waypointService := range waypointServices {
-		refs := referencedServices[waypointService.String()]
-		for ref := range refs {
-			// We reference this service. Is it "inbound" for the waypoint or "outbound"?
-			ws, f := waypointServices[host.Name(ref)]
-			if !f || ws.MeshExternal {
-				outboundServices.Insert(ref)
-			}
-		}
-	}
-	res := make([]*model.Service, 0, len(outboundServices))
-	for _, s := range services {
-		if outboundServices.Contains(s.Hostname.String()) {
-			res = append(res, s)
-		}
-	}
-	return res
 }
 
 func shouldUseDelta(updates *model.PushRequest) bool {
@@ -1076,28 +999,8 @@
 	return cluster.Metadata.FilterMetadata[util.IstioMetadataKey]
 }
 
-<<<<<<< HEAD
-func (cb *ClusterBuilder) buildInternalListenerCluster(clusterName string, listenerName string) *MutableCluster {
-	clusterType := cluster.Cluster_STATIC
-	port := &model.Port{}
-	localCluster := cb.buildDefaultCluster(clusterName, clusterType, util.BuildInternalEndpoint(listenerName, nil),
-		model.TrafficDirectionInbound, port, nil, nil)
-	// no TLS
-	localCluster.cluster.TransportSocketMatches = nil
-	localCluster.cluster.TransportSocket = InternalUpstreamSocket
-	return localCluster
-}
-
-var HboneOrPlaintextSocket = []*cluster.Cluster_TransportSocketMatch{
-	{
-		Name:            "hbone",
-		Match:           hboneTransportSocketMatch,
-		TransportSocket: InternalUpstreamSocket,
-	},
-=======
 var HboneOrPlaintextSocket = []*cluster.Cluster_TransportSocketMatch{
 	hboneTransportSocket,
->>>>>>> fff8e9e6
 	defaultTransportSocketMatch(),
 }
 
@@ -1124,48 +1027,4 @@
 		},
 		TransportSocket: xdsfilters.RawBufferTransportSocket,
 	})},
-<<<<<<< HEAD
-}
-
-func outboundTunnelCluster(proxy *model.Proxy, push *model.PushContext) *cluster.Cluster {
-	return &cluster.Cluster{
-		Name:                 util.OutboundTunnel,
-		ClusterDiscoveryType: &cluster.Cluster_Type{Type: cluster.Cluster_ORIGINAL_DST},
-		LbPolicy:             cluster.Cluster_CLUSTER_PROVIDED,
-		ConnectTimeout:       push.Mesh.ConnectTimeout,
-		CleanupInterval:      durationpb.New(60 * time.Second),
-		TypedExtensionProtocolOptions: map[string]*anypb.Any{
-			v3.HttpProtocolOptionsType: protoconv.MessageToAny(&http.HttpProtocolOptions{
-				UpstreamProtocolOptions: &http.HttpProtocolOptions_ExplicitHttpConfig_{ExplicitHttpConfig: &http.HttpProtocolOptions_ExplicitHttpConfig{
-					ProtocolConfig: &http.HttpProtocolOptions_ExplicitHttpConfig_Http2ProtocolOptions{
-						Http2ProtocolOptions: &core.Http2ProtocolOptions{
-							AllowConnect: true,
-						},
-					},
-				}},
-			}),
-		},
-		TransportSocket: &core.TransportSocket{
-			Name: wellknown.TransportSocketTls,
-			ConfigType: &core.TransportSocket_TypedConfig{TypedConfig: protoconv.MessageToAny(&tls.UpstreamTlsContext{
-				CommonTlsContext: buildHBONECommonTLSContext(proxy, push),
-			})},
-		},
-	}
-}
-
-func buildHBONECommonTLSContext(proxy *model.Proxy, push *model.PushContext) *tls.CommonTlsContext {
-	ctx := &tls.CommonTlsContext{}
-	authnmodel.ApplyToCommonTLSContext(ctx, proxy, nil, authn.TrustDomainsForValidation(push.Mesh), false)
-
-	ctx.AlpnProtocols = util.ALPNH2Only
-
-	ctx.TlsParams = &tls.TlsParameters{
-		// Ensure TLS 1.3 is used everywhere for HBONE
-		TlsMaximumProtocolVersion: tls.TlsParameters_TLSv1_3,
-		TlsMinimumProtocolVersion: tls.TlsParameters_TLSv1_3,
-	}
-	return ctx
-=======
->>>>>>> fff8e9e6
 }