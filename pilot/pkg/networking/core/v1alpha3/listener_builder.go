--- conflicted
+++ resolved
@@ -117,23 +117,14 @@
 }
 
 func (lb *ListenerBuilder) appendSidecarInboundListeners() *ListenerBuilder {
-<<<<<<< HEAD
 	if lb.node.IsCoreProxy() {
 		lb.inboundListeners = lb.buildCoreProxyInbound()
-	} else if lb.node.IsWaypointProxy() {
-		lb.inboundListeners = lb.buildWaypointInbound()
 	} else {
 		lb.inboundListeners = lb.buildInboundListeners()
 		if lb.node.EnableHBONE() {
 			lb.inboundListeners = append(lb.inboundListeners, lb.buildInboundHBONEListeners()...)
 		}
-=======
-	lb.inboundListeners = lb.buildInboundListeners()
-	if lb.node.EnableHBONE() {
-		lb.inboundListeners = append(lb.inboundListeners, lb.buildInboundHBONEListeners()...)
->>>>>>> fff8e9e6
-	}
-
+	}
 	return lb
 }
 
@@ -402,11 +393,7 @@
 	routerFilterCtx, reqIDExtensionCtx := configureTracing(lb.push, lb.node, connectionManager, httpOpts.class)
 
 	filters := []*hcm.HttpFilter{}
-<<<<<<< HEAD
 	if !httpOpts.isWaypoint && !httpOpts.skipRBACFilters {
-=======
-	if !httpOpts.isWaypoint {
->>>>>>> fff8e9e6
 		wasm := lb.push.WasmPluginsByListenerInfo(lb.node, model.WasmPluginListenerInfo{
 			Port:  httpOpts.port,
 			Class: httpOpts.class,
@@ -432,13 +419,7 @@
 		filters = append(filters, xdsfilters.GrpcWeb)
 	}
 
-<<<<<<< HEAD
-	if httpOpts.protocol.IsGRPC() {
-		filters = append(filters, xdsfilters.GrpcStats)
-	}
-=======
 	filters = append(filters, xdsfilters.GrpcStats)
->>>>>>> fff8e9e6
 
 	// append ALPN HTTP filter in HTTP connection manager for outbound listener only.
 	if features.ALPNFilter {
@@ -449,11 +430,7 @@
 
 	// TypedPerFilterConfig in route needs these filters.
 	filters = append(filters, xdsfilters.Fault, xdsfilters.Cors)
-<<<<<<< HEAD
 	if !httpOpts.isWaypoint && !httpOpts.skipTelemetryFilters {
-=======
-	if !httpOpts.isWaypoint {
->>>>>>> fff8e9e6
 		filters = append(filters, lb.push.Telemetry.HTTPFilters(lb.node, httpOpts.class)...)
 	}
 	// Add EmptySessionFilter so that it can be overridden at route level per service.
