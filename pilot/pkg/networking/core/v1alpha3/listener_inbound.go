--- conflicted
+++ resolved
@@ -17,7 +17,6 @@
 import (
 	"fmt"
 	"sort"
-	"strconv"
 	"time"
 
 	core "github.com/envoyproxy/go-control-plane/envoy/config/core/v3"
@@ -40,10 +39,6 @@
 	"istio.io/istio/pilot/pkg/networking/telemetry"
 	"istio.io/istio/pilot/pkg/networking/util"
 	"istio.io/istio/pilot/pkg/security/authn"
-<<<<<<< HEAD
-	istiomatcher "istio.io/istio/pilot/pkg/security/authz/matcher"
-=======
->>>>>>> fff8e9e6
 	"istio.io/istio/pilot/pkg/serviceregistry/provider"
 	"istio.io/istio/pilot/pkg/util/protoconv"
 	xdsfilters "istio.io/istio/pilot/pkg/xds/filters"
@@ -159,57 +154,6 @@
 }
 
 func (lb *ListenerBuilder) buildInboundHBONEListeners() []*listener.Listener {
-<<<<<<< HEAD
-	vhost := &route.VirtualHost{
-		Name:    "inbound-hbone-connect",
-		Domains: []string{"*"},
-	}
-	inboundChainConfigs := lb.buildInboundChainConfigs()
-	for _, cc := range inboundChainConfigs {
-		// TODO passthrough
-		p := strconv.Itoa(int(cc.port.TargetPort))
-		destination := "inbound-hbone" + "|" + p
-		vhost.Routes = append(vhost.Routes, &route.Route{
-			Match: &route.RouteMatch{
-				PathSpecifier: &route.RouteMatch_ConnectMatcher_{ConnectMatcher: &route.RouteMatch_ConnectMatcher{}},
-				Headers: []*route.HeaderMatcher{
-					istiomatcher.HeaderMatcher(":authority", "*:"+p),
-				},
-			},
-			Action: &route.Route_Route{Route: &route.RouteAction{
-				UpgradeConfigs: []*route.RouteAction_UpgradeConfig{{
-					UpgradeType:   "CONNECT",
-					ConnectConfig: &route.RouteAction_UpgradeConfig_ConnectConfig{},
-				}},
-
-				ClusterSpecifier: &route.RouteAction_Cluster{Cluster: destination},
-			}},
-			TypedPerFilterConfig: map[string]*anypb.Any{
-				xdsfilters.ConnectAuthorityFilter.Name: xdsfilters.ConnectAuthorityEnabledSidecar,
-			},
-		})
-	}
-	l := &listener.Listener{
-		Name:    "inbound-hbone",
-		Address: util.BuildAddress("0.0.0.0", model.HBoneInboundListenPort),
-		FilterChains: []*listener.FilterChain{
-			{
-				TransportSocket: buildDownstreamTLSTransportSocket(lb.authnBuilder.ForHBONE().TCP),
-				Filters: []*listener.Filter{
-					xdsfilters.IstioNetworkAuthenticationFilter,
-					buildHBONEConnectionManager(vhost),
-				},
-			},
-		},
-	}
-
-	accessLogBuilder.setListenerAccessLog(lb.push, lb.node, l, istionetworking.ListenerClassSidecarInbound)
-
-	var listeners []*listener.Listener
-	listeners = append(listeners, l)
-	// Now we have top level listener... but we must have an internal listener for each standard filter chain
-	// 1 listener per port; that listener will do protocol detection.
-=======
 	routes := []*route.Route{{
 		Match: &route.RouteMatch{
 			PathSpecifier: &route.RouteMatch_ConnectMatcher_{ConnectMatcher: &route.RouteMatch_ConnectMatcher{}},
@@ -237,7 +181,6 @@
 	}
 
 	inboundChainConfigs := lb.buildInboundChainConfigs()
->>>>>>> fff8e9e6
 	for _, cc := range inboundChainConfigs {
 		cc.hbone = true
 		lp := istionetworking.ModelProtocolToListenerProtocol(cc.port.Protocol, core.TrafficDirection_INBOUND)
@@ -249,50 +192,6 @@
 			fcm := c.GetFilterChainMatch()
 			if fcm != nil {
 				// Clear out settings that do not matter anymore
-<<<<<<< HEAD
-				fcm.DestinationPort = nil
-				fcm.TransportProtocol = ""
-			}
-		}
-		name := "inbound-hbone" + "|" + strconv.Itoa(int(cc.port.TargetPort))
-		l := &listener.Listener{
-			Name:              name,
-			ListenerSpecifier: &listener.Listener_InternalListener{InternalListener: &listener.Listener_InternalListenerConfig{}},
-			TrafficDirection:  core.TrafficDirection_INBOUND,
-			FilterChains:      chains,
-		}
-		accessLogBuilder.setListenerAccessLog(lb.push, lb.node, l, istionetworking.ListenerClassSidecarInbound)
-		l.ListenerFilters = populateListenerFilters(lb.node, l, true)
-		l.ListenerFilters = append(l.ListenerFilters, xdsfilters.SetDstAddress)
-		listeners = append(listeners, l)
-	}
-	return listeners
-}
-
-func buildHBONEConnectionManager(vhost *route.VirtualHost) *listener.Filter {
-	connMgr := &hcm.HttpConnectionManager{}
-	connMgr.StatPrefix = "inbound-hbone"
-
-	connMgr.RouteSpecifier = &hcm.HttpConnectionManager_RouteConfig{
-		RouteConfig: &route.RouteConfiguration{
-			Name:             "local_route",
-			VirtualHosts:     []*route.VirtualHost{vhost},
-			ValidateClusters: proto.BoolFalse,
-		},
-	}
-	connMgr.HttpFilters = []*hcm.HttpFilter{xdsfilters.ConnectAuthorityFilter, xdsfilters.Router}
-	connMgr.Http2ProtocolOptions = &core.Http2ProtocolOptions{
-		AllowConnect: true,
-	}
-	// TODO: I doubt this is needed
-	connMgr.UpgradeConfigs = []*hcm.HttpConnectionManager_UpgradeConfig{{
-		UpgradeType: "CONNECT",
-	}}
-	return &listener.Filter{
-		Name:       wellknown.HTTPConnectionManager,
-		ConfigType: &listener.Filter_TypedConfig{TypedConfig: protoconv.MessageToAny(connMgr)},
-	}
-=======
 				fcm.TransportProtocol = ""
 			}
 		}
@@ -303,7 +202,6 @@
 	l.ListenerFilters = populateListenerFilters(lb.node, l, true)
 	l.ListenerFilters = append(l.ListenerFilters, xdsfilters.SetDstAddress)
 	return []*listener.Listener{terminate, l}
->>>>>>> fff8e9e6
 }
 
 // buildInboundListeners creates inbound listeners.
@@ -362,11 +260,7 @@
 	// * Service filter chains. These will either be for each Port exposed by a Service OR Sidecar.Ingress configuration.
 	allChains := buildInboundPassthroughChains(lb)
 	allChains = append(allChains, chains...)
-<<<<<<< HEAD
-	l := lb.buildInboundListener(model.VirtualInboundListenerName, actualWildcards, model.ProxyInboundListenPort, false, allChains)
-=======
 	l := lb.buildInboundListener(model.VirtualInboundListenerName, actualWildcards, uint32(lb.push.Mesh.ProxyInboundListenPort), false, allChains)
->>>>>>> fff8e9e6
 	return l
 }
 
@@ -513,7 +407,6 @@
 		// Users are required to provide the sidecar config to define the inbound listeners
 		if lb.node.GetInterceptionMode() == model.InterceptionNone {
 			return nil
-<<<<<<< HEAD
 		}
 		chainsByPort = lb.getFilterChainsByServicePort(chainsByPort, false)
 	} else if lb.node.SidecarScope.HasIngressListener() {
@@ -521,15 +414,6 @@
 		if features.EnableSidecarServiceInboundListenerMerge {
 			chainsByPort = lb.getFilterChainsByServicePort(chainsByPort, true)
 		}
-=======
-		}
-		chainsByPort = lb.getFilterChainsByServicePort(chainsByPort, false)
-	} else if lb.node.SidecarScope.HasIngressListener() {
-		// only allow to merge inbound listeners if sidecar has ingress listener pilot has env EnableSidecarServiceInboundListenerMerge set
-		if features.EnableSidecarServiceInboundListenerMerge {
-			chainsByPort = lb.getFilterChainsByServicePort(chainsByPort, true)
-		}
->>>>>>> fff8e9e6
 
 		for _, i := range lb.node.SidecarScope.Sidecar.Ingress {
 			port := ServiceInstancePort{
@@ -867,11 +751,7 @@
 	return &listener.FilterChain{
 		Name: model.VirtualInboundBlackholeFilterChainName,
 		FilterChainMatch: &listener.FilterChainMatch{
-<<<<<<< HEAD
-			DestinationPort: &wrappers.UInt32Value{Value: model.ProxyInboundListenPort},
-=======
 			DestinationPort: &wrappers.UInt32Value{Value: uint32(lb.push.Mesh.ProxyInboundListenPort)},
->>>>>>> fff8e9e6
 		},
 		Filters: filters,
 	}
@@ -898,13 +778,6 @@
 		port:       int(cc.port.TargetPort),
 		statPrefix: cc.StatPrefix(),
 		hbone:      cc.hbone,
-<<<<<<< HEAD
-	}
-	if lb.node.IsAcmg() {
-		httpOpts.skipTelemetryFilters = true
-		httpOpts.skipRBACFilters = true
-=======
->>>>>>> fff8e9e6
 	}
 	// See https://github.com/grpc/grpc-web/tree/master/net/grpc/gateway/examples/helloworld#configure-the-proxy
 	if cc.port.Protocol.IsHTTP2() {
@@ -968,9 +841,7 @@
 	}
 	filters = append(filters, lb.authzCustomBuilder.BuildTCP()...)
 	filters = append(filters, lb.authzBuilder.BuildTCP()...)
-	if !lb.node.IsCoreProxy() {
-		filters = append(filters, buildMetricsNetworkFilters(lb.push, lb.node, istionetworking.ListenerClassSidecarInbound)...)
-	}
+	filters = append(filters, buildMetricsNetworkFilters(lb.push, lb.node, istionetworking.ListenerClassSidecarInbound)...)
 	filters = append(filters, buildNetworkFiltersStack(fcc.port.Protocol, tcpFilter, statPrefix, fcc.clusterName)...)
 
 	return filters
