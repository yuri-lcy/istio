--- conflicted
+++ resolved
@@ -50,6 +50,7 @@
 	"istio.io/istio/pkg/proto"
 	"istio.io/istio/pkg/util/hash"
 	"istio.io/istio/pkg/util/istiomultierror"
+	"istio.io/istio/pkg/util/sets"
 	"istio.io/pkg/log"
 )
 
@@ -162,20 +163,6 @@
 			} else {
 				mopts.opts.filterChainOpts = append(mopts.opts.filterChainOpts, opts.filterChainOpts...)
 				mopts.mutable.MutableObjects.FilterChains = append(mopts.mutable.MutableObjects.FilterChains, newFilterChains...)
-<<<<<<< HEAD
-				mutable = mopts.mutable
-			}
-
-			for cnum := range mutable.FilterChains {
-				if util.IsIstioVersionGE117(builder.node.IstioVersion) {
-					mutable.FilterChains[cnum].TCP = append(mutable.FilterChains[cnum].TCP, xdsfilters.IstioNetworkAuthenticationFilter)
-				}
-				if mutable.FilterChains[cnum].ListenerProtocol == istionetworking.ListenerProtocolTCP {
-					mutable.FilterChains[cnum].TCP = append(mutable.FilterChains[cnum].TCP, builder.authzCustomBuilder.BuildTCP()...)
-					mutable.FilterChains[cnum].TCP = append(mutable.FilterChains[cnum].TCP, builder.authzBuilder.BuildTCP()...)
-				}
-=======
->>>>>>> fff8e9e6
 			}
 		}
 	}
@@ -420,14 +407,11 @@
 			vskey := virtualService.Name + "/" + virtualService.Namespace
 
 			if routes, exists = gatewayRoutes[gatewayName][vskey]; !exists {
-<<<<<<< HEAD
-=======
 				opts := istio_route.RouteOptions{
 					IsTLS:                     server.Tls != nil,
 					IsHTTP3AltSvcHeaderNeeded: isH3DiscoveryNeeded,
 					Mesh:                      push.Mesh,
 				}
->>>>>>> fff8e9e6
 				hashByDestination := istio_route.GetConsistentHashForVirtualService(push, node, virtualService)
 				routes, err = istio_route.BuildHTTPRoutesForVirtualService(node, virtualService, nameToServiceMap,
 					hashByDestination, port, sets.New(gatewayName), opts)
@@ -528,9 +512,6 @@
 		IgnorePortInHostMatching:       !node.IsProxylessGrpc(),
 		MaxDirectResponseBodySizeBytes: istio_route.DefaultMaxDirectResponseBodySizeBytes,
 	}
-	if GatewayIgnorePort(node) {
-		routeCfg.IgnorePortInHostMatching = true
-	}
 
 	return routeCfg
 }
@@ -729,11 +710,7 @@
 //
 // Note that ISTIO_MUTUAL TLS mode and ingressSds should not be used simultaneously on the same ingress gateway.
 func buildGatewayListenerTLSContext(
-<<<<<<< HEAD
-	server *networking.Server, proxy *model.Proxy, transportProtocol istionetworking.TransportProtocol,
-=======
 	mesh *meshconfig.MeshConfig, server *networking.Server, proxy *model.Proxy, transportProtocol istionetworking.TransportProtocol,
->>>>>>> fff8e9e6
 ) *tls.DownstreamTlsContext {
 	// Server.TLS cannot be nil or passthrough. But as a safety guard, return nil
 	if server.Tls == nil || gateway.IsPassThroughServer(server) {
@@ -741,11 +718,7 @@
 	}
 
 	server.Tls.CipherSuites = security.FilterCipherSuites(server.Tls.CipherSuites)
-<<<<<<< HEAD
-	return BuildListenerTLSContext(server.Tls, proxy, transportProtocol, gateway.IsTCPServerWithTLSTermination(server))
-=======
 	return BuildListenerTLSContext(server.Tls, proxy, mesh, transportProtocol, gateway.IsTCPServerWithTLSTermination(server))
->>>>>>> fff8e9e6
 }
 
 func convertTLSProtocol(in networking.ServerTLSSettings_TLSProtocol) tls.TlsParameters_TlsProtocol {
@@ -1076,11 +1049,7 @@
 
 func buildGatewayVirtualHostDomains(node *model.Proxy, hostname string, port int) []string {
 	domains := []string{hostname}
-<<<<<<< HEAD
-	if features.StripHostPort || hostname == "*" || GatewayIgnorePort(node) {
-=======
 	if hostname == "*" || !node.IsProxylessGrpc() {
->>>>>>> fff8e9e6
 		return domains
 	}
 
