// Copyright Istio Authors
//
// Licensed under the Apache License, Version 2.0 (the "License");
// you may not use this file except in compliance with the License.
// You may obtain a copy of the License at
//
//     http://www.apache.org/licenses/LICENSE-2.0
//
// Unless required by applicable law or agreed to in writing, software
// distributed under the License is distributed on an "AS IS" BASIS,
// WITHOUT WARRANTIES OR CONDITIONS OF ANY KIND, either express or implied.
// See the License for the specific language governing permissions and
// limitations under the License.

package v1alpha3

import (
	"fmt"
	"sort"
	"strconv"
	"strings"

	core "github.com/envoyproxy/go-control-plane/envoy/config/core/v3"
	listener "github.com/envoyproxy/go-control-plane/envoy/config/listener/v3"
	route "github.com/envoyproxy/go-control-plane/envoy/config/route/v3"
	hcm "github.com/envoyproxy/go-control-plane/envoy/extensions/filters/network/http_connection_manager/v3"
	tcp "github.com/envoyproxy/go-control-plane/envoy/extensions/filters/network/tcp_proxy/v3"
	envoyquicv3 "github.com/envoyproxy/go-control-plane/envoy/extensions/transport_sockets/quic/v3"
	auth "github.com/envoyproxy/go-control-plane/envoy/extensions/transport_sockets/tls/v3"
	"github.com/envoyproxy/go-control-plane/pkg/wellknown"
<<<<<<< HEAD
	wrappers "google.golang.org/protobuf/types/known/wrapperspb"

=======
	"golang.org/x/exp/slices"
	wrappers "google.golang.org/protobuf/types/known/wrapperspb"

	meshconfig "istio.io/api/mesh/v1alpha1"
>>>>>>> fff8e9e6
	networking "istio.io/api/networking/v1alpha3"
	"istio.io/istio/pilot/pkg/features"
	"istio.io/istio/pilot/pkg/model"
	istionetworking "istio.io/istio/pilot/pkg/networking"
	"istio.io/istio/pilot/pkg/networking/util"
	authnmodel "istio.io/istio/pilot/pkg/security/model"
	"istio.io/istio/pilot/pkg/serviceregistry/provider"
	"istio.io/istio/pilot/pkg/util/protoconv"
	xdsfilters "istio.io/istio/pilot/pkg/xds/filters"
	"istio.io/istio/pkg/config"
	"istio.io/istio/pkg/config/constants"
	"istio.io/istio/pkg/config/host"
	"istio.io/istio/pkg/config/protocol"
	"istio.io/istio/pkg/proto"
	secconst "istio.io/istio/pkg/security"
	netutil "istio.io/istio/pkg/util/net"
	"istio.io/pkg/log"
	"istio.io/pkg/monitoring"
)

const (
	NoConflict = iota
	// HTTPOverTCP represents incoming HTTP existing TCP
	HTTPOverTCP
	// TCPOverHTTP represents incoming TCP existing HTTP
	TCPOverHTTP
	// TCPOverTCP represents incoming TCP existing TCP
	TCPOverTCP
	// TCPOverAuto represents incoming TCP existing AUTO
	TCPOverAuto
	// AutoOverHTTP represents incoming AUTO existing HTTP
	AutoOverHTTP
	// AutoOverTCP represents incoming AUTO existing TCP
	AutoOverTCP
)

// MutableListener represents a listener that is being built.
type MutableListener struct {
	istionetworking.MutableObjects
}

// A set of pre-allocated variables related to protocol sniffing logic for
// propagating the ALPN to upstreams
var (
	// These are sniffed by the HTTP Inspector in the outbound listener
	// We need to forward these ALPNs to upstream so that the upstream can
	// properly use an HTTP or TCP listener
	plaintextHTTPALPNs = func() []string {
		if features.HTTP10 {
			// If HTTP 1.0 is enabled, we will match it
			return []string{"http/1.0", "http/1.1", "h2c"}
		}
		// Otherwise, matching would just lead to immediate rejection. By not matching, we can let it pass
		// through as raw TCP at least.
		// NOTE: mtlsHTTPALPNs can always include 1.0, for simplicity, as it will only be sent if a client
		return []string{"http/1.1", "h2c"}
	}()
	mtlsHTTPALPNs = []string{"istio-http/1.0", "istio-http/1.1", "istio-h2"}

	allIstioMtlsALPNs = []string{"istio", "istio-peer-exchange", "istio-http/1.0", "istio-http/1.1", "istio-h2"}

	mtlsTCPWithMxcALPNs = []string{"istio-peer-exchange", "istio"}
)

// BuildListeners produces a list of listeners and referenced clusters for all proxies
func (configgen *ConfigGeneratorImpl) BuildListeners(node *model.Proxy,
	push *model.PushContext,
) []*listener.Listener {
<<<<<<< HEAD
	builder := NewListenerBuilder(configgen, node, push)
=======
	builder := NewListenerBuilder(node, push)
>>>>>>> fff8e9e6

	switch node.Type {
	case model.SidecarProxy:
		builder = configgen.buildSidecarListeners(builder)
	case model.Waypoint:
<<<<<<< HEAD
		builder = configgen.buildSidecarListeners(builder)
=======
		builder = configgen.buildWaypointListeners(builder)
>>>>>>> fff8e9e6
	case model.Router:
		builder = configgen.buildGatewayListeners(builder)
	}

	builder.patchListeners()
	l := builder.getListeners()
<<<<<<< HEAD
	if builder.node.EnableHBONE() {
		if builder.node.IsAmbient() {
			l = append(l, outboundTunnelListener(builder.push, builder.node))
		} else {
			l = append(l, sidecarOutboundTunnelListener(builder.push, builder.node))
		}
	}
=======
	if builder.node.EnableHBONE() && !builder.node.IsAmbient() {
		l = append(l, outboundTunnelListener(builder.node))
	}

>>>>>>> fff8e9e6
	return l
}

func BuildListenerTLSContext(serverTLSSettings *networking.ServerTLSSettings,
<<<<<<< HEAD
	proxy *model.Proxy, transportProtocol istionetworking.TransportProtocol, gatewayTCPServerWithTerminatingTLS bool,
=======
	proxy *model.Proxy, mesh *meshconfig.MeshConfig, transportProtocol istionetworking.TransportProtocol, gatewayTCPServerWithTerminatingTLS bool,
>>>>>>> fff8e9e6
) *auth.DownstreamTlsContext {
	alpnByTransport := util.ALPNHttp
	if transportProtocol == istionetworking.TransportProtocolQUIC {
		alpnByTransport = util.ALPNHttp3OverQUIC
	} else if transportProtocol == istionetworking.TransportProtocolTCP &&
		serverTLSSettings.Mode == networking.ServerTLSSettings_ISTIO_MUTUAL &&
		gatewayTCPServerWithTerminatingTLS {
		alpnByTransport = util.ALPNDownstreamWithMxc
	}

	ctx := &auth.DownstreamTlsContext{
		CommonTlsContext: &auth.CommonTlsContext{
			AlpnProtocols: alpnByTransport,
		},
	}

	ctx.RequireClientCertificate = proto.BoolFalse
	if serverTLSSettings.Mode == networking.ServerTLSSettings_MUTUAL ||
		serverTLSSettings.Mode == networking.ServerTLSSettings_ISTIO_MUTUAL {
		ctx.RequireClientCertificate = proto.BoolTrue
	}
	if transportProtocol == istionetworking.TransportProtocolQUIC {
		// TODO(https://github.com/envoyproxy/envoy/issues/23809) support this in Envoy
		ctx.RequireClientCertificate = proto.BoolFalse
	}
	credentialSocketExist := false
	if proxy.Metadata != nil && proxy.Metadata.Raw[secconst.CredentialMetaDataName] == "true" {
		credentialSocketExist = true
	}
	if features.EnableLegacyIstioMutualCredentialName {
		// Legacy code path. Can be removed after a couple releases.
		switch {
		// If credential name is specified at gateway config, create  SDS config for gateway to fetch key/cert from Istiod.
		case serverTLSSettings.CredentialName != "":
			authnmodel.ApplyCredentialSDSToServerCommonTLSContext(ctx.CommonTlsContext, serverTLSSettings, credentialSocketExist)
		case serverTLSSettings.Mode == networking.ServerTLSSettings_ISTIO_MUTUAL:
			authnmodel.ApplyToCommonTLSContext(ctx.CommonTlsContext, proxy, serverTLSSettings.SubjectAltNames, []string{}, ctx.RequireClientCertificate.Value)
		default:
			certProxy := &model.Proxy{}
			certProxy.IstioVersion = proxy.IstioVersion
			// If certificate files are specified in gateway configuration, use file based SDS.
			certProxy.Metadata = &model.NodeMetadata{
				TLSServerCertChain: serverTLSSettings.ServerCertificate,
				TLSServerKey:       serverTLSSettings.PrivateKey,
				TLSServerRootCert:  serverTLSSettings.CaCertificates,
			}

			authnmodel.ApplyToCommonTLSContext(ctx.CommonTlsContext, certProxy, serverTLSSettings.SubjectAltNames, []string{}, ctx.RequireClientCertificate.Value)
		}
	} else {
		switch {
		case serverTLSSettings.Mode == networking.ServerTLSSettings_ISTIO_MUTUAL:
			authnmodel.ApplyToCommonTLSContext(ctx.CommonTlsContext, proxy, serverTLSSettings.SubjectAltNames, []string{}, ctx.RequireClientCertificate.Value)
		// If credential name is specified at gateway config, create  SDS config for gateway to fetch key/cert from Istiod.
		case serverTLSSettings.CredentialName != "":
			authnmodel.ApplyCredentialSDSToServerCommonTLSContext(ctx.CommonTlsContext, serverTLSSettings, credentialSocketExist)
		default:
			certProxy := &model.Proxy{}
			certProxy.IstioVersion = proxy.IstioVersion
			// If certificate files are specified in gateway configuration, use file based SDS.
			certProxy.Metadata = &model.NodeMetadata{
				TLSServerCertChain: serverTLSSettings.ServerCertificate,
				TLSServerKey:       serverTLSSettings.PrivateKey,
				TLSServerRootCert:  serverTLSSettings.CaCertificates,
			}

			authnmodel.ApplyToCommonTLSContext(ctx.CommonTlsContext, certProxy, serverTLSSettings.SubjectAltNames, []string{}, ctx.RequireClientCertificate.Value)
		}
	}

	if isSimpleOrMutual(serverTLSSettings.Mode) {
		// If Mesh TLSDefaults are set, use them.
		applyDownstreamTLSDefaults(mesh.GetTlsDefaults(), ctx.CommonTlsContext)
		applyServerTLSSettings(serverTLSSettings, ctx.CommonTlsContext)
	}
	return ctx
}

<<<<<<< HEAD
=======
func applyDownstreamTLSDefaults(tlsDefaults *meshconfig.MeshConfig_TLSConfig, ctx *auth.CommonTlsContext) {
	if tlsDefaults == nil {
		return
	}

	if len(tlsDefaults.EcdhCurves) > 0 {
		tlsParamsOrNew(ctx).EcdhCurves = tlsDefaults.EcdhCurves
	}
	if tlsDefaults.MinProtocolVersion != meshconfig.MeshConfig_TLSConfig_TLS_AUTO {
		tlsParamsOrNew(ctx).TlsMinimumProtocolVersion = auth.TlsParameters_TlsProtocol(tlsDefaults.MinProtocolVersion)
	}
}

func applyServerTLSSettings(serverTLSSettings *networking.ServerTLSSettings, ctx *auth.CommonTlsContext) {
	if serverTLSSettings.MinProtocolVersion != networking.ServerTLSSettings_TLS_AUTO {
		tlsParamsOrNew(ctx).TlsMinimumProtocolVersion = convertTLSProtocol(serverTLSSettings.MinProtocolVersion)
	}
	if len(serverTLSSettings.CipherSuites) > 0 {
		tlsParamsOrNew(ctx).CipherSuites = serverTLSSettings.CipherSuites
	}
	if serverTLSSettings.MaxProtocolVersion != networking.ServerTLSSettings_TLS_AUTO {
		tlsParamsOrNew(ctx).TlsMaximumProtocolVersion = convertTLSProtocol(serverTLSSettings.MaxProtocolVersion)
	}
}

func isSimpleOrMutual(mode networking.ServerTLSSettings_TLSmode) bool {
	return mode == networking.ServerTLSSettings_SIMPLE || mode == networking.ServerTLSSettings_MUTUAL
}

func tlsParamsOrNew(tlsContext *auth.CommonTlsContext) *auth.TlsParameters {
	if tlsContext.TlsParams == nil {
		tlsContext.TlsParams = &auth.TlsParameters{}
	}
	return tlsContext.TlsParams
}

>>>>>>> fff8e9e6
// buildSidecarListeners produces a list of listeners for sidecar proxies
func (configgen *ConfigGeneratorImpl) buildSidecarListeners(builder *ListenerBuilder) *ListenerBuilder {
	if builder.push.Mesh.ProxyListenPort > 0 {
		// Any build order change need a careful code review
		builder.appendSidecarInboundListeners().
			appendSidecarOutboundListeners().
			buildHTTPProxyListener().
			buildVirtualOutboundListener()
	}
	return builder
}

// buildWaypointListeners produces a list of listeners for waypoint
func (configgen *ConfigGeneratorImpl) buildWaypointListeners(builder *ListenerBuilder) *ListenerBuilder {
	builder.inboundListeners = builder.buildWaypointInbound()
	return builder
}

// if enableFlag is "1" indicates that AcceptHttp_10 is enabled.
func enableHTTP10(enableFlag string) bool {
	return enableFlag == "1"
}

type outboundListenerEntry struct {
	services    []*model.Service
	servicePort *model.Port
	bind        string
	listener    *listener.Listener
	locked      bool
	protocol    protocol.Instance
}

func protocolName(p protocol.Instance) string {
	switch istionetworking.ModelProtocolToListenerProtocol(p, core.TrafficDirection_OUTBOUND) {
	case istionetworking.ListenerProtocolHTTP:
		return "HTTP"
	case istionetworking.ListenerProtocolTCP:
		return "TCP"
	default:
		return "UNKNOWN"
	}
}

type outboundListenerConflict struct {
	metric          monitoring.Metric
	node            *model.Proxy
	listenerName    string
	currentProtocol protocol.Instance
	currentServices []*model.Service
	newHostname     host.Name
	newProtocol     protocol.Instance
}

func (c outboundListenerConflict) addMetric(metrics model.Metrics) {
	currentHostnames := make([]string, len(c.currentServices))
	for i, s := range c.currentServices {
		currentHostnames[i] = string(s.Hostname)
	}
	concatHostnames := strings.Join(currentHostnames, ",")
	metrics.AddMetric(c.metric,
		c.listenerName,
		c.node.ID,
		fmt.Sprintf("Listener=%s Accepted%s=%s Rejected%s=%s %sServices=%d",
			c.listenerName,
			protocolName(c.currentProtocol),
			concatHostnames,
			protocolName(c.newProtocol),
			c.newHostname,
			protocolName(c.currentProtocol),
			len(c.currentServices)))
}

// buildSidecarOutboundListeners generates http and tcp listeners for
// outbound connections from the proxy based on the sidecar scope associated with the proxy.
func (lb *ListenerBuilder) buildSidecarOutboundListeners(node *model.Proxy,
	push *model.PushContext,
) []*listener.Listener {
	noneMode := node.GetInterceptionMode() == model.InterceptionNone

	actualWildcards, actualLocalHosts := getWildcardsAndLocalHost(node.GetIPMode())

	var tcpListeners, httpListeners []*listener.Listener
	// For conflict resolution
	listenerMap := make(map[string]*outboundListenerEntry)

	// The sidecarConfig if provided could filter the list of
	// services/virtual services that we need to process. It could also
	// define one or more listeners with specific ports. Once we generate
	// listeners for these user specified ports, we will auto generate
	// configs for other ports if and only if the sidecarConfig has an
	// egressListener on wildcard port.
	//
	// Validation will ensure that we have utmost one wildcard egress listener
	// occurring in the end

	// Add listeners based on the config in the sidecar.EgressListeners if
	// no Sidecar CRD is provided for this config namespace,
	// push.SidecarScope will generate a default catch all egress listener.
	for _, egressListener := range node.SidecarScope.EgressListeners {

		services := egressListener.Services()
		virtualServices := egressListener.VirtualServices()

		// determine the bindToPort setting for listeners
		bindToPort := false
		if noneMode {
			// do not care what the listener's capture mode setting is. The proxy does not use iptables
			bindToPort = true
		} else if egressListener.IstioListener != nil {
			if egressListener.IstioListener.CaptureMode == networking.CaptureMode_NONE {
				// proxy uses iptables redirect or tproxy. IF mode is not set
				// for older proxies, it defaults to iptables redirect.  If the
				// listener's capture mode specifies NONE, then the proxy wants
				// this listener alone to be on a physical port. If the
				// listener's capture mode is default, then its same as
				// iptables i.e. bindToPort is false.
				bindToPort = true
			} else if strings.HasPrefix(egressListener.IstioListener.Bind, model.UnixAddressPrefix) {
				// If the bind is a Unix domain socket, set bindtoPort to true as it makes no
				// sense to have ORIG_DST listener for unix domain socket listeners.
				bindToPort = true
			}
		}

		// If capture mode is NONE i.e., bindToPort is true, and
		// Bind IP + Port is specified, we will bind to the specified IP and Port.
		// This specified IP is ideally expected to be a loopback IP.
		//
		// If capture mode is NONE i.e., bindToPort is true, and
		// only Port is specified, we will bind to the default loopback IP
		// 127.0.0.1 and the specified Port.
		//
		// If capture mode is NONE, i.e., bindToPort is true, and
		// only Bind IP is specified, we will bind to the specified IP
		// for each port as defined in the service registry.
		//
		// If captureMode is not NONE, i.e., bindToPort is false, then
		// we will bind to user specified IP (if any) or to the VIPs of services in
		// this egress listener.
		var bind string
		if egressListener.IstioListener != nil && egressListener.IstioListener.Bind != "" {
			bind = egressListener.IstioListener.Bind
		} else if bindToPort {
			bind = actualLocalHosts[0]
		}

		if egressListener.IstioListener != nil &&
			egressListener.IstioListener.Port != nil {
			// We have a non catch all listener on some user specified port
			// The user specified port may or may not match a service port.
			// If it does not match any service port and the service has only
			// one port, then we pick a default service port. If service has
			// multiple ports, we expect the user to provide a virtualService
			// that will route to a proper Service.

			// Skip ports we cannot bind to
			if !node.CanBindToPort(bindToPort, egressListener.IstioListener.Port.Number) {
				log.Warnf("buildSidecarOutboundListeners: skipping privileged sidecar port %d for node %s as it is an unprivileged proxy",
					egressListener.IstioListener.Port.Number, node.ID)
				continue
			}

			listenPort := &model.Port{
				Port:     int(egressListener.IstioListener.Port.Number),
				Protocol: protocol.Parse(egressListener.IstioListener.Port.Protocol),
				Name:     egressListener.IstioListener.Port.Name,
			}

			var extraBind []string
			if egressListener.IstioListener.Bind == "" {
				if bindToPort {
					// the first local host would be the binding address and
					// the rest would be the additional addresses
					if len(actualLocalHosts) > 1 {
						extraBind = actualLocalHosts[1:]
					}
				} else {
					// the first wildcard address would be the binding address and
					// the rest would be the additional addresses
					if len(actualWildcards) > 1 {
						extraBind = actualWildcards[1:]
					}
				}
			}

			// Build ListenerOpts and PluginParams once and reuse across all Services to avoid unnecessary allocations.
			listenerOpts := buildListenerOpts{
				push:       push,
				proxy:      node,
				bind:       bind,
				port:       listenPort,
				bindToPort: bindToPort,
				extraBind:  extraBind,
			}

			for _, service := range services {
				listenerOpts.service = service
				// Set service specific attributes here.
				lb.buildSidecarOutboundListenerForPortOrUDS(listenerOpts, listenerMap, virtualServices, actualWildcards[0])
			}
		} else {
			// This is a catch all egress listener with no port. This
			// should be the last egress listener in the sidecar
			// Scope. Construct a listener for each service and service
			// port, if and only if this port was not specified in any of
			// the preceding listeners from the sidecarScope. This allows
			// users to specify a trimmed set of services for one or more
			// listeners and then add a catch all egress listener for all
			// other ports. Doing so allows people to restrict the set of
			// services exposed on one or more listeners, and avoid hard
			// port conflicts like tcp taking over http or http taking over
			// tcp, or simply specify that of all the listeners that Istio
			// generates, the user would like to have only specific sets of
			// services exposed on a particular listener.
			//
			// To ensure that we do not add anything to listeners we have
			// already generated, run through the outboundListenerEntry map and set
			// the locked bit to true.
			// buildSidecarOutboundListenerForPortOrUDS will not add/merge
			// any HTTP/TCP listener if there is already a outboundListenerEntry
			// with locked bit set to true
			for _, e := range listenerMap {
				e.locked = true
			}

			// Build ListenerOpts and PluginParams once and reuse across all Services to avoid unnecessary allocations.
			listenerOpts := buildListenerOpts{
				push:       push,
				proxy:      node,
				bindToPort: bindToPort,
			}

			for _, service := range services {
				saddress := service.GetAddressForProxy(node)
				sExtrAddresses := service.GetExtraAddressesForProxy(node)
				for _, servicePort := range service.Ports {
					// Skip ports we cannot bind to
					if !node.CanBindToPort(bindToPort, uint32(servicePort.Port)) {
						// here, we log at DEBUG level instead of WARN to avoid noise
						// when the catch all egress listener hits ports 80 and 443
						log.Debugf("buildSidecarOutboundListeners: skipping privileged sidecar port %d for node %s as it is an unprivileged proxy",
							servicePort.Port, node.ID)
						continue
					}

					// bind might have been modified by below code, so reset it for every Service.
					listenerOpts.bind = bind
					// listenerOpts.extraBind should be specified at the same time for dual stack env
					if len(actualLocalHosts) > 1 {
						if bind == actualLocalHosts[0] {
							listenerOpts.extraBind = actualLocalHosts[1:]
						} else if len(sExtrAddresses) > 0 {
							listenerOpts.extraBind = sExtrAddresses
						}
					}

					// port depends on servicePort.
					listenerOpts.port = servicePort
					listenerOpts.service = service

					// Support statefulsets/headless services with TCP ports, and empty service address field.
					// Instead of generating a single 0.0.0.0:Port listener, generate a listener
					// for each instance. HTTP services can happily reside on 0.0.0.0:PORT and use the
					// wildcard route match to get to the appropriate IP through original dst clusters.
					if features.EnableHeadlessService && bind == "" && service.Resolution == model.Passthrough &&
						saddress == constants.UnspecifiedIP && (servicePort.Protocol.IsTCP() || servicePort.Protocol.IsUnsupported()) {
						instances := push.ServiceInstancesByPort(service, servicePort.Port, nil)
						if service.Attributes.ServiceRegistry != provider.Kubernetes && len(instances) == 0 && service.Attributes.LabelSelectors == nil {
							// A Kubernetes service with no endpoints means there are no endpoints at
							// all, so don't bother sending, as traffic will never work. If we did
							// send a wildcard listener, we may get into a situation where a scale
							// down leads to a listener conflict. Similarly, if we have a
							// labelSelector on the Service, then this may have endpoints not yet
							// selected or scaled down, so we skip these as well. This leaves us with
							// only a plain ServiceEntry with resolution NONE. In this case, we will
							// fallback to a wildcard listener.
							lb.buildSidecarOutboundListenerForPortOrUDS(listenerOpts, listenerMap, virtualServices, actualWildcards[0])
							continue
						}
						for _, instance := range instances {
							// Make sure each endpoint address is a valid address
							// as service entries could have NONE resolution with label selectors for workload
							// entries (which could technically have hostnames).
							if !netutil.IsValidIPAddress(instance.Endpoint.Address) {
								continue
							}
							// Skip build outbound listener to the node itself,
							// as when app access itself by pod ip will not flow through this listener.
							// Simultaneously, it will be duplicate with inbound listener.
							if instance.Endpoint.Address == node.IPAddresses[0] {
								continue
							}
							listenerOpts.bind = instance.Endpoint.Address
							lb.buildSidecarOutboundListenerForPortOrUDS(listenerOpts, listenerMap, virtualServices, actualWildcards[0])
						}
					} else {
						// Standard logic for headless and non headless services
						lb.buildSidecarOutboundListenerForPortOrUDS(listenerOpts, listenerMap, virtualServices, actualWildcards[0])
					}
				}
			}
		}
	}

	// Now validate all the listeners. Collate the tcp listeners first and then the HTTP listeners
	// TODO: This is going to be bad for caching as the order of listeners in tcpListeners or httpListeners is not
	// guaranteed.
	for _, l := range listenerMap {
		if l.servicePort.Protocol.IsTCP() {
			tcpListeners = append(tcpListeners, l.listener)
		} else {
			httpListeners = append(httpListeners, l.listener)
		}
	}
	tcpListeners = append(tcpListeners, httpListeners...)
	// Build pass through filter chains now that all the non-passthrough filter chains are ready.
	for _, l := range tcpListeners {
		appendListenerFallthroughRouteForCompleteListener(l, node, push)
	}
	removeListenerFilterTimeout(tcpListeners)
	return tcpListeners
}

func (lb *ListenerBuilder) buildHTTPProxy(node *model.Proxy,
	push *model.PushContext,
) *listener.Listener {
	httpProxyPort := push.Mesh.ProxyHttpPort // global
	if node.Metadata.HTTPProxyPort != "" {
		port, err := strconv.Atoi(node.Metadata.HTTPProxyPort)
		if err == nil {
			httpProxyPort = int32(port)
		}
	}
	if httpProxyPort == 0 {
		return nil
	}

	// enable HTTP PROXY port if necessary; this will add an RDS route for this port
	_, actualLocalHosts := getWildcardsAndLocalHost(node.GetIPMode())

	httpOpts := &core.Http1ProtocolOptions{
		AllowAbsoluteUrl: proto.BoolTrue,
	}
	if features.HTTP10 || enableHTTP10(node.Metadata.HTTP10) {
		httpOpts.AcceptHttp_10 = true
	}

	opts := buildListenerOpts{
		push:  push,
		proxy: node,
		bind:  actualLocalHosts[0],
		port:  &model.Port{Port: int(httpProxyPort)},
		filterChainOpts: []*filterChainOpts{{
			httpOpts: &httpListenerOpts{
				rds:              model.RDSHttpProxy,
				useRemoteAddress: false,
				connectionManager: &hcm.HttpConnectionManager{
					HttpProtocolOptions: httpOpts,
				},
				protocol: protocol.HTTP_PROXY,
				class:    istionetworking.ListenerClassSidecarOutbound,
			},
		}},
		bindToPort:      true,
		skipUserFilters: true,
	}

	if len(actualLocalHosts) > 1 {
		opts.extraBind = actualLocalHosts[1:]
	}
	l := buildListener(opts, core.TrafficDirection_OUTBOUND)

	// TODO: plugins for HTTP_PROXY mode, envoyfilter needs another listener match for SIDECAR_HTTP_PROXY
	mutable := &MutableListener{
		MutableObjects: istionetworking.MutableObjects{
			Listener:     l,
			FilterChains: []istionetworking.FilterChain{{}},
		},
	}
	if err := mutable.build(lb, opts); err != nil {
		log.Warn("buildHTTPProxy filter chain error  ", err.Error())
		return nil
	}
	return l
}

func buildSidecarOutboundHTTPListenerOptsForPortOrUDS(listenerMapKey *string,
	currentListenerEntry **outboundListenerEntry, listenerOpts *buildListenerOpts,
	listenerMap map[string]*outboundListenerEntry, actualWildcard string,
	listenerProtocol istionetworking.ListenerProtocol,
) (bool, []*filterChainOpts) {
	// first identify the bind if its not set. Then construct the key
	// used to lookup the listener in the conflict map.
	if len(listenerOpts.bind) == 0 { // no user specified bind. Use 0.0.0.0:Port or [::]:Port
		actualWildcards, _ := getWildcardsAndLocalHost(listenerOpts.proxy.GetIPMode())
		listenerOpts.bind = actualWildcards[0]
		if len(actualWildcards) > 0 {
			listenerOpts.extraBind = actualWildcards[1:]
		}
	}
	*listenerMapKey = listenerOpts.bind + ":" + strconv.Itoa(listenerOpts.port.Port)

	var exists bool
	sniffingEnabled := features.EnableProtocolSniffingForOutbound

	// Have we already generated a listener for this Port based on user
	// specified listener ports? if so, we should not add any more HTTP
	// services to the port. The user could have specified a sidecar
	// resource with one or more explicit ports and then added a catch
	// all listener, implying add all other ports as usual. When we are
	// iterating through the services for a catchAll egress listener,
	// the caller would have set the locked bit for each listener Entry
	// in the map.
	//
	// Check if this HTTP listener conflicts with an existing TCP
	// listener. We could have listener conflicts occur on unix domain
	// sockets, or on IP binds. Specifically, its common to see
	// conflicts on binds for wildcard address when a service has NONE
	// resolution type, since we collapse all HTTP listeners into a
	// single 0.0.0.0:port listener and use vhosts to distinguish
	// individual http services in that port
	if *currentListenerEntry, exists = listenerMap[*listenerMapKey]; exists {
		// NOTE: This is not a conflict. This is simply filtering the
		// services for a given listener explicitly.
		// When the user declares their own ports in Sidecar.egress
		// with some specific services on those ports, we should not
		// generate any more listeners on that port as the user does
		// not want those listeners. Protocol sniffing is not needed.
		if (*currentListenerEntry).locked {
			return false, nil
		}

		if !sniffingEnabled {
			if listenerOpts.service != nil {
				if !(*currentListenerEntry).servicePort.Protocol.IsHTTP() {
					outboundListenerConflict{
						metric:          model.ProxyStatusConflictOutboundListenerTCPOverHTTP,
						node:            listenerOpts.proxy,
						listenerName:    *listenerMapKey,
						currentServices: (*currentListenerEntry).services,
						currentProtocol: (*currentListenerEntry).servicePort.Protocol,
						newHostname:     listenerOpts.service.Hostname,
						newProtocol:     listenerOpts.port.Protocol,
					}.addMetric(listenerOpts.push)
				}

				// Skip building listener for the same http port
				(*currentListenerEntry).services = append((*currentListenerEntry).services, listenerOpts.service)
			}
			return false, nil
		}
	}

	// No conflicts. Add a http filter chain option to the listenerOpts
	var rdsName string
	if listenerOpts.port.Port == 0 {
		rdsName = listenerOpts.bind // use the UDS as a rds name
	} else {
		if listenerProtocol == istionetworking.ListenerProtocolAuto &&
			sniffingEnabled && listenerOpts.bind != actualWildcard && listenerOpts.service != nil {
			rdsName = string(listenerOpts.service.Hostname) + ":" + strconv.Itoa(listenerOpts.port.Port)
		} else {
			rdsName = strconv.Itoa(listenerOpts.port.Port)
		}
	}
	httpOpts := &httpListenerOpts{
		// Set useRemoteAddress to true for sidecar outbound listeners so that it picks up the localhost address of the sender,
		// which is an internal address, so that trusted headers are not sanitized. This helps to retain the timeout headers
		// such as "x-envoy-upstream-rq-timeout-ms" set by the calling application.
		useRemoteAddress: features.UseRemoteAddress,
		rds:              rdsName,

		protocol: listenerOpts.port.Protocol,
		class:    istionetworking.ListenerClassSidecarOutbound,
	}

	if features.HTTP10 || enableHTTP10(listenerOpts.proxy.Metadata.HTTP10) {
		httpOpts.connectionManager = &hcm.HttpConnectionManager{
			HttpProtocolOptions: &core.Http1ProtocolOptions{
				AcceptHttp_10: true,
			},
		}
	}

	return true, []*filterChainOpts{{
		httpOpts: httpOpts,
	}}
}

func buildSidecarOutboundTCPListenerOptsForPortOrUDS(listenerMapKey *string,
	currentListenerEntry **outboundListenerEntry, listenerOpts *buildListenerOpts, listenerMap map[string]*outboundListenerEntry,
	virtualServices []config.Config, actualWildcard string,
) (bool, []*filterChainOpts) {
	// first identify the bind if its not set. Then construct the key
	// used to lookup the listener in the conflict map.

	// Determine the listener address if bind is empty
	// we listen on the service VIP if and only
	// if the address is an IP address. If its a CIDR, we listen on
	// 0.0.0.0, and setup a filter chain match for the CIDR range.
	// As a small optimization, CIDRs with /32 prefix will be converted
	// into listener address so that there is a dedicated listener for this
	// ip:port. This will reduce the impact of a listener reload
	var destinationCIDR string
	if len(listenerOpts.bind) == 0 {
		svcListenAddress := listenerOpts.service.GetAddressForProxy(listenerOpts.proxy)
		svcExtraListenAddress := listenerOpts.service.GetExtraAddressesForProxy(listenerOpts.proxy)
<<<<<<< HEAD
=======
		// Override the svcListenAddress, using the proxy ipFamily, for cases where the ipFamily cannot be detected easily.
		// For example: due to the possibility of using hostnames instead of ips in ServiceEntry,
		// it is hard to detect ipFamily for such services.
		if listenerOpts.service.Attributes.ServiceRegistry == provider.External && listenerOpts.proxy.IsIPv6() &&
			svcListenAddress == constants.UnspecifiedIP {
			svcListenAddress = constants.UnspecifiedIPv6
		}
>>>>>>> fff8e9e6
		// We should never get an empty address.
		// This is a safety guard, in case some platform adapter isn't doing things
		// properly
		if len(svcListenAddress) > 0 {
			if !strings.Contains(svcListenAddress, "/") {
				listenerOpts.bind = svcListenAddress
			} else {
				// Address is a CIDR. Fall back to 0.0.0.0 and
				// filter chain match
				destinationCIDR = svcListenAddress
				listenerOpts.bind = actualWildcard
			}
			listenerOpts.extraBind = svcExtraListenAddress
		}
	}

	// could be a unix domain socket or an IP bind
	*listenerMapKey = listenerKey(listenerOpts.bind, listenerOpts.port.Port)

	var exists bool

	// Have we already generated a listener for this Port based on user
	// specified listener ports? if so, we should not add any more
	// services to the port. The user could have specified a sidecar
	// resource with one or more explicit ports and then added a catch
	// all listener, implying add all other ports as usual. When we are
	// iterating through the services for a catchAll egress listener,
	// the caller would have set the locked bit for each listener Entry
	// in the map.
	//
	// Check if this TCP listener conflicts with an existing HTTP listener
	if *currentListenerEntry, exists = listenerMap[*listenerMapKey]; exists {
		// NOTE: This is not a conflict. This is simply filtering the
		// services for a given listener explicitly.
		// When the user declares their own ports in Sidecar.egress
		// with some specific services on those ports, we should not
		// generate any more listeners on that port as the user does
		// not want those listeners. Protocol sniffing is not needed.
		if (*currentListenerEntry).locked {
			return false, nil
		}

		if !features.EnableProtocolSniffingForOutbound {
			// Check for port collisions between TCP/TLS and HTTP (or unknown). If
			// configured correctly, TCP/TLS ports may not collide. We'll
			// need to do additional work to find out if there is a
			// collision within TCP/TLS.
			// If the service port was defined as unknown. It will conflict with all other
			// protocols.
			if !(*currentListenerEntry).servicePort.Protocol.IsTCP() {
				// NOTE: While pluginParams.Service can be nil,
				// this code cannot be reached if Service is nil because a pluginParams.Service can be nil only
				// for user defined Egress listeners with ports. And these should occur in the API before
				// the wildcard egress listener. the check for the "locked" bit will eliminate the collision.
				// User is also not allowed to add duplicate ports in the egress listener
				var newHostname host.Name
				if listenerOpts.service != nil {
					newHostname = listenerOpts.service.Hostname
				} else {
					// user defined outbound listener via sidecar API
					newHostname = "sidecar-config-egress-http-listener"
				}

				// We have a collision with another TCP port. This can happen
				// for headless services, or non-k8s services that do not have
				// a VIP, or when we have two binds on a unix domain socket or
				// on same IP.  Unfortunately we won't know if this is a real
				// conflict or not until we process the VirtualServices, etc.
				// The conflict resolution is done later in this code
				outboundListenerConflict{
					metric:          model.ProxyStatusConflictOutboundListenerHTTPOverTCP,
					node:            listenerOpts.proxy,
					listenerName:    *listenerMapKey,
					currentServices: (*currentListenerEntry).services,
					currentProtocol: (*currentListenerEntry).servicePort.Protocol,
					newHostname:     newHostname,
					newProtocol:     listenerOpts.port.Protocol,
				}.addMetric(listenerOpts.push)
				return false, nil
			}
		}
	}

	meshGateway := map[string]bool{constants.IstioMeshGateway: true}
	return true, buildSidecarOutboundTCPTLSFilterChainOpts(listenerOpts.proxy,
		listenerOpts.push, virtualServices,
		destinationCIDR, listenerOpts.service,
		listenerOpts.bind, listenerOpts.port, meshGateway)
}

// buildSidecarOutboundListenerForPortOrUDS builds a single listener and
// adds it to the listenerMap provided by the caller.  Listeners are added
// if one doesn't already exist. HTTP listeners on same port are ignored
// (as vhosts are shipped through RDS).  TCP listeners on same port are
// allowed only if they have different CIDR matches.
func (lb *ListenerBuilder) buildSidecarOutboundListenerForPortOrUDS(listenerOpts buildListenerOpts,
	listenerMap map[string]*outboundListenerEntry, virtualServices []config.Config, actualWildcard string,
) {
	var listenerMapKey string
	var currentListenerEntry *outboundListenerEntry
	var ret bool
	var opts []*filterChainOpts

	listenerOpts.class = istionetworking.ListenerClassSidecarOutbound

	conflictType := NoConflict

	outboundSniffingEnabled := features.EnableProtocolSniffingForOutbound
	listenerPortProtocol := listenerOpts.port.Protocol
	listenerProtocol := istionetworking.ModelProtocolToListenerProtocol(listenerOpts.port.Protocol, core.TrafficDirection_OUTBOUND)

	// For HTTP_PROXY protocol defined by sidecars, just create the HTTP listener right away.
	if listenerPortProtocol == protocol.HTTP_PROXY {
		if ret, opts = buildSidecarOutboundHTTPListenerOptsForPortOrUDS(&listenerMapKey, &currentListenerEntry,
			&listenerOpts, listenerMap, actualWildcard, listenerProtocol); !ret {
			return
		}
		listenerOpts.filterChainOpts = opts
	} else {
		switch listenerProtocol {
		case istionetworking.ListenerProtocolHTTP:
			if ret, opts = buildSidecarOutboundHTTPListenerOptsForPortOrUDS(&listenerMapKey,
				&currentListenerEntry, &listenerOpts, listenerMap, actualWildcard, listenerProtocol); !ret {
				return
			}

			// Check if conflict happens
			if outboundSniffingEnabled && currentListenerEntry != nil {
				// Build HTTP listener. If current listener entry is using HTTP or protocol sniffing,
				// append the service. Otherwise (TCP), change current listener to use protocol sniffing.
				if currentListenerEntry.protocol.IsHTTP() {
					// conflictType is HTTPOverHTTP
					// In these cases, we just add the services and exit early rather than recreate an identical listener
					currentListenerEntry.services = append(currentListenerEntry.services, listenerOpts.service)
					return
				} else if currentListenerEntry.protocol.IsTCP() {
					conflictType = HTTPOverTCP
				} else {
					// conflictType is HTTPOverAuto
					// In these cases, we just add the services and exit early rather than recreate an identical listener
					currentListenerEntry.services = append(currentListenerEntry.services, listenerOpts.service)
					return
				}
			}
			// Add application protocol filter chain match to the http filter chain. The application protocol will be set by http inspector
			// Since application protocol filter chain match has been added to the http filter chain, a fall through filter chain will be
			// appended to the listener later to allow arbitrary egress TCP traffic pass through when its port is conflicted with existing
			// HTTP services, which can happen when a pod accesses a non registry service.
			if outboundSniffingEnabled {
				if listenerOpts.bind == actualWildcard {
					for _, opt := range opts {
						if opt.match == nil {
							opt.match = &listener.FilterChainMatch{}
						}

						// Support HTTP/1.0, HTTP/1.1 and HTTP/2
						opt.match.ApplicationProtocols = append(opt.match.ApplicationProtocols, plaintextHTTPALPNs...)
						opt.match.TransportProtocol = xdsfilters.RawBufferTransportProtocol
					}

					listenerOpts.needHTTPInspector = true

					// if we have a tcp fallthrough filter chain, this is no longer an HTTP listener - it
					// is instead "unsupported" (auto detected), as we have a TCP and HTTP filter chain with
					// inspection to route between them
					listenerPortProtocol = protocol.Unsupported
				}
			}
			listenerOpts.filterChainOpts = opts

		case istionetworking.ListenerProtocolTCP:
			if ret, opts = buildSidecarOutboundTCPListenerOptsForPortOrUDS(&listenerMapKey, &currentListenerEntry,
				&listenerOpts, listenerMap, virtualServices, actualWildcard); !ret {
				return
			}

			// Check if conflict happens
			if outboundSniffingEnabled && currentListenerEntry != nil {
				// Build TCP listener. If current listener entry is using HTTP, add a new TCP filter chain
				// If current listener is using protocol sniffing, merge the TCP filter chains.
				if currentListenerEntry.protocol.IsHTTP() {
					conflictType = TCPOverHTTP
				} else if currentListenerEntry.protocol.IsTCP() {
					conflictType = TCPOverTCP
				} else {
					conflictType = TCPOverAuto
				}
			}

			listenerOpts.filterChainOpts = opts

		case istionetworking.ListenerProtocolAuto:
			// Add tcp filter chain, build TCP filter chain first.
			if ret, opts = buildSidecarOutboundTCPListenerOptsForPortOrUDS(&listenerMapKey, &currentListenerEntry,
				&listenerOpts, listenerMap, virtualServices, actualWildcard); !ret {
				return
			}
			listenerOpts.filterChainOpts = append(listenerOpts.filterChainOpts, opts...)

			// Add http filter chain and tcp filter chain to the listener opts
			if ret, opts = buildSidecarOutboundHTTPListenerOptsForPortOrUDS(&listenerMapKey, &currentListenerEntry,
				&listenerOpts, listenerMap, actualWildcard, listenerProtocol); !ret {
				return
			}

			// Add application protocol filter chain match to the http filter chain. The application protocol will be set by http inspector
			for _, opt := range opts {
				if opt.match == nil {
					opt.match = &listener.FilterChainMatch{}
				}

				// Support HTTP/1.0, HTTP/1.1 and HTTP/2
				opt.match.ApplicationProtocols = append(opt.match.ApplicationProtocols, plaintextHTTPALPNs...)
				opt.match.TransportProtocol = xdsfilters.RawBufferTransportProtocol
			}

			listenerOpts.filterChainOpts = append(listenerOpts.filterChainOpts, opts...)
			listenerOpts.needHTTPInspector = true

			if currentListenerEntry != nil {
				if currentListenerEntry.protocol.IsHTTP() {
					conflictType = AutoOverHTTP
				} else if currentListenerEntry.protocol.IsTCP() {
					conflictType = AutoOverTCP
				} else {
					// conflictType is AutoOverAuto
					// In these cases, we just add the services and exit early rather than recreate an identical listener
					currentListenerEntry.services = append(currentListenerEntry.services, listenerOpts.service)
					return
				}
			}

		default:
			// UDP or other protocols: no need to log, it's too noisy
			return
		}
	}

	// Lets build the new listener with the filter chains. In the end, we will
	// merge the filter chains with any existing listener on the same port/bind point
	l := buildListener(listenerOpts, core.TrafficDirection_OUTBOUND)

	mutable := &MutableListener{
		MutableObjects: istionetworking.MutableObjects{
			Listener:     l,
			FilterChains: getPluginFilterChain(listenerOpts),
		},
	}

	// Filters are serialized one time into an opaque struct once we have the complete list.
	if err := mutable.build(lb, listenerOpts); err != nil {
		log.Warn("buildSidecarOutboundListeners: ", err.Error())
		return
	}

	// If there is a TCP listener on well known port, cannot add any http filter chain
	// with the inspector as it will break for server-first protocols. Similarly,
	// if there was a HTTP listener on well known port, cannot add a tcp listener
	// with the inspector as inspector breaks all server-first protocols.
	if currentListenerEntry != nil &&
		!isConflictWithWellKnownPort(listenerOpts.port.Protocol, currentListenerEntry.protocol, conflictType) {
		log.Warnf("conflict happens on a well known port %d, incoming protocol %v, existing protocol %v, conflict type %v",
			listenerOpts.port.Port, listenerOpts.port.Protocol, currentListenerEntry.protocol, conflictType)
		return
	}

	// There are 9 types conflicts
	//    Incoming Existing
	//  1. HTTP -> HTTP
	//  2. HTTP -> TCP
	//  3. HTTP -> unknown
	//  4. TCP  -> HTTP
	//  5. TCP  -> TCP
	//  6. TCP  -> unknown
	//  7. unknown -> HTTP
	//  8. unknown -> TCP
	//  9. unknown -> unknown
	//  Type 1 can be resolved by appending service to existing services
	//  Type 2 can be resolved by merging TCP filter chain with HTTP filter chain
	//  Type 3 can be resolved by appending service to existing services
	//  Type 4 can be resolved by merging HTTP filter chain with TCP filter chain
	//  Type 5 can be resolved by merging TCP filter chains
	//  Type 6 can be resolved by merging TCP filter chains
	//  Type 7 can be resolved by appending service to existing services
	//  Type 8 can be resolved by merging TCP filter chains
	//  Type 9 can be resolved by merging TCP and HTTP filter chains
	if currentListenerEntry != nil {
		// Listener filters enable inspecting TLS or HTTP. If either filter chain depends on it, our final listener
		// must also have the inspector.
		currentListenerEntry.listener.ListenerFilters = mergeListenerFilters(currentListenerEntry.listener.ListenerFilters, mutable.Listener.ListenerFilters)
	}
	switch conflictType {
	case NoConflict:
		if currentListenerEntry != nil {
			currentListenerEntry.listener.FilterChains = mergeTCPFilterChains(mutable.Listener.FilterChains,
				listenerOpts, listenerMapKey, listenerMap)
		} else {
			listenerMap[listenerMapKey] = &outboundListenerEntry{
				services:    []*model.Service{listenerOpts.service},
				servicePort: listenerOpts.port,
				bind:        listenerOpts.bind,
				listener:    mutable.Listener,
				protocol:    listenerPortProtocol,
			}
		}
	case HTTPOverTCP:
		// Merge HTTP filter chain to TCP filter chain
		currentListenerEntry.listener.FilterChains = mergeFilterChains(mutable.Listener.FilterChains, currentListenerEntry.listener.FilterChains)
		currentListenerEntry.protocol = protocol.Unsupported
		currentListenerEntry.services = append(currentListenerEntry.services, listenerOpts.service)

	case TCPOverHTTP:
		// Merge TCP filter chain to HTTP filter chain
		currentListenerEntry.listener.FilterChains = mergeFilterChains(currentListenerEntry.listener.FilterChains, mutable.Listener.FilterChains)
		currentListenerEntry.protocol = protocol.Unsupported
	case TCPOverTCP:
		// Merge two TCP filter chains. HTTP filter chain will not conflict with TCP filter chain because HTTP filter chain match for
		// HTTP filter chain is different from TCP filter chain's.
		currentListenerEntry.listener.FilterChains = mergeTCPFilterChains(mutable.Listener.FilterChains, listenerOpts, listenerMapKey, listenerMap)
	case TCPOverAuto:
		// Merge two TCP filter chains. HTTP filter chain will not conflict with TCP filter chain because HTTP filter chain match for
		// HTTP filter chain is different from TCP filter chain's.
		currentListenerEntry.listener.FilterChains = mergeTCPFilterChains(mutable.Listener.FilterChains, listenerOpts, listenerMapKey, listenerMap)

	case AutoOverHTTP:
		listenerMap[listenerMapKey] = &outboundListenerEntry{
			services:    append(currentListenerEntry.services, listenerOpts.service),
			servicePort: listenerOpts.port,
			bind:        listenerOpts.bind,
			listener:    mutable.Listener,
			protocol:    protocol.Unsupported,
		}

	case AutoOverTCP:
		// Merge two TCP filter chains. HTTP filter chain will not conflict with TCP filter chain because HTTP filter chain match for
		// HTTP filter chain is different from TCP filter chain's.
		currentListenerEntry.listener.FilterChains = mergeTCPFilterChains(mutable.Listener.FilterChains,
			listenerOpts, listenerMapKey, listenerMap)
		currentListenerEntry.protocol = protocol.Unsupported

	default:
		// Covered previously - in this case we return early to prevent creating listeners that we end up throwing away
		// This should never happen
		log.Errorf("Got unexpected conflict type %v. This should never happen", conflictType)
	}

	if log.DebugEnabled() && len(mutable.Listener.FilterChains) > 1 || currentListenerEntry != nil {
		var numChains int
		if currentListenerEntry != nil {
			numChains = len(currentListenerEntry.listener.FilterChains)
		} else {
			numChains = len(mutable.Listener.FilterChains)
		}
		log.Debugf("buildSidecarOutboundListeners: multiple filter chain listener %s with %d chains", mutable.Listener.Name, numChains)
	}
}

// httpListenerOpts are options for an HTTP listener
type httpListenerOpts struct {
	routeConfig *route.RouteConfiguration
	rds         string
	// If set, use this as a basis
	connectionManager *hcm.HttpConnectionManager
	// stat prefix for the http connection manager
	// DO not set this field. Will be overridden by buildCompleteFilterChain
	statPrefix       string
	protocol         protocol.Instance
	useRemoteAddress bool

	// http3Only indicates that the HTTP codec used
	// is HTTP/3 over QUIC transport (uses UDP)
	http3Only bool

	class istionetworking.ListenerClass
	port  int
	hbone bool

	// Waypoint-specific modifications in HCM
	isWaypoint bool
<<<<<<< HEAD

	// controls whether or not the filter chain should have telemetry filters.
	skipTelemetryFilters bool
	skipRBACFilters      bool
=======
>>>>>>> fff8e9e6
}

// filterChainOpts describes a filter chain: a set of filters with the same TLS context
type filterChainOpts struct {
	filterChainName  string
	sniHosts         []string
	destinationCIDRs []string
	metadata         *core.Metadata
	tlsContext       *auth.DownstreamTlsContext
	httpOpts         *httpListenerOpts
	match            *listener.FilterChainMatch
	listenerFilters  []*listener.ListenerFilter
	networkFilters   []*listener.Filter
	filterChain      istionetworking.FilterChain
}

// buildListenerOpts are the options required to build a Listener
type buildListenerOpts struct {
	// nolint: maligned
	push              *model.PushContext
	proxy             *model.Proxy
	bind              string
	extraBind         []string
	port              *model.Port
	filterChainOpts   []*filterChainOpts
	bindToPort        bool
	skipUserFilters   bool
	needHTTPInspector bool
	class             istionetworking.ListenerClass
	service           *model.Service
	transport         istionetworking.TransportProtocol
}

// buildListener builds and initializes a Listener proto based on the provided opts. It does not set any filters.
// Optionally for HTTP filters with TLS enabled, HTTP/3 can be supported by generating QUIC Mirror filters for the
// same port (it is fine as QUIC uses UDP)
func buildListener(opts buildListenerOpts, trafficDirection core.TrafficDirection) *listener.Listener {
	filterChains := make([]*listener.FilterChain, 0, len(opts.filterChainOpts))
	listenerFiltersMap := make(map[string]bool)
	var listenerFilters []*listener.ListenerFilter

	// add a TLS inspector if we need to detect ServerName or ALPN
	// (this is not applicable for QUIC listeners)
	needTLSInspector := false
	if opts.transport == istionetworking.TransportProtocolTCP {
		for _, chain := range opts.filterChainOpts {
			needsALPN := chain.tlsContext != nil && chain.tlsContext.CommonTlsContext != nil && len(chain.tlsContext.CommonTlsContext.AlpnProtocols) > 0
			if len(chain.sniHosts) > 0 || needsALPN {
				needTLSInspector = true
				break
			}
		}
	}

	if opts.proxy.GetInterceptionMode() == model.InterceptionTproxy && trafficDirection == core.TrafficDirection_INBOUND {
		listenerFiltersMap[wellknown.OriginalSource] = true
		listenerFilters = append(listenerFilters, xdsfilters.OriginalSrc)
	}

	// We add a TLS inspector when http inspector is needed for outbound only. This
	// is because if we ever set ALPN in the match without
	// transport_protocol=raw_buffer, Envoy will automatically inject a tls
	// inspector: https://github.com/envoyproxy/envoy/issues/13601. This leads to
	// excessive logging and loss of control over the config For inbound this is not
	// needed, since we are explicitly setting transport protocol in every single
	// match. We can do this for outbound as well, at which point this could be
	// removed, but have not yet
	if opts.transport == istionetworking.TransportProtocolTCP &&
		(needTLSInspector || (opts.class == istionetworking.ListenerClassSidecarOutbound && opts.needHTTPInspector)) {
		listenerFiltersMap[wellknown.TlsInspector] = true
		listenerFilters = append(listenerFilters, xdsfilters.TLSInspector)
	}

	// TODO: For now we assume that only HTTP/3 is used over QUIC. Revisit this in the future
	if opts.needHTTPInspector && opts.transport == istionetworking.TransportProtocolTCP {
		listenerFiltersMap[wellknown.HttpInspector] = true
		listenerFilters = append(listenerFilters, xdsfilters.HTTPInspector)
	}

	for _, chain := range opts.filterChainOpts {
		for _, filter := range chain.listenerFilters {
			if _, exist := listenerFiltersMap[filter.Name]; !exist {
				listenerFiltersMap[filter.Name] = true
				listenerFilters = append(listenerFilters, filter)
			}
		}
		match := &listener.FilterChainMatch{}
		needMatch := false
		if chain.match != nil {
			needMatch = true
			match = chain.match
		}
		if len(chain.sniHosts) > 0 {
			fullWildcardFound := false
			for _, h := range chain.sniHosts {
				if h == "*" {
					fullWildcardFound = true
					// If we have a host with *, it effectively means match anything, i.e.
					// no SNI based matching for this host.
					break
				}
			}
			if !fullWildcardFound {
				chain.sniHosts = append([]string{}, chain.sniHosts...)
				sort.Stable(sort.StringSlice(chain.sniHosts))
				match.ServerNames = chain.sniHosts
			}
		}
		if len(chain.destinationCIDRs) > 0 {
			chain.destinationCIDRs = append([]string{}, chain.destinationCIDRs...)
			sort.Stable(sort.StringSlice(chain.destinationCIDRs))
			for _, d := range chain.destinationCIDRs {
				cidr := util.ConvertAddressToCidr(d)
				if cidr != nil && cidr.AddressPrefix != constants.UnspecifiedIP {
					match.PrefixRanges = append(match.PrefixRanges, cidr)
				}
			}
		}

		if !needMatch && filterChainMatchEmpty(match) {
			match = nil
		}
		var transportSocket *core.TransportSocket
		switch opts.transport {
		case istionetworking.TransportProtocolTCP:
			transportSocket = buildDownstreamTLSTransportSocket(chain.tlsContext)
		case istionetworking.TransportProtocolQUIC:
			transportSocket = buildDownstreamQUICTransportSocket(chain.tlsContext)
		}
		filterChains = append(filterChains, &listener.FilterChain{
			FilterChainMatch: match,
			TransportSocket:  transportSocket,
		})
	}

	var res *listener.Listener
	switch opts.transport {
	case istionetworking.TransportProtocolTCP:
		var bindToPort *wrappers.BoolValue
		var connectionBalance *listener.Listener_ConnectionBalanceConfig
		if !opts.bindToPort {
			bindToPort = proto.BoolFalse
		}
		// only use to exact_balance for tcp outbound listeners; virtualOutbound listener should
		// not have this set per Envoy docs for redirected listeners
		if opts.proxy.Metadata.OutboundListenerExactBalance && trafficDirection == core.TrafficDirection_OUTBOUND {
			connectionBalance = &listener.Listener_ConnectionBalanceConfig{
				BalanceType: &listener.Listener_ConnectionBalanceConfig_ExactBalance_{
					ExactBalance: &listener.Listener_ConnectionBalanceConfig_ExactBalance{},
				},
			}
		}

		res = &listener.Listener{
			// TODO: need to sanitize the opts.bind if its a UDS socket, as it could have colons, that envoy doesn't like
			Name:                    getListenerName(opts.bind, opts.port.Port, istionetworking.TransportProtocolTCP),
			Address:                 util.BuildAddress(opts.bind, uint32(opts.port.Port)),
			TrafficDirection:        trafficDirection,
			ListenerFilters:         listenerFilters,
			FilterChains:            filterChains,
			BindToPort:              bindToPort,
			ConnectionBalanceConfig: connectionBalance,
		}
		// add extra addresses for the listener
		if features.EnableDualStack && len(opts.extraBind) > 0 {
			res.AdditionalAddresses = util.BuildAdditionalAddresses(opts.extraBind, uint32(opts.port.Port), opts.proxy)
		}

		if opts.proxy.Type != model.Router {
			res.ListenerFiltersTimeout = opts.push.Mesh.ProtocolDetectionTimeout
			if res.ListenerFiltersTimeout != nil {
				res.ContinueOnListenerFiltersTimeout = true
			}
		}
	case istionetworking.TransportProtocolQUIC:
		// TODO: switch on TransportProtocolQUIC is in too many places now. Once this is a bit
		//       mature, refactor some of these to an interface so that they kick off the process
		//       of building listener, filter chains, serializing etc based on transport protocol
		listenerName := getListenerName(opts.bind, opts.port.Port, istionetworking.TransportProtocolQUIC)
		log.Debugf("buildListener: building UDP/QUIC listener %s", listenerName)
		res = &listener.Listener{
			Name:             listenerName,
			Address:          util.BuildNetworkAddress(opts.bind, uint32(opts.port.Port), istionetworking.TransportProtocolQUIC),
			TrafficDirection: trafficDirection,
			FilterChains:     filterChains,
			UdpListenerConfig: &listener.UdpListenerConfig{
				// TODO: Maybe we should add options in MeshConfig to
				//       configure QUIC options - it should look similar
				//       to the H2 protocol options.
				QuicOptions:            &listener.QuicProtocolOptions{},
				DownstreamSocketConfig: &core.UdpSocketConfig{},
			},
			EnableReusePort: proto.BoolTrue,
		}
		// add extra addresses for the listener
		if features.EnableDualStack && len(opts.extraBind) > 0 {
			res.AdditionalAddresses = util.BuildAdditionalAddresses(opts.extraBind, uint32(opts.port.Port), opts.proxy)
		}
	}

	accessLogBuilder.setListenerAccessLog(opts.push, opts.proxy, res, opts.class)

	// TODO(ambient) probably shouldn't do this conversion here...
	socketAddr := res.GetAddress().GetSocketAddress()
	if socketAddr != nil && opts.proxy.IsWaypointProxy() {
		res.Address = nil
		res.ListenerSpecifier = &listener.Listener_InternalListener{InternalListener: &listener.Listener_InternalListenerConfig{}}
		res.ListenerFilters = append(res.ListenerFilters, util.InternalListenerSetAddressFilter())
	}

	return res
}

func getMatchAllFilterChain(l *listener.Listener) (int, *listener.FilterChain) {
	for i, fc := range l.FilterChains {
		if isMatchAllFilterChain(fc) {
			return i, fc
		}
	}
	return 0, nil
}

// Create pass through filter chain for the listener assuming all the other filter chains are ready.
// The match member of pass through filter chain depends on the existing non-passthrough filter chain.
// TODO(lambdai): Calculate the filter chain match to replace the wildcard and replace appendListenerFallthroughRoute.
func appendListenerFallthroughRouteForCompleteListener(l *listener.Listener, node *model.Proxy, push *model.PushContext) {
	matchIndex, matchAll := getMatchAllFilterChain(l)

	fallthroughNetworkFilters := buildOutboundCatchAllNetworkFiltersOnly(push, node)

	outboundPassThroughFilterChain := &listener.FilterChain{
		FilterChainMatch: &listener.FilterChainMatch{},
		Name:             util.PassthroughFilterChain,
		Filters:          fallthroughNetworkFilters,
	}

	// Set a default filter chain. This allows us to avoid issues where
	// traffic starts to match a filter chain but then doesn't match latter criteria, leading to
	// dropped requests. See https://github.com/istio/istio/issues/26079 for details.
	// If there are multiple filter chains and a match all chain, move it to DefaultFilterChain
	// This ensures it will always be used as the fallback.
	if matchAll != nil && len(l.FilterChains) > 1 {
		copy(l.FilterChains[matchIndex:], l.FilterChains[matchIndex+1:]) // Shift l.FilterChains[i+1:] left one index.
		l.FilterChains[len(l.FilterChains)-1] = nil                      // Erase last element (write zero value).
		l.FilterChains = l.FilterChains[:len(l.FilterChains)-1]          // Truncate slice.
		l.DefaultFilterChain = matchAll
	} else if matchAll == nil {
		// Otherwise, if there is no match all already, set a passthrough match all
		l.DefaultFilterChain = outboundPassThroughFilterChain
	}
}

// build adds the provided TCP and HTTP filters to the provided Listener and serializes them.
// TODO: given how tightly tied listener.FilterChains, opts.filterChainOpts, and mutable.FilterChains
// are to each other we should encapsulate them some way to ensure they remain consistent (mainly that
// in each an index refers to the same chain).
func (ml *MutableListener) build(builder *ListenerBuilder, opts buildListenerOpts) error {
	if len(opts.filterChainOpts) == 0 {
		return fmt.Errorf("must have more than 0 chains in listener %q", ml.Listener.Name)
	}
	httpConnectionManagers := make([]*hcm.HttpConnectionManager, len(ml.FilterChains))
	for i := range ml.FilterChains {
		chain := ml.FilterChains[i]
		opt := opts.filterChainOpts[i]
		ml.Listener.FilterChains[i].Metadata = opt.metadata
		ml.Listener.FilterChains[i].Name = opt.filterChainName
		if opt.httpOpts == nil {
			// we are building a network filter chain (no http connection manager) for this filter chain
			// In HTTP, we need to have RBAC, etc. upfront so that they can enforce policies immediately
			// For network filters such as mysql, mongo, etc., we need the filter codec upfront. Data from this
			// codec is used by RBAC later.
			//
			// Currently, when transport is QUIC we assume HTTP3. So it should not come here.
			// When other protocols are used over QUIC, we have to revisit this assumption.

			if len(opt.networkFilters) > 0 {
				// this is the terminating filter
				lastNetworkFilter := opt.networkFilters[len(opt.networkFilters)-1]

				for n := 0; n < len(opt.networkFilters)-1; n++ {
					ml.Listener.FilterChains[i].Filters = append(ml.Listener.FilterChains[i].Filters, opt.networkFilters[n])
				}
				ml.Listener.FilterChains[i].Filters = append(ml.Listener.FilterChains[i].Filters, chain.TCP...)
				ml.Listener.FilterChains[i].Filters = append(ml.Listener.FilterChains[i].Filters, lastNetworkFilter)
			} else {
				ml.Listener.FilterChains[i].Filters = append(ml.Listener.FilterChains[i].Filters, chain.TCP...)
			}
			log.Debugf("attached %d network filters to listener %q filter chain %d", len(chain.TCP)+len(opt.networkFilters), ml.Listener.Name, i)
		} else {
			// Add the TCP filters first.. and then the HTTP connection manager.
			// Skip adding this if transport is not TCP (could be QUIC)
			if chain.TransportProtocol == istionetworking.TransportProtocolTCP {
				ml.Listener.FilterChains[i].Filters = append(ml.Listener.FilterChains[i].Filters, chain.TCP...)
			}

			// If statPrefix has been set before calling this method, respect that.
			if len(opt.httpOpts.statPrefix) == 0 {
				opt.httpOpts.statPrefix = strings.ToLower(ml.Listener.TrafficDirection.String()) + "_" + ml.Listener.Name
			}
			if opts.port != nil {
				opt.httpOpts.port = opts.port.Port
			}
			httpConnectionManagers[i] = builder.buildHTTPConnectionManager(opt.httpOpts)
			filter := &listener.Filter{
				Name:       wellknown.HTTPConnectionManager,
				ConfigType: &listener.Filter_TypedConfig{TypedConfig: protoconv.MessageToAny(httpConnectionManagers[i])},
			}
			ml.Listener.FilterChains[i].Filters = append(ml.Listener.FilterChains[i].Filters, filter)
			log.Debugf("attached HTTP filter with %d http_filter options to listener %q filter chain %d",
				len(httpConnectionManagers[i].HttpFilters), ml.Listener.Name, i)
		}
	}

	return nil
}

func mergeTCPFilterChains(incoming []*listener.FilterChain, listenerOpts buildListenerOpts, listenerMapKey string,
	listenerMap map[string]*outboundListenerEntry,
) []*listener.FilterChain {
	// TODO(rshriram) merge multiple identical filter chains with just a single destination CIDR based
	// filter chain match, into a single filter chain and array of destinationcidr matches

	// The code below checks for TCP over TCP conflicts and merges listeners

	// Merge the newly built listener with the existing listener, if and only if the filter chains have distinct conditions.
	// Extract the current filter chain matches, for every new filter chain match being added, check if there is a matching
	// one in previous filter chains, if so, skip adding this filter chain with a warning.

	currentListenerEntry := listenerMap[listenerMapKey]
	mergedFilterChains := make([]*listener.FilterChain, 0, len(currentListenerEntry.listener.FilterChains)+len(incoming))
	// Start with the current listener's filter chains.
	mergedFilterChains = append(mergedFilterChains, currentListenerEntry.listener.FilterChains...)

	for _, incomingFilterChain := range incoming {
		conflict := false

		for _, existingFilterChain := range mergedFilterChains {
			conflict = isConflict(existingFilterChain, incomingFilterChain)

			if conflict {
				// NOTE: While pluginParams.Service can be nil,
				// this code cannot be reached if Service is nil because a pluginParams.Service can be nil only
				// for user defined Egress listeners with ports. And these should occur in the API before
				// the wildcard egress listener. the check for the "locked" bit will eliminate the collision.
				// User is also not allowed to add duplicate ports in the egress listener
				var newHostname host.Name
				if listenerOpts.service != nil {
					newHostname = listenerOpts.service.Hostname
				} else {
					// user defined outbound listener via sidecar API
					newHostname = "sidecar-config-egress-tcp-listener"
				}

				outboundListenerConflict{
					metric:          model.ProxyStatusConflictOutboundListenerTCPOverTCP,
					node:            listenerOpts.proxy,
					listenerName:    listenerMapKey,
					currentServices: currentListenerEntry.services,
					currentProtocol: currentListenerEntry.servicePort.Protocol,
					newHostname:     newHostname,
					newProtocol:     listenerOpts.port.Protocol,
				}.addMetric(listenerOpts.push)
				break
			}

		}
		if !conflict {
			// There is no conflict with any filter chain in the existing listener.
			// So append the new filter chains to the existing listener's filter chains
			mergedFilterChains = append(mergedFilterChains, incomingFilterChain)
			if listenerOpts.service != nil {
				lEntry := listenerMap[listenerMapKey]
				lEntry.services = append(lEntry.services, listenerOpts.service)
			}
		}
	}
	return mergedFilterChains
}

// isConflict determines whether the incoming filter chain has conflict with existing filter chain.
func isConflict(existing, incoming *listener.FilterChain) bool {
	return filterChainMatchEqual(existing.FilterChainMatch, incoming.FilterChainMatch)
}

func filterChainMatchEmpty(fcm *listener.FilterChainMatch) bool {
	return fcm == nil || filterChainMatchEqual(fcm, emptyFilterChainMatch)
}

// filterChainMatchEqual returns true if both filter chains are equal otherwise false.
func filterChainMatchEqual(first *listener.FilterChainMatch, second *listener.FilterChainMatch) bool {
	if first == nil || second == nil {
		return first == second
	}
	if first.TransportProtocol != second.TransportProtocol {
		return false
	}
	if !slices.Equal(first.ApplicationProtocols, second.ApplicationProtocols) {
		return false
	}
	if first.DestinationPort.GetValue() != second.DestinationPort.GetValue() {
		return false
	}
	if !util.CidrRangeSliceEqual(first.PrefixRanges, second.PrefixRanges) {
		return false
	}
	if !util.CidrRangeSliceEqual(first.SourcePrefixRanges, second.SourcePrefixRanges) {
		return false
	}
	if !util.CidrRangeSliceEqual(first.DirectSourcePrefixRanges, second.DirectSourcePrefixRanges) {
		return false
	}
	if first.AddressSuffix != second.AddressSuffix {
		return false
	}
	if first.SuffixLen.GetValue() != second.SuffixLen.GetValue() {
		return false
	}
	if first.SourceType != second.SourceType {
		return false
	}
	if !slices.Equal(first.SourcePorts, second.SourcePorts) {
		return false
	}
	if !slices.Equal(first.ServerNames, second.ServerNames) {
		return false
	}
	return true
}

func mergeFilterChains(httpFilterChain, tcpFilterChain []*listener.FilterChain) []*listener.FilterChain {
	var newFilterChan []*listener.FilterChain
	for _, fc := range httpFilterChain {
		if fc.FilterChainMatch == nil {
			fc.FilterChainMatch = &listener.FilterChainMatch{}
		}

		var missingHTTPALPNs []string
		for _, p := range plaintextHTTPALPNs {
			if !contains(fc.FilterChainMatch.ApplicationProtocols, p) {
				missingHTTPALPNs = append(missingHTTPALPNs, p)
			}
		}

		fc.FilterChainMatch.ApplicationProtocols = append(fc.FilterChainMatch.ApplicationProtocols, missingHTTPALPNs...)
		newFilterChan = append(newFilterChan, fc)
	}
	return append(tcpFilterChain, newFilterChan...)
}

// It's fine to use this naive implementation for searching in a very short list like ApplicationProtocols
func contains(s []string, e string) bool {
	for _, a := range s {
		if a == e {
			return true
		}
	}
	return false
}

func getPluginFilterChain(opts buildListenerOpts) []istionetworking.FilterChain {
	filterChain := make([]istionetworking.FilterChain, len(opts.filterChainOpts))

	for id := range filterChain {
		if opts.filterChainOpts[id].httpOpts == nil {
			filterChain[id].ListenerProtocol = istionetworking.ListenerProtocolTCP
		} else {
			filterChain[id].ListenerProtocol = istionetworking.ListenerProtocolHTTP
		}
		filterChain[id].TCP = opts.filterChainOpts[id].filterChain.TCP
		filterChain[id].HTTP = opts.filterChainOpts[id].filterChain.HTTP
	}

	return filterChain
}

// isConflictWithWellKnownPort checks conflicts between incoming protocol and existing protocol.
// Mongo and MySQL are not allowed to co-exist with other protocols in one port.
func isConflictWithWellKnownPort(incoming, existing protocol.Instance, conflict int) bool {
	if conflict == NoConflict {
		return true
	}

	if (incoming == protocol.Mongo ||
		incoming == protocol.MySQL ||
		existing == protocol.Mongo ||
		existing == protocol.MySQL) && incoming != existing {
		return false
	}

	return true
}

// mergeListenerFilters appends a TLS and/or HTTP inspector to `a` if `a` does not yet have it but `n` does.
// This is used when merging filter chains - the listener filters should be the union.
func mergeListenerFilters(a, b []*listener.ListenerFilter) []*listener.ListenerFilter {
	alreadyHasTLSInspector := false
	alreadyHasHTTPInspector := false
	for _, f := range a {
		alreadyHasTLSInspector = alreadyHasTLSInspector || f.Name == wellknown.TlsInspector
		alreadyHasHTTPInspector = alreadyHasHTTPInspector || f.Name == wellknown.HttpInspector
	}
	wantTLSInspector := false
	wantHTTPInspector := false
	for _, f := range b {
		wantTLSInspector = wantTLSInspector || f.Name == wellknown.TlsInspector
		wantHTTPInspector = wantHTTPInspector || f.Name == wellknown.HttpInspector
	}

	if !alreadyHasTLSInspector && wantTLSInspector {
		a = append(a, xdsfilters.TLSInspector)
	}
	if !alreadyHasHTTPInspector && wantHTTPInspector {
		a = append(a, xdsfilters.HTTPInspector)
	}
	return a
}

// nolint: interfacer
func buildDownstreamTLSTransportSocket(tlsContext *auth.DownstreamTlsContext) *core.TransportSocket {
	if tlsContext == nil {
		return nil
	}
	return &core.TransportSocket{
		Name:       wellknown.TransportSocketTls,
		ConfigType: &core.TransportSocket_TypedConfig{TypedConfig: protoconv.MessageToAny(tlsContext)},
	}
}

func buildDownstreamQUICTransportSocket(tlsContext *auth.DownstreamTlsContext) *core.TransportSocket {
	if tlsContext == nil {
		return nil
	}
	return &core.TransportSocket{
		Name: wellknown.TransportSocketQuic,
		ConfigType: &core.TransportSocket_TypedConfig{
			TypedConfig: protoconv.MessageToAny(&envoyquicv3.QuicDownstreamTransport{
				DownstreamTlsContext: tlsContext,
			}),
		},
	}
}

func isMatchAllFilterChain(fc *listener.FilterChain) bool {
	// See if it is empty filter chain.
	return filterChainMatchEmpty(fc.FilterChainMatch)
}

func removeListenerFilterTimeout(listeners []*listener.Listener) {
	for _, l := range listeners {
		// Remove listener filter timeout for
		// 	1. outbound listeners AND
		// 	2. without HTTP inspector
		hasHTTPInspector := false
		for _, lf := range l.ListenerFilters {
			if lf.Name == wellknown.HttpInspector {
				hasHTTPInspector = true
				break
			}
		}

		if !hasHTTPInspector && l.TrafficDirection == core.TrafficDirection_OUTBOUND {
			l.ListenerFiltersTimeout = nil
			l.ContinueOnListenerFiltersTimeout = false
		}
	}
}

// listenerKey builds the key for a given bind and port
func listenerKey(bind string, port int) string {
	return bind + ":" + strconv.Itoa(port)
}

const baggageFormat = "k8s.cluster.name=%s,k8s.namespace.name=%s,k8s.%s.name=%s,service.name=%s,service.version=%s"

<<<<<<< HEAD
// sidecarOutboundTunnelListener builds a listener that originates an HBONE tunnel. The original dst is passed through
func sidecarOutboundTunnelListener(push *model.PushContext, proxy *model.Proxy) *listener.Listener {
	name := util.OutboundTunnel
	canonicalName := proxy.Labels[model.IstioCanonicalServiceLabelName]
	canonicalRevision := proxy.Labels[model.IstioCanonicalServiceRevisionLabelName]
	p := &tcp.TcpProxy{
		StatPrefix:       name,
		ClusterSpecifier: &tcp.TcpProxy_Cluster{Cluster: name},
		TunnelingConfig: &tcp.TcpProxy_TunnelingConfig{
			Hostname: "%DOWNSTREAM_LOCAL_ADDRESS%",
			HeadersToAdd: []*core.HeaderValueOption{
				{Header: &core.HeaderValue{
					Key: "baggage",
					Value: fmt.Sprintf(baggageFormat,
						proxy.Metadata.ClusterID, proxy.ConfigNamespace,
						// TODO do not hardcode deployment. But I think we ignore it anyways?
						"deployment", proxy.Metadata.WorkloadName,
						canonicalName, canonicalRevision,
					),
				}},
			},
		},
	}

	l := &listener.Listener{
		Name:              name,
		UseOriginalDst:    wrappers.Bool(false),
		ListenerSpecifier: &listener.Listener_InternalListener{InternalListener: &listener.Listener_InternalListenerConfig{}},
		ListenerFilters:   []*listener.ListenerFilter{xdsfilters.SetDstAddress},
		FilterChains: []*listener.FilterChain{{
			Filters: []*listener.Filter{setAccessLogAndBuildTCPFilter(push, proxy, p, istionetworking.ListenerClassSidecarOutbound)},
		}},
	}
	return l
=======
// outboundTunnelListener builds a listener that originates an HBONE tunnel. The original dst is passed through
func outboundTunnelListener(proxy *model.Proxy) *listener.Listener {
	canonicalName := proxy.Labels[model.IstioCanonicalServiceLabelName]
	canonicalRevision := proxy.Labels[model.IstioCanonicalServiceRevisionLabelName]
	baggage := fmt.Sprintf(baggageFormat,
		proxy.Metadata.ClusterID, proxy.ConfigNamespace,
		// TODO do not hardcode deployment. But I think we ignore it anyways?
		"deployment", proxy.Metadata.WorkloadName,
		canonicalName, canonicalRevision,
	)
	return buildConnectOriginateListener(baggage)
>>>>>>> fff8e9e6
}<|MERGE_RESOLUTION|>--- conflicted
+++ resolved
@@ -24,19 +24,14 @@
 	listener "github.com/envoyproxy/go-control-plane/envoy/config/listener/v3"
 	route "github.com/envoyproxy/go-control-plane/envoy/config/route/v3"
 	hcm "github.com/envoyproxy/go-control-plane/envoy/extensions/filters/network/http_connection_manager/v3"
-	tcp "github.com/envoyproxy/go-control-plane/envoy/extensions/filters/network/tcp_proxy/v3"
 	envoyquicv3 "github.com/envoyproxy/go-control-plane/envoy/extensions/transport_sockets/quic/v3"
 	auth "github.com/envoyproxy/go-control-plane/envoy/extensions/transport_sockets/tls/v3"
 	"github.com/envoyproxy/go-control-plane/pkg/wellknown"
-<<<<<<< HEAD
-	wrappers "google.golang.org/protobuf/types/known/wrapperspb"
-
-=======
+
 	"golang.org/x/exp/slices"
 	wrappers "google.golang.org/protobuf/types/known/wrapperspb"
 
 	meshconfig "istio.io/api/mesh/v1alpha1"
->>>>>>> fff8e9e6
 	networking "istio.io/api/networking/v1alpha3"
 	"istio.io/istio/pilot/pkg/features"
 	"istio.io/istio/pilot/pkg/model"
@@ -105,50 +100,28 @@
 func (configgen *ConfigGeneratorImpl) BuildListeners(node *model.Proxy,
 	push *model.PushContext,
 ) []*listener.Listener {
-<<<<<<< HEAD
-	builder := NewListenerBuilder(configgen, node, push)
-=======
 	builder := NewListenerBuilder(node, push)
->>>>>>> fff8e9e6
-
 	switch node.Type {
 	case model.SidecarProxy:
 		builder = configgen.buildSidecarListeners(builder)
 	case model.Waypoint:
-<<<<<<< HEAD
-		builder = configgen.buildSidecarListeners(builder)
-=======
 		builder = configgen.buildWaypointListeners(builder)
->>>>>>> fff8e9e6
 	case model.Router:
 		builder = configgen.buildGatewayListeners(builder)
 	}
 
 	builder.patchListeners()
 	l := builder.getListeners()
-<<<<<<< HEAD
-	if builder.node.EnableHBONE() {
-		if builder.node.IsAmbient() {
-			l = append(l, outboundTunnelListener(builder.push, builder.node))
-		} else {
-			l = append(l, sidecarOutboundTunnelListener(builder.push, builder.node))
-		}
-	}
-=======
+
 	if builder.node.EnableHBONE() && !builder.node.IsAmbient() {
 		l = append(l, outboundTunnelListener(builder.node))
 	}
 
->>>>>>> fff8e9e6
 	return l
 }
 
 func BuildListenerTLSContext(serverTLSSettings *networking.ServerTLSSettings,
-<<<<<<< HEAD
-	proxy *model.Proxy, transportProtocol istionetworking.TransportProtocol, gatewayTCPServerWithTerminatingTLS bool,
-=======
 	proxy *model.Proxy, mesh *meshconfig.MeshConfig, transportProtocol istionetworking.TransportProtocol, gatewayTCPServerWithTerminatingTLS bool,
->>>>>>> fff8e9e6
 ) *auth.DownstreamTlsContext {
 	alpnByTransport := util.ALPNHttp
 	if transportProtocol == istionetworking.TransportProtocolQUIC {
@@ -227,8 +200,6 @@
 	return ctx
 }
 
-<<<<<<< HEAD
-=======
 func applyDownstreamTLSDefaults(tlsDefaults *meshconfig.MeshConfig_TLSConfig, ctx *auth.CommonTlsContext) {
 	if tlsDefaults == nil {
 		return
@@ -265,7 +236,6 @@
 	return tlsContext.TlsParams
 }
 
->>>>>>> fff8e9e6
 // buildSidecarListeners produces a list of listeners for sidecar proxies
 func (configgen *ConfigGeneratorImpl) buildSidecarListeners(builder *ListenerBuilder) *ListenerBuilder {
 	if builder.push.Mesh.ProxyListenPort > 0 {
@@ -773,8 +743,7 @@
 	if len(listenerOpts.bind) == 0 {
 		svcListenAddress := listenerOpts.service.GetAddressForProxy(listenerOpts.proxy)
 		svcExtraListenAddress := listenerOpts.service.GetExtraAddressesForProxy(listenerOpts.proxy)
-<<<<<<< HEAD
-=======
+
 		// Override the svcListenAddress, using the proxy ipFamily, for cases where the ipFamily cannot be detected easily.
 		// For example: due to the possibility of using hostnames instead of ips in ServiceEntry,
 		// it is hard to detect ipFamily for such services.
@@ -782,7 +751,6 @@
 			svcListenAddress == constants.UnspecifiedIP {
 			svcListenAddress = constants.UnspecifiedIPv6
 		}
->>>>>>> fff8e9e6
 		// We should never get an empty address.
 		// This is a safety guard, in case some platform adapter isn't doing things
 		// properly
@@ -1162,13 +1130,10 @@
 
 	// Waypoint-specific modifications in HCM
 	isWaypoint bool
-<<<<<<< HEAD
 
 	// controls whether or not the filter chain should have telemetry filters.
 	skipTelemetryFilters bool
 	skipRBACFilters      bool
-=======
->>>>>>> fff8e9e6
 }
 
 // filterChainOpts describes a filter chain: a set of filters with the same TLS context
@@ -1743,42 +1708,6 @@
 
 const baggageFormat = "k8s.cluster.name=%s,k8s.namespace.name=%s,k8s.%s.name=%s,service.name=%s,service.version=%s"
 
-<<<<<<< HEAD
-// sidecarOutboundTunnelListener builds a listener that originates an HBONE tunnel. The original dst is passed through
-func sidecarOutboundTunnelListener(push *model.PushContext, proxy *model.Proxy) *listener.Listener {
-	name := util.OutboundTunnel
-	canonicalName := proxy.Labels[model.IstioCanonicalServiceLabelName]
-	canonicalRevision := proxy.Labels[model.IstioCanonicalServiceRevisionLabelName]
-	p := &tcp.TcpProxy{
-		StatPrefix:       name,
-		ClusterSpecifier: &tcp.TcpProxy_Cluster{Cluster: name},
-		TunnelingConfig: &tcp.TcpProxy_TunnelingConfig{
-			Hostname: "%DOWNSTREAM_LOCAL_ADDRESS%",
-			HeadersToAdd: []*core.HeaderValueOption{
-				{Header: &core.HeaderValue{
-					Key: "baggage",
-					Value: fmt.Sprintf(baggageFormat,
-						proxy.Metadata.ClusterID, proxy.ConfigNamespace,
-						// TODO do not hardcode deployment. But I think we ignore it anyways?
-						"deployment", proxy.Metadata.WorkloadName,
-						canonicalName, canonicalRevision,
-					),
-				}},
-			},
-		},
-	}
-
-	l := &listener.Listener{
-		Name:              name,
-		UseOriginalDst:    wrappers.Bool(false),
-		ListenerSpecifier: &listener.Listener_InternalListener{InternalListener: &listener.Listener_InternalListenerConfig{}},
-		ListenerFilters:   []*listener.ListenerFilter{xdsfilters.SetDstAddress},
-		FilterChains: []*listener.FilterChain{{
-			Filters: []*listener.Filter{setAccessLogAndBuildTCPFilter(push, proxy, p, istionetworking.ListenerClassSidecarOutbound)},
-		}},
-	}
-	return l
-=======
 // outboundTunnelListener builds a listener that originates an HBONE tunnel. The original dst is passed through
 func outboundTunnelListener(proxy *model.Proxy) *listener.Listener {
 	canonicalName := proxy.Labels[model.IstioCanonicalServiceLabelName]
@@ -1790,5 +1719,4 @@
 		canonicalName, canonicalRevision,
 	)
 	return buildConnectOriginateListener(baggage)
->>>>>>> fff8e9e6
 }