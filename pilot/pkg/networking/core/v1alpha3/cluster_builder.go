// Copyright Istio Authors. All Rights Reserved.
//
// Licensed under the Apache License, Version 2.0 (the "License");
// you may not use this file except in compliance with the License.
// You may obtain a copy of the License at
//
//     http://www.apache.org/licenses/LICENSE-2.0
//
// Unless required by applicable law or agreed to in writing, software
// distributed under the License is distributed on an "AS IS" BASIS,
// WITHOUT WARRANTIES OR CONDITIONS OF ANY KIND, either express or implied.
// See the License for the specific language governing permissions and
// limitations under the License.

package v1alpha3

import (
	"fmt"
	"math"
	"sort"
	"time"

	cluster "github.com/envoyproxy/go-control-plane/envoy/config/cluster/v3"
	core "github.com/envoyproxy/go-control-plane/envoy/config/core/v3"
	endpoint "github.com/envoyproxy/go-control-plane/envoy/config/endpoint/v3"
	auth "github.com/envoyproxy/go-control-plane/envoy/extensions/transport_sockets/tls/v3"
	http "github.com/envoyproxy/go-control-plane/envoy/extensions/upstreams/http/v3"
	discovery "github.com/envoyproxy/go-control-plane/envoy/service/discovery/v3"
	"github.com/envoyproxy/go-control-plane/pkg/wellknown"
	"github.com/golang/protobuf/ptypes/duration"
<<<<<<< HEAD
=======
	"google.golang.org/protobuf/proto"
>>>>>>> fff8e9e6
	anypb "google.golang.org/protobuf/types/known/anypb"
	"google.golang.org/protobuf/types/known/durationpb"
	"google.golang.org/protobuf/types/known/structpb"
	wrappers "google.golang.org/protobuf/types/known/wrapperspb"

	meshconfig "istio.io/api/mesh/v1alpha1"
	networking "istio.io/api/networking/v1alpha3"
	"istio.io/istio/pilot/pkg/features"
	"istio.io/istio/pilot/pkg/model"
	"istio.io/istio/pilot/pkg/networking/telemetry"
	"istio.io/istio/pilot/pkg/networking/util"
	authn_model "istio.io/istio/pilot/pkg/security/model"
	"istio.io/istio/pilot/pkg/serviceregistry/provider"
	networkutil "istio.io/istio/pilot/pkg/util/network"
	"istio.io/istio/pilot/pkg/util/protoconv"
	xdsfilters "istio.io/istio/pilot/pkg/xds/filters"
	v3 "istio.io/istio/pilot/pkg/xds/v3"
	istio_cluster "istio.io/istio/pkg/cluster"
	"istio.io/istio/pkg/config"
	"istio.io/istio/pkg/config/labels"
	"istio.io/istio/pkg/security"
	"istio.io/istio/pkg/util/sets"
	"istio.io/pkg/log"
)

var istioMtlsTransportSocketMatch = &structpb.Struct{
	Fields: map[string]*structpb.Value{
		model.TLSModeLabelShortname: {Kind: &structpb.Value_StringValue{StringValue: model.IstioMutualTLSModeLabel}},
	},
}

<<<<<<< HEAD
var hboneTransportSocketMatch = &structpb.Struct{
	Fields: map[string]*structpb.Value{
		model.TunnelLabelShortName: {Kind: &structpb.Value_StringValue{StringValue: model.TunnelHTTP}},
	},
=======
var hboneTransportSocket = &cluster.Cluster_TransportSocketMatch{
	Name: "hbone",
	Match: &structpb.Struct{
		Fields: map[string]*structpb.Value{
			model.TunnelLabelShortName: {Kind: &structpb.Value_StringValue{StringValue: model.TunnelHTTP}},
		},
	},
	TransportSocket: InternalUpstreamSocket,
>>>>>>> fff8e9e6
}

// PassthroughHttpProtocolOptions are http protocol options used for pass through clusters.
// nolint
// revive:disable-next-line
<<<<<<< HEAD
var PassthroughHttpProtocolOptions = protoconv.MessageToAny(&http.HttpProtocolOptions{
=======
var passthroughHttpProtocolOptions = protoconv.MessageToAny(&http.HttpProtocolOptions{
>>>>>>> fff8e9e6
	CommonHttpProtocolOptions: &core.HttpProtocolOptions{
		IdleTimeout: durationpb.New(5 * time.Minute),
	},
	UpstreamProtocolOptions: &http.HttpProtocolOptions_UseDownstreamProtocolConfig{
		UseDownstreamProtocolConfig: &http.HttpProtocolOptions_UseDownstreamHttpConfig{
			HttpProtocolOptions:  &core.Http1ProtocolOptions{},
			Http2ProtocolOptions: http2ProtocolOptions(),
		},
	},
})

// MutableCluster wraps Cluster object along with options.
type MutableCluster struct {
	cluster *cluster.Cluster
	// httpProtocolOptions stores the HttpProtocolOptions which will be marshaled when build is called.
	httpProtocolOptions *http.HttpProtocolOptions
}

// metadataCerts hosts client certificate related metadata specified in proxy metadata.
type metadataCerts struct {
	// tlsClientCertChain is the absolute path to client cert-chain file
	tlsClientCertChain string
	// tlsClientKey is the absolute path to client private key file
	tlsClientKey string
	// tlsClientRootCert is the absolute path to client root cert file
	tlsClientRootCert string
}

// ClusterBuilder interface provides an abstraction for building Envoy Clusters.
type ClusterBuilder struct {
	// Proxy related information used to build clusters.
	serviceInstances   []*model.ServiceInstance // Service instances of Proxy.
	metadataCerts      *metadataCerts           // Client certificates specified in metadata.
	clusterID          string                   // Cluster in which proxy is running.
	proxyID            string                   // Identifier that uniquely identifies a proxy.
	proxyVersion       string                   // Version of Proxy.
	proxyType          model.NodeType           // Indicates whether the proxy is sidecar or gateway.
	sidecarScope       *model.SidecarScope      // Computed sidecar for the proxy.
	passThroughBindIPs []string                 // Passthrough IPs to be used while building clusters.
	supportsIPv4       bool                     // Whether Proxy IPs has IPv4 address.
	supportsIPv6       bool                     // Whether Proxy IPs has IPv6 address.
	hbone              bool                     // Does the proxy support HBONE
	locality           *core.Locality           // Locality information of proxy.
	proxyLabels        map[string]string        // Proxy labels.
	proxyView          model.ProxyView          // Proxy view of endpoints.
	proxyIPAddresses   []string                 // IP addresses on which proxy is listening on.
	configNamespace    string                   // Proxy config namespace.
	// PushRequest to look for updates.
	req                   *model.PushRequest
	cache                 model.XdsCache
	credentialSocketExist bool

	// TODO: this is not safe since its not in cache
<<<<<<< HEAD
	proxy *model.Proxy
=======
	unsafeWaypointOnlyProxy *model.Proxy
>>>>>>> fff8e9e6
}

// NewClusterBuilder builds an instance of ClusterBuilder.
func NewClusterBuilder(proxy *model.Proxy, req *model.PushRequest, cache model.XdsCache) *ClusterBuilder {
	cb := &ClusterBuilder{
<<<<<<< HEAD
		serviceInstances:   proxy.ServiceInstances,
		proxyID:            proxy.ID,
		proxyType:          proxy.Type,
		proxyVersion:       proxy.Metadata.IstioVersion,
		sidecarScope:       proxy.SidecarScope,
		passThroughBindIPs: getPassthroughBindIPs(proxy.GetIPMode()),
		supportsIPv4:       proxy.SupportsIPv4(),
		supportsIPv6:       proxy.SupportsIPv6(),
		hbone:              proxy.EnableHBONE() || proxy.IsWaypointProxy(),
		locality:           proxy.Locality,
		proxyLabels:        proxy.Labels,
		proxyView:          proxy.GetView(),
		proxyIPAddresses:   proxy.IPAddresses,
		configNamespace:    proxy.ConfigNamespace,
		req:                req,
		cache:              cache,
		proxy:              proxy,
=======
		serviceInstances:        proxy.ServiceInstances,
		proxyID:                 proxy.ID,
		proxyType:               proxy.Type,
		proxyVersion:            proxy.Metadata.IstioVersion,
		sidecarScope:            proxy.SidecarScope,
		passThroughBindIPs:      getPassthroughBindIPs(proxy.GetIPMode()),
		supportsIPv4:            proxy.SupportsIPv4(),
		supportsIPv6:            proxy.SupportsIPv6(),
		hbone:                   proxy.EnableHBONE() || proxy.IsWaypointProxy(),
		locality:                proxy.Locality,
		proxyLabels:             proxy.Labels,
		proxyView:               proxy.GetView(),
		proxyIPAddresses:        proxy.IPAddresses,
		configNamespace:         proxy.ConfigNamespace,
		req:                     req,
		cache:                   cache,
		unsafeWaypointOnlyProxy: proxy,
>>>>>>> fff8e9e6
	}
	if proxy.Metadata != nil {
		if proxy.Metadata.TLSClientCertChain != "" {
			cb.metadataCerts = &metadataCerts{
				tlsClientCertChain: proxy.Metadata.TLSClientCertChain,
				tlsClientKey:       proxy.Metadata.TLSClientKey,
				tlsClientRootCert:  proxy.Metadata.TLSClientRootCert,
			}
		}
		cb.clusterID = string(proxy.Metadata.ClusterID)
		if proxy.Metadata.Raw[security.CredentialMetaDataName] == "true" {
			cb.credentialSocketExist = true
		}
	}
	return cb
}

func (m *metadataCerts) String() string {
	return m.tlsClientCertChain + "~" + m.tlsClientKey + "~" + m.tlsClientRootCert
}

// NewMutableCluster initializes MutableCluster with the cluster passed.
func NewMutableCluster(cluster *cluster.Cluster) *MutableCluster {
	return &MutableCluster{
		cluster: cluster,
	}
}

// sidecarProxy returns true if the clusters are being built for sidecar proxy otherwise false.
func (cb *ClusterBuilder) sidecarProxy() bool {
	return cb.proxyType == model.SidecarProxy
}

func (cb *ClusterBuilder) buildSubsetCluster(opts buildClusterOpts, destRule *config.Config, subset *networking.Subset, service *model.Service,
	proxyView model.ProxyView,
) *cluster.Cluster {
	opts.serviceMTLSMode = cb.req.Push.BestEffortInferServiceMTLSMode(subset.GetTrafficPolicy(), service, opts.port)
	var subsetClusterName string
	var defaultSni string
	if opts.clusterMode == DefaultClusterMode {
		subsetClusterName = model.BuildSubsetKey(model.TrafficDirectionOutbound, subset.Name, service.Hostname, opts.port.Port)
		defaultSni = model.BuildDNSSrvSubsetKey(model.TrafficDirectionOutbound, subset.Name, service.Hostname, opts.port.Port)
	} else {
		subsetClusterName = model.BuildDNSSrvSubsetKey(model.TrafficDirectionOutbound, subset.Name, service.Hostname, opts.port.Port)
	}
	// clusters with discovery type STATIC, STRICT_DNS rely on cluster.LoadAssignment field.
	// ServiceEntry's need to filter hosts based on subset.labels in order to perform weighted routing
	var lbEndpoints []*endpoint.LocalityLbEndpoints

	isPassthrough := subset.GetTrafficPolicy().GetLoadBalancer().GetSimple() == networking.LoadBalancerSettings_PASSTHROUGH
	clusterType := opts.mutable.cluster.GetType()
	if isPassthrough {
		clusterType = cluster.Cluster_ORIGINAL_DST
	}
	if !(isPassthrough || clusterType == cluster.Cluster_EDS) {
		if len(subset.Labels) != 0 {
			lbEndpoints = cb.buildLocalityLbEndpoints(proxyView, service, opts.port.Port, subset.Labels)
		} else {
			lbEndpoints = cb.buildLocalityLbEndpoints(proxyView, service, opts.port.Port, nil)
		}
		if len(lbEndpoints) == 0 {
			log.Debugf("locality endpoints missing for cluster %s", subsetClusterName)
		}
	}

	subsetCluster := cb.buildDefaultCluster(subsetClusterName, clusterType, lbEndpoints, model.TrafficDirectionOutbound, opts.port, service, nil)
	if subsetCluster == nil {
		return nil
	}

	if len(cb.req.Push.Mesh.OutboundClusterStatName) != 0 {
		subsetCluster.cluster.AltStatName = telemetry.BuildStatPrefix(cb.req.Push.Mesh.OutboundClusterStatName,
			string(service.Hostname), subset.Name, opts.port, &service.Attributes)
	}

	// Apply traffic policy for subset cluster with the destination rule traffic policy.
	opts.mutable = subsetCluster
	opts.istioMtlsSni = defaultSni

	// If subset has a traffic policy, apply it so that it overrides the destination rule traffic policy.
	opts.policy = MergeTrafficPolicy(opts.policy, subset.TrafficPolicy, opts.port)

	if destRule != nil {
		destinationRule := CastDestinationRule(destRule)
		opts.isDrWithSelector = destinationRule.GetWorkloadSelector() != nil
	}
	// Apply traffic policy for the subset cluster.
	cb.applyTrafficPolicy(opts)

	maybeApplyEdsConfig(subsetCluster.cluster)

	if cb.proxyType == model.Router || opts.direction == model.TrafficDirectionOutbound {
		cb.applyMetadataExchange(opts.mutable.cluster)
	}

	// Add the DestinationRule+subsets metadata. Metadata here is generated on a per-cluster
	// basis in buildDefaultCluster, so we can just insert without a copy.
	subsetCluster.cluster.Metadata = util.AddConfigInfoMetadata(subsetCluster.cluster.Metadata, destRule.Meta)
	util.AddSubsetToMetadata(subsetCluster.cluster.Metadata, subset.Name)
	return subsetCluster.build()
}

// applyDestinationRule applies the destination rule if it exists for the Service. It returns the subset clusters if any created as it
// applies the destination rule.
func (cb *ClusterBuilder) applyDestinationRule(mc *MutableCluster, clusterMode ClusterMode, service *model.Service,
	port *model.Port, proxyView model.ProxyView, destRule *config.Config, serviceAccounts []string,
) []*cluster.Cluster {
	destinationRule := CastDestinationRule(destRule)
	// merge applicable port level traffic policy settings
	trafficPolicy := MergeTrafficPolicy(nil, destinationRule.GetTrafficPolicy(), port)
	opts := buildClusterOpts{
		mesh:             cb.req.Push.Mesh,
		serviceInstances: cb.serviceInstances,
		mutable:          mc,
		policy:           trafficPolicy,
		port:             port,
		clusterMode:      clusterMode,
		direction:        model.TrafficDirectionOutbound,
	}

	if clusterMode == DefaultClusterMode {
		opts.serviceAccounts = serviceAccounts
		opts.istioMtlsSni = model.BuildDNSSrvSubsetKey(model.TrafficDirectionOutbound, "", service.Hostname, port.Port)
		opts.meshExternal = service.MeshExternal
		opts.serviceRegistry = service.Attributes.ServiceRegistry
		opts.serviceMTLSMode = cb.req.Push.BestEffortInferServiceMTLSMode(destinationRule.GetTrafficPolicy(), service, port)
	}

	if destRule != nil {
		opts.isDrWithSelector = destinationRule.GetWorkloadSelector() != nil
	}
	// Apply traffic policy for the main default cluster.
	cb.applyTrafficPolicy(opts)

	// Apply EdsConfig if needed. This should be called after traffic policy is applied because, traffic policy might change
	// discovery type.
	maybeApplyEdsConfig(mc.cluster)

	if cb.proxyType == model.Router || opts.direction == model.TrafficDirectionOutbound {
		cb.applyMetadataExchange(opts.mutable.cluster)
	}

	if destRule != nil {
		mc.cluster.Metadata = util.AddConfigInfoMetadata(mc.cluster.Metadata, destRule.Meta)
	}
	subsetClusters := make([]*cluster.Cluster, 0)
	for _, subset := range destinationRule.GetSubsets() {
		subsetCluster := cb.buildSubsetCluster(opts, destRule, subset, service, proxyView)
		if subsetCluster != nil {
			subsetClusters = append(subsetClusters, subsetCluster)
		}
	}
	return subsetClusters
}

func (cb *ClusterBuilder) applyMetadataExchange(c *cluster.Cluster) {
	if features.MetadataExchange {
		c.Filters = append(c.Filters, xdsfilters.TCPClusterMx)
	}
}

// MergeTrafficPolicy returns the merged TrafficPolicy for a destination-level and subset-level policy on a given port.
func MergeTrafficPolicy(original, subsetPolicy *networking.TrafficPolicy, port *model.Port) *networking.TrafficPolicy {
	if subsetPolicy == nil {
		return original
	}

	// Sanity check that top-level port level settings have already been merged for the given port
	if original != nil && len(original.PortLevelSettings) != 0 {
		original = MergeTrafficPolicy(nil, original, port)
	}

	mergedPolicy := &networking.TrafficPolicy{}
	if original != nil {
		mergedPolicy.ConnectionPool = original.ConnectionPool
		mergedPolicy.LoadBalancer = original.LoadBalancer
		mergedPolicy.OutlierDetection = original.OutlierDetection
		mergedPolicy.Tls = original.Tls
	}

	// Override with subset values.
	if subsetPolicy.ConnectionPool != nil {
		mergedPolicy.ConnectionPool = subsetPolicy.ConnectionPool
	}
	if subsetPolicy.OutlierDetection != nil {
		mergedPolicy.OutlierDetection = subsetPolicy.OutlierDetection
	}
	if subsetPolicy.LoadBalancer != nil {
		mergedPolicy.LoadBalancer = subsetPolicy.LoadBalancer
	}
	if subsetPolicy.Tls != nil {
		mergedPolicy.Tls = subsetPolicy.Tls
	}

	// Check if port level overrides exist, if yes override with them.
	if port != nil {
		for _, p := range subsetPolicy.PortLevelSettings {
			if p.Port != nil && uint32(port.Port) == p.Port.Number {
				// per the docs, port level policies do not inherit and instead to defaults if not provided
				mergedPolicy.ConnectionPool = p.ConnectionPool
				mergedPolicy.OutlierDetection = p.OutlierDetection
				mergedPolicy.LoadBalancer = p.LoadBalancer
				mergedPolicy.Tls = p.Tls
				break
			}
		}
	}
	return mergedPolicy
}

// buildDefaultCluster builds the default cluster and also applies default traffic policy.
func (cb *ClusterBuilder) buildDefaultCluster(name string, discoveryType cluster.Cluster_DiscoveryType,
	localityLbEndpoints []*endpoint.LocalityLbEndpoints, direction model.TrafficDirection,
	port *model.Port, service *model.Service, allInstances []*model.ServiceInstance,
) *MutableCluster {
	if allInstances == nil {
		allInstances = cb.serviceInstances
	}
	c := &cluster.Cluster{
		Name:                 name,
		ClusterDiscoveryType: &cluster.Cluster_Type{Type: discoveryType},
		CommonLbConfig:       &cluster.Cluster_CommonLbConfig{},
	}
	ec := NewMutableCluster(c)
	switch discoveryType {
	case cluster.Cluster_STRICT_DNS, cluster.Cluster_LOGICAL_DNS:
		if networkutil.AllIPv4(cb.proxyIPAddresses) {
			// IPv4 only
			c.DnsLookupFamily = cluster.Cluster_V4_ONLY
		} else if networkutil.AllIPv6(cb.proxyIPAddresses) {
			// IPv6 only
			c.DnsLookupFamily = cluster.Cluster_V6_ONLY
		} else {
			// Dual Stack
			if features.EnableDualStack {
				// If dual-stack, it may be [IPv4, IPv6] or [IPv6, IPv4]
				// using Cluster_ALL to enable Happy Eyeballsfor upstream connections
				c.DnsLookupFamily = cluster.Cluster_ALL
			} else {
				// keep the original logic if Dual Stack is disable
				c.DnsLookupFamily = cluster.Cluster_V4_ONLY
			}
		}
		dnsRate := cb.req.Push.Mesh.DnsRefreshRate
		c.DnsRefreshRate = dnsRate
		c.RespectDnsTtl = true
		fallthrough
	case cluster.Cluster_STATIC:
		if len(localityLbEndpoints) == 0 {
			cb.req.Push.AddMetric(model.DNSNoEndpointClusters, c.Name, cb.proxyID,
				fmt.Sprintf("%s cluster without endpoints %s found while pushing CDS", discoveryType.String(), c.Name))
			return nil
		}
		c.LoadAssignment = &endpoint.ClusterLoadAssignment{
			ClusterName: name,
			Endpoints:   localityLbEndpoints,
		}
	}

	// For inbound clusters, the default traffic policy is used. For outbound clusters, the default traffic policy
	// will be applied, which would be overridden by traffic policy specified in destination rule, if any.
	opts := buildClusterOpts{
		mesh:             cb.req.Push.Mesh,
		mutable:          ec,
		policy:           nil,
		port:             port,
		serviceAccounts:  nil,
		istioMtlsSni:     "",
		clusterMode:      DefaultClusterMode,
		direction:        direction,
		serviceInstances: cb.serviceInstances,
	}
	// decides whether the cluster corresponds to a service external to mesh or not.
	if direction == model.TrafficDirectionInbound {
		// Inbound cluster always corresponds to service in the mesh.
		opts.meshExternal = false
	} else if service != nil {
		// otherwise, read this information from service object.
		opts.meshExternal = service.MeshExternal
	}

	cb.setUpstreamProtocol(ec, port, direction)
	addTelemetryMetadata(opts, service, direction, allInstances)
	return ec
}

// buildInboundClusterForPortOrUDS constructs a single inbound cluster. The cluster will be bound to
// `inbound|clusterPort||`, and send traffic to <bind>:<instance.Endpoint.EndpointPort>. A workload
// will have a single inbound cluster per port. In general this works properly, with the exception of
// the Service-oriented DestinationRule, and upstream protocol selection. Our documentation currently
// requires a single protocol per port, and the DestinationRule issue is slated to move to Sidecar.
// Note: clusterPort and instance.Endpoint.EndpointPort are identical for standard Services; however,
// Sidecar.Ingress allows these to be different.
func (cb *ClusterBuilder) buildInboundClusterForPortOrUDS(clusterPort int, bind string,
	proxy *model.Proxy, instance *model.ServiceInstance, allInstance []*model.ServiceInstance,
) *MutableCluster {
	clusterName := model.BuildInboundSubsetKey(clusterPort)
	localityLbEndpoints := buildInboundLocalityLbEndpoints(bind, instance.Endpoint.EndpointPort)
	clusterType := cluster.Cluster_ORIGINAL_DST
	if len(localityLbEndpoints) > 0 {
		clusterType = cluster.Cluster_STATIC
	}
	localCluster := cb.buildDefaultCluster(clusterName, clusterType, localityLbEndpoints,
		model.TrafficDirectionInbound, instance.ServicePort, instance.Service, allInstance)
<<<<<<< HEAD

=======
>>>>>>> fff8e9e6
	// If stat name is configured, build the alt statname.
	if len(cb.req.Push.Mesh.InboundClusterStatName) != 0 {
		localCluster.cluster.AltStatName = telemetry.BuildStatPrefix(cb.req.Push.Mesh.InboundClusterStatName,
			string(instance.Service.Hostname), "", instance.ServicePort, &instance.Service.Attributes)
	}

	opts := buildClusterOpts{
		mesh:             cb.req.Push.Mesh,
		mutable:          localCluster,
		policy:           nil,
		port:             instance.ServicePort,
		serviceAccounts:  nil,
		serviceInstances: cb.serviceInstances,
		istioMtlsSni:     "",
		clusterMode:      DefaultClusterMode,
		direction:        model.TrafficDirectionInbound,
	}
	// When users specify circuit breakers, they need to be set on the receiver end
	// (server side) as well as client side, so that the server has enough capacity
	// (not the defaults) to handle the increased traffic volume
	// TODO: This is not foolproof - if instance is part of multiple services listening on same port,
	// choice of inbound cluster is arbitrary. So the connection pool settings may not apply cleanly.
	cfg := proxy.SidecarScope.DestinationRule(model.TrafficDirectionInbound, proxy, instance.Service.Hostname).GetRule()
	if cfg != nil {
		destinationRule := cfg.Spec.(*networking.DestinationRule)
		opts.isDrWithSelector = destinationRule.GetWorkloadSelector() != nil
		if destinationRule.TrafficPolicy != nil {
			opts.policy = MergeTrafficPolicy(opts.policy, destinationRule.TrafficPolicy, instance.ServicePort)
			util.AddConfigInfoMetadata(localCluster.cluster.Metadata, cfg.Meta)
		}
	}
	cb.applyTrafficPolicy(opts)

	if bind != LocalhostAddress && bind != LocalhostIPv6Address {
		// iptables will redirect our own traffic to localhost back to us if we do not use the "magic" upstream bind
		// config which will be skipped.
		localCluster.cluster.UpstreamBindConfig = &core.BindConfig{
			SourceAddress: &core.SocketAddress{
				Address: cb.passThroughBindIPs[0],
				PortSpecifier: &core.SocketAddress_PortValue{
					PortValue: uint32(0),
				},
			},
		}
		// There is an usage doc here:
		// https://www.envoyproxy.io/docs/envoy/latest/api-v3/config/core/v3/address.proto#config-core-v3-bindconfig
		// to support the Dual Stack via Envoy bindconfig, and belows are related issue and PR in Envoy:
		// https://github.com/envoyproxy/envoy/issues/9811
		// https://github.com/envoyproxy/envoy/pull/22639
		// the extra source address for UpstreamBindConfig shoulde be added if dual stack is enabled and there are
		// more than 1 IP for proxy
		if features.EnableDualStack && len(cb.passThroughBindIPs) > 1 {
			// add extra source addresses to cluster builder
			var extraSrcAddrs []*core.ExtraSourceAddress
			for _, extraBdIP := range cb.passThroughBindIPs[1:] {
				extraSrcAddr := &core.ExtraSourceAddress{
					Address: &core.SocketAddress{
						Address: extraBdIP,
						PortSpecifier: &core.SocketAddress_PortValue{
							PortValue: uint32(0),
						},
					},
				}
				extraSrcAddrs = append(extraSrcAddrs, extraSrcAddr)
			}
			localCluster.cluster.UpstreamBindConfig.ExtraSourceAddresses = extraSrcAddrs
		}
	}
	return localCluster
}

func (cb *ClusterBuilder) buildLocalityLbEndpoints(proxyView model.ProxyView, service *model.Service,
	port int, labels labels.Instance,
) []*endpoint.LocalityLbEndpoints {
	if !(service.Resolution == model.DNSLB || service.Resolution == model.DNSRoundRobinLB) {
		return nil
	}

	instances := cb.req.Push.ServiceInstancesByPort(service, port, labels)

	// Determine whether or not the target service is considered local to the cluster
	// and should, therefore, not be accessed from outside the cluster.
	isClusterLocal := cb.req.Push.IsClusterLocal(service)

	lbEndpoints := make(map[string][]*endpoint.LbEndpoint)
	for _, instance := range instances {
		// Only send endpoints from the networks in the network view requested by the proxy.
		// The default network view assigned to the Proxy is nil, in that case match any network.
		if !proxyView.IsVisible(instance.Endpoint) {
			// Endpoint's network doesn't match the set of networks that the proxy wants to see.
			continue
		}
		// If the downstream service is configured as cluster-local, only include endpoints that
		// reside in the same cluster.
		if isClusterLocal && (cb.clusterID != string(instance.Endpoint.Locality.ClusterID)) {
			continue
		}
		// TODO(nmittler): Consider merging discoverability policy with cluster-local
		// TODO(ramaraochavali): Find a better way here so that we do not have build proxy.
		// Currently it works because we only determine discoverability only by cluster.
		if !instance.Endpoint.IsDiscoverableFromProxy(&model.Proxy{Metadata: &model.NodeMetadata{ClusterID: istio_cluster.ID(cb.clusterID)}}) {
			continue
		}
		addr := util.BuildAddress(instance.Endpoint.Address, instance.Endpoint.EndpointPort)
		ep := &endpoint.LbEndpoint{
			HostIdentifier: &endpoint.LbEndpoint_Endpoint{
				Endpoint: &endpoint.Endpoint{
					Address: addr,
				},
			},
			LoadBalancingWeight: &wrappers.UInt32Value{
				Value: instance.Endpoint.GetLoadBalancingWeight(),
			},
			Metadata: &core.Metadata{},
		}

		metadata := instance.Endpoint.Metadata()
		if features.CanonicalServiceForMeshExternalServiceEntry && service.MeshExternal {
			metadata.Namespace = service.Attributes.Namespace
			svcLabels := service.Attributes.Labels
			if _, ok := svcLabels[model.IstioCanonicalServiceLabelName]; ok {
				metadata.Labels[model.IstioCanonicalServiceLabelName] = svcLabels[model.IstioCanonicalServiceLabelName]
				metadata.Labels[model.IstioCanonicalServiceRevisionLabelName] = svcLabels[model.IstioCanonicalServiceRevisionLabelName]
			}
		}
<<<<<<< HEAD

		util.BuildLbEndpointMetadata(instance.Endpoint.Network, instance.Endpoint.TLSMode, instance.Endpoint.WorkloadName,
			ns, instance.Endpoint.Locality.ClusterID, labels, ep.Metadata)
=======
		util.AppendLbEndpointMetadata(metadata, ep.Metadata)
>>>>>>> fff8e9e6

		locality := instance.Endpoint.Locality.Label
		lbEndpoints[locality] = append(lbEndpoints[locality], ep)
	}

	localityLbEndpoints := make([]*endpoint.LocalityLbEndpoints, 0, len(lbEndpoints))
	locs := make([]string, 0, len(lbEndpoints))
	for k := range lbEndpoints {
		locs = append(locs, k)
	}
	if len(locs) >= 2 {
		sort.Strings(locs)
	}
	for _, locality := range locs {
		eps := lbEndpoints[locality]
		var weight uint32
		var overflowStatus bool
		for _, ep := range eps {
			weight, overflowStatus = addUint32(weight, ep.LoadBalancingWeight.GetValue())
		}
		if overflowStatus {
			log.Warnf("Sum of localityLbEndpoints weight is overflow: service:%s, port: %d, locality:%s",
				service.Hostname, port, locality)
		}
		localityLbEndpoints = append(localityLbEndpoints, &endpoint.LocalityLbEndpoints{
			Locality:    util.ConvertLocality(locality),
			LbEndpoints: eps,
			LoadBalancingWeight: &wrappers.UInt32Value{
				Value: weight,
			},
		})
	}

	return localityLbEndpoints
}

// addUint32AvoidOverflow returns sum of two uint32 and status. If sum overflows,
// and returns MaxUint32 and status.
func addUint32(left, right uint32) (uint32, bool) {
	if math.MaxUint32-right < left {
		return math.MaxUint32, true
	}
	return left + right, false
}

// buildInboundPassthroughClusters builds passthrough clusters for inbound.
func (cb *ClusterBuilder) buildInboundPassthroughClusters() []*cluster.Cluster {
	// ipv4 and ipv6 feature detection. Envoy cannot ignore a config where the ip version is not supported
	clusters := make([]*cluster.Cluster, 0, 2)
	if cb.supportsIPv4 {
		inboundPassthroughClusterIpv4 := cb.buildDefaultPassthroughCluster()
		inboundPassthroughClusterIpv4.Name = util.InboundPassthroughClusterIpv4
		inboundPassthroughClusterIpv4.Filters = nil
		inboundPassthroughClusterIpv4.UpstreamBindConfig = &core.BindConfig{
			SourceAddress: &core.SocketAddress{
				Address: InboundPassthroughBindIpv4,
				PortSpecifier: &core.SocketAddress_PortValue{
					PortValue: uint32(0),
				},
			},
		}
		clusters = append(clusters, inboundPassthroughClusterIpv4)
	}
	if cb.supportsIPv6 {
		inboundPassthroughClusterIpv6 := cb.buildDefaultPassthroughCluster()
		inboundPassthroughClusterIpv6.Name = util.InboundPassthroughClusterIpv6
		inboundPassthroughClusterIpv6.Filters = nil
		inboundPassthroughClusterIpv6.UpstreamBindConfig = &core.BindConfig{
			SourceAddress: &core.SocketAddress{
				Address: InboundPassthroughBindIpv6,
				PortSpecifier: &core.SocketAddress_PortValue{
					PortValue: uint32(0),
				},
			},
		}
		clusters = append(clusters, inboundPassthroughClusterIpv6)
	}
	return clusters
}

// generates a cluster that sends traffic to dummy localport 0
// This cluster is used to catch all traffic to unresolved destinations in virtual service
func (cb *ClusterBuilder) buildBlackHoleCluster() *cluster.Cluster {
	c := &cluster.Cluster{
		Name:                 util.BlackHoleCluster,
		ClusterDiscoveryType: &cluster.Cluster_Type{Type: cluster.Cluster_STATIC},
		ConnectTimeout:       proto.Clone(cb.req.Push.Mesh.ConnectTimeout).(*durationpb.Duration),
		LbPolicy:             cluster.Cluster_ROUND_ROBIN,
	}
	return c
}

// generates a cluster that sends traffic to the original destination.
// This cluster is used to catch all traffic to unknown listener ports
func (cb *ClusterBuilder) buildDefaultPassthroughCluster() *cluster.Cluster {
	cluster := &cluster.Cluster{
		Name:                 util.PassthroughCluster,
		ClusterDiscoveryType: &cluster.Cluster_Type{Type: cluster.Cluster_ORIGINAL_DST},
		ConnectTimeout:       proto.Clone(cb.req.Push.Mesh.ConnectTimeout).(*durationpb.Duration),
		LbPolicy:             cluster.Cluster_CLUSTER_PROVIDED,
		TypedExtensionProtocolOptions: map[string]*anypb.Any{
<<<<<<< HEAD
			v3.HttpProtocolOptionsType: PassthroughHttpProtocolOptions,
=======
			v3.HttpProtocolOptionsType: passthroughHttpProtocolOptions,
>>>>>>> fff8e9e6
		},
	}
	cb.applyConnectionPool(cb.req.Push.Mesh, NewMutableCluster(cluster), &networking.ConnectionPoolSettings{})
	cb.applyMetadataExchange(cluster)
	return cluster
}

// applyH2Upgrade function will upgrade outbound cluster to http2 if specified by configuration.
func (cb *ClusterBuilder) applyH2Upgrade(opts buildClusterOpts, connectionPool *networking.ConnectionPoolSettings) {
	if cb.shouldH2Upgrade(opts.mutable.cluster.Name, opts.direction, opts.port, opts.mesh, connectionPool) {
		cb.setH2Options(opts.mutable)
	}
}

// shouldH2Upgrade function returns true if the cluster should be upgraded to http2.
func (cb *ClusterBuilder) shouldH2Upgrade(clusterName string, direction model.TrafficDirection, port *model.Port, mesh *meshconfig.MeshConfig,
	connectionPool *networking.ConnectionPoolSettings,
) bool {
	if direction != model.TrafficDirectionOutbound {
		return false
	}

	// TODO (mjog)
	// Upgrade if tls.GetMode() == networking.TLSSettings_ISTIO_MUTUAL
	if connectionPool != nil && connectionPool.Http != nil {
		override := connectionPool.Http.H2UpgradePolicy
		// If user wants an upgrade at destination rule/port level that means he is sure that
		// it is a Http port - upgrade in such case. This is useful incase protocol sniffing is
		// enabled and user wants to upgrade/preserve http protocol from client.
		if override == networking.ConnectionPoolSettings_HTTPSettings_UPGRADE {
			log.Debugf("Upgrading cluster: %v (%v %v)", clusterName, mesh.H2UpgradePolicy, override)
			return true
		}
		if override == networking.ConnectionPoolSettings_HTTPSettings_DO_NOT_UPGRADE {
			log.Debugf("Not upgrading cluster: %v (%v %v)", clusterName, mesh.H2UpgradePolicy, override)
			return false
		}
	}

	// Do not upgrade non-http ports. This also ensures that we are only upgrading
	// named ports so that protocol sniffing does not interfere. Protocol sniffing
	// uses downstream protocol. Therefore if the client upgrades connection to http2,
	// the server will send h2 stream to the application,even though the application only
	// supports http 1.1.
	if port != nil && !port.Protocol.IsHTTP() {
		return false
	}

	return mesh.H2UpgradePolicy == meshconfig.MeshConfig_UPGRADE
}

// setH2Options make the cluster an h2 cluster by setting http2ProtocolOptions.
func (cb *ClusterBuilder) setH2Options(mc *MutableCluster) {
	if mc == nil {
		return
	}
	if mc.httpProtocolOptions == nil {
		mc.httpProtocolOptions = &http.HttpProtocolOptions{}
	}
	options := mc.httpProtocolOptions
	if options.UpstreamHttpProtocolOptions == nil {
		options.UpstreamProtocolOptions = &http.HttpProtocolOptions_ExplicitHttpConfig_{
			ExplicitHttpConfig: &http.HttpProtocolOptions_ExplicitHttpConfig{
				ProtocolConfig: &http.HttpProtocolOptions_ExplicitHttpConfig_Http2ProtocolOptions{
					Http2ProtocolOptions: http2ProtocolOptions(),
				},
			},
		}
	}
}

func (cb *ClusterBuilder) applyTrafficPolicy(opts buildClusterOpts) {
	connectionPool, outlierDetection, loadBalancer, tls := selectTrafficPolicyComponents(opts.policy)
	// Connection pool settings are applicable for both inbound and outbound clusters.
	if connectionPool == nil {
		connectionPool = &networking.ConnectionPoolSettings{}
	}
	cb.applyConnectionPool(opts.mesh, opts.mutable, connectionPool)
	if opts.direction != model.TrafficDirectionInbound {
		cb.applyH2Upgrade(opts, connectionPool)
		applyOutlierDetection(opts.mutable.cluster, outlierDetection)
		applyLoadBalancer(opts.mutable.cluster, loadBalancer, opts.port, cb.locality, cb.proxyLabels, opts.mesh)
		if opts.clusterMode != SniDnatClusterMode {
			autoMTLSEnabled := opts.mesh.GetEnableAutoMtls().Value
			tls, mtlsCtxType := cb.buildAutoMtlsSettings(tls, opts.serviceAccounts, opts.istioMtlsSni,
				autoMTLSEnabled, opts.meshExternal, opts.serviceMTLSMode)
			cb.applyUpstreamTLSSettings(&opts, tls, mtlsCtxType)
		}
	}

	if opts.mutable.cluster.GetType() == cluster.Cluster_ORIGINAL_DST {
		opts.mutable.cluster.LbPolicy = cluster.Cluster_CLUSTER_PROVIDED
	}
}

// buildAutoMtlsSettings fills key cert fields for all TLSSettings when the mode is `ISTIO_MUTUAL`.
// If the (input) TLS setting is nil (i.e not set), *and* the service mTLS mode is STRICT, it also
// creates and populates the config as if they are set as ISTIO_MUTUAL.
func (cb *ClusterBuilder) buildAutoMtlsSettings(
	tls *networking.ClientTLSSettings,
	serviceAccounts []string,
	sni string,
	autoMTLSEnabled bool,
	meshExternal bool,
	serviceMTLSMode model.MutualTLSMode,
) (*networking.ClientTLSSettings, mtlsContextType) {
	if tls != nil {
		if tls.Mode == networking.ClientTLSSettings_DISABLE || tls.Mode == networking.ClientTLSSettings_SIMPLE {
			return tls, userSupplied
		}
		// For backward compatibility, use metadata certs if provided.
		if cb.hasMetadataCerts() {
			// When building Mutual TLS settings, we should always use user supplied SubjectAltNames and SNI
			// in destination rule. The Service Accounts and auto computed SNI should only be used for
			// ISTIO_MUTUAL.
			return cb.buildMutualTLS(tls.SubjectAltNames, tls.Sni), userSupplied
		}
		if tls.Mode != networking.ClientTLSSettings_ISTIO_MUTUAL {
			return tls, userSupplied
		}
		// Update TLS settings for ISTIO_MUTUAL. Use client provided SNI if set. Otherwise,
		// overwrite with the auto generated SNI. User specified SNIs in the istio mtls settings
		// are useful when routing via gateways. Use Service Accounts if Subject Alt names
		// are not specified in TLS settings.
		sniToUse := tls.Sni
		if len(sniToUse) == 0 {
			sniToUse = sni
		}
		subjectAltNamesToUse := tls.SubjectAltNames
		if subjectAltNamesToUse == nil {
			subjectAltNamesToUse = serviceAccounts
		}
		return cb.buildIstioMutualTLS(subjectAltNamesToUse, sniToUse), userSupplied
	}

	if meshExternal || !autoMTLSEnabled || serviceMTLSMode == model.MTLSUnknown || serviceMTLSMode == model.MTLSDisable {
		return nil, userSupplied
	}

	// For backward compatibility, use metadata certs if provided.
	if cb.hasMetadataCerts() {
		return cb.buildMutualTLS(serviceAccounts, sni), autoDetected
	}

	// Build settings for auto MTLS.
	return cb.buildIstioMutualTLS(serviceAccounts, sni), autoDetected
}

func (cb *ClusterBuilder) hasMetadataCerts() bool {
	return cb.metadataCerts != nil
}

type mtlsContextType int

const (
	userSupplied mtlsContextType = iota
	autoDetected
)

// buildMutualTLS returns a `TLSSettings` for MUTUAL mode with proxy metadata certificates.
func (cb *ClusterBuilder) buildMutualTLS(serviceAccounts []string, sni string) *networking.ClientTLSSettings {
	return &networking.ClientTLSSettings{
		Mode:              networking.ClientTLSSettings_MUTUAL,
		CaCertificates:    cb.metadataCerts.tlsClientRootCert,
		ClientCertificate: cb.metadataCerts.tlsClientCertChain,
		PrivateKey:        cb.metadataCerts.tlsClientKey,
		SubjectAltNames:   serviceAccounts,
		Sni:               sni,
	}
}

// buildIstioMutualTLS returns a `TLSSettings` for ISTIO_MUTUAL mode.
func (cb *ClusterBuilder) buildIstioMutualTLS(san []string, sni string) *networking.ClientTLSSettings {
	return &networking.ClientTLSSettings{
		Mode:            networking.ClientTLSSettings_ISTIO_MUTUAL,
		SubjectAltNames: san,
		Sni:             sni,
	}
}

func (cb *ClusterBuilder) applyDefaultConnectionPool(cluster *cluster.Cluster) {
	cluster.ConnectTimeout = proto.Clone(cb.req.Push.Mesh.ConnectTimeout).(*durationpb.Duration)
}

// FIXME: there isn't a way to distinguish between unset values and zero values
func (cb *ClusterBuilder) applyConnectionPool(mesh *meshconfig.MeshConfig, mc *MutableCluster, settings *networking.ConnectionPoolSettings) {
	if settings == nil {
		return
	}

	threshold := getDefaultCircuitBreakerThresholds()
	var idleTimeout *durationpb.Duration
	var maxRequestsPerConnection uint32
	var maxConnectionDuration *duration.Duration

	if settings.Http != nil {
		if settings.Http.Http2MaxRequests > 0 {
			// Envoy only applies MaxRequests in HTTP/2 clusters
			threshold.MaxRequests = &wrappers.UInt32Value{Value: uint32(settings.Http.Http2MaxRequests)}
		}
		if settings.Http.Http1MaxPendingRequests > 0 {
			// Envoy only applies MaxPendingRequests in HTTP/1.1 clusters
			threshold.MaxPendingRequests = &wrappers.UInt32Value{Value: uint32(settings.Http.Http1MaxPendingRequests)}
		}

		// FIXME: zero is a valid value if explicitly set, otherwise we want to use the default
		if settings.Http.MaxRetries > 0 {
			threshold.MaxRetries = &wrappers.UInt32Value{Value: uint32(settings.Http.MaxRetries)}
		}

		idleTimeout = settings.Http.IdleTimeout
		maxRequestsPerConnection = uint32(settings.Http.MaxRequestsPerConnection)
	}

	cb.applyDefaultConnectionPool(mc.cluster)
	if settings.Tcp != nil {
		if settings.Tcp.ConnectTimeout != nil {
			mc.cluster.ConnectTimeout = settings.Tcp.ConnectTimeout
		}

		if settings.Tcp.MaxConnections > 0 {
			threshold.MaxConnections = &wrappers.UInt32Value{Value: uint32(settings.Tcp.MaxConnections)}
		}
		if settings.Tcp.MaxConnectionDuration != nil {
			maxConnectionDuration = settings.Tcp.MaxConnectionDuration
		}
	}
	applyTCPKeepalive(mesh, mc.cluster, settings.Tcp)

	mc.cluster.CircuitBreakers = &cluster.CircuitBreakers{
		Thresholds: []*cluster.CircuitBreakers_Thresholds{threshold},
	}

	if maxConnectionDuration != nil || idleTimeout != nil || maxRequestsPerConnection > 0 {
		if mc.httpProtocolOptions == nil {
			mc.httpProtocolOptions = &http.HttpProtocolOptions{}
		}
		commonOptions := mc.httpProtocolOptions
		if commonOptions.CommonHttpProtocolOptions == nil {
			commonOptions.CommonHttpProtocolOptions = &core.HttpProtocolOptions{}
		}
		if idleTimeout != nil {
			idleTimeoutDuration := idleTimeout
			commonOptions.CommonHttpProtocolOptions.IdleTimeout = idleTimeoutDuration
		}
		if maxRequestsPerConnection > 0 {
			commonOptions.CommonHttpProtocolOptions.MaxRequestsPerConnection = &wrappers.UInt32Value{Value: maxRequestsPerConnection}
		}
		if maxConnectionDuration != nil {
			commonOptions.CommonHttpProtocolOptions.MaxConnectionDuration = maxConnectionDuration
		}
	}

	if settings.Http != nil && settings.Http.UseClientProtocol {
		// Use downstream protocol. If the incoming traffic use HTTP 1.1, the
		// upstream cluster will use HTTP 1.1, if incoming traffic use HTTP2,
		// the upstream cluster will use HTTP2.
		cb.setUseDownstreamProtocol(mc)
	}
}

func (cb *ClusterBuilder) applyUpstreamTLSSettings(opts *buildClusterOpts, tls *networking.ClientTLSSettings, mtlsCtxType mtlsContextType) {
	c := opts.mutable

	tlsContext, err := cb.buildUpstreamClusterTLSContext(opts, tls)
	if err != nil {
		log.Errorf("failed to build Upstream TLSContext: %s", err.Error())
		return
	}

	if tlsContext != nil {
		c.cluster.TransportSocket = &core.TransportSocket{
			Name:       wellknown.TransportSocketTls,
			ConfigType: &core.TransportSocket_TypedConfig{TypedConfig: protoconv.MessageToAny(tlsContext)},
		}
	}
	istioAutodetectedMtls := tls != nil && tls.Mode == networking.ClientTLSSettings_ISTIO_MUTUAL &&
		mtlsCtxType == autoDetected
	if cb.hbone {
		cb.applyHBONETransportSocketMatches(c.cluster, tls, istioAutodetectedMtls)
	} else if c.cluster.GetType() != cluster.Cluster_ORIGINAL_DST {
		// For headless service, discovery type will be `Cluster_ORIGINAL_DST`
		// Apply auto mtls to clusters excluding these kind of headless services.
		if istioAutodetectedMtls {
			// convert to transport socket matcher if the mode was auto detected
			transportSocket := c.cluster.TransportSocket
			c.cluster.TransportSocket = nil
			c.cluster.TransportSocketMatches = []*cluster.Cluster_TransportSocketMatch{
				{
					Name:            "tlsMode-" + model.IstioMutualTLSModeLabel,
					Match:           istioMtlsTransportSocketMatch,
					TransportSocket: transportSocket,
				},
				defaultTransportSocketMatch(),
			}
		}
	}
}

func (cb *ClusterBuilder) applyHBONETransportSocketMatches(c *cluster.Cluster, tls *networking.ClientTLSSettings,
	istioAutoDetectedMtls bool,
) {
	if tls == nil {
		c.TransportSocketMatches = HboneOrPlaintextSocket
		return
	}
	// For headless service, discovery type will be `Cluster_ORIGINAL_DST`
	// Apply auto mtls to clusters excluding these kind of headless services.
	if c.GetType() != cluster.Cluster_ORIGINAL_DST {
		// convert to transport socket matcher if the mode was auto detected
		if istioAutoDetectedMtls {
			transportSocket := c.TransportSocket
			c.TransportSocket = nil
			c.TransportSocketMatches = []*cluster.Cluster_TransportSocketMatch{
<<<<<<< HEAD
				{
					Name:            "hbone",
					Match:           hboneTransportSocketMatch,
					TransportSocket: InternalUpstreamSocket,
				},
=======
				hboneTransportSocket,
>>>>>>> fff8e9e6
				{
					Name:            "tlsMode-" + model.IstioMutualTLSModeLabel,
					Match:           istioMtlsTransportSocketMatch,
					TransportSocket: transportSocket,
				},
				defaultTransportSocketMatch(),
			}
		} else {
			if c.TransportSocket == nil {
				c.TransportSocketMatches = HboneOrPlaintextSocket
			} else {
				ts := c.TransportSocket
				c.TransportSocket = nil

				c.TransportSocketMatches = []*cluster.Cluster_TransportSocketMatch{
<<<<<<< HEAD
					{
						Name:            "hbone",
						Match:           hboneTransportSocketMatch,
						TransportSocket: InternalUpstreamSocket,
					},
=======
					hboneTransportSocket,
>>>>>>> fff8e9e6
					{
						Name:            "tlsMode-" + model.IstioMutualTLSModeLabel,
						TransportSocket: ts,
					},
				}
			}
		}
	}
}

func (cb *ClusterBuilder) buildUpstreamClusterTLSContext(opts *buildClusterOpts, tls *networking.ClientTLSSettings) (*auth.UpstreamTlsContext, error) {
	if tls == nil {
		return nil, nil
	}
	// Hack to avoid egress sds cluster config generation for sidecar when
	// CredentialName is set in DestinationRule without a workloadSelector.
	// We do not want to support CredentialName setting in non workloadSelector based DestinationRules, because
	// that would result in the CredentialName being supplied to all the sidecars which the DestinationRule is scoped to,
	// resulting in delayed startup of sidecars who do not have access to the credentials.
	if tls.CredentialName != "" && cb.sidecarProxy() && !opts.isDrWithSelector {
		if tls.Mode == networking.ClientTLSSettings_SIMPLE || tls.Mode == networking.ClientTLSSettings_MUTUAL {
			return nil, nil
		}
	}

	c := opts.mutable
	var tlsContext *auth.UpstreamTlsContext

	switch tls.Mode {
	case networking.ClientTLSSettings_DISABLE:
		tlsContext = nil
	case networking.ClientTLSSettings_ISTIO_MUTUAL:
		tlsContext = &auth.UpstreamTlsContext{
			CommonTlsContext: defaultUpstreamCommonTLSContext(),
			Sni:              tls.Sni,
		}

		tlsContext.CommonTlsContext.TlsCertificateSdsSecretConfigs = append(tlsContext.CommonTlsContext.TlsCertificateSdsSecretConfigs,
			authn_model.ConstructSdsSecretConfig(authn_model.SDSDefaultResourceName))

		tlsContext.CommonTlsContext.ValidationContextType = &auth.CommonTlsContext_CombinedValidationContext{
			CombinedValidationContext: &auth.CommonTlsContext_CombinedCertificateValidationContext{
				DefaultValidationContext:         &auth.CertificateValidationContext{MatchSubjectAltNames: util.StringToExactMatch(tls.SubjectAltNames)},
				ValidationContextSdsSecretConfig: authn_model.ConstructSdsSecretConfig(authn_model.SDSRootResourceName),
			},
		}
		// Set default SNI of cluster name for istio_mutual if sni is not set.
		if len(tlsContext.Sni) == 0 {
			tlsContext.Sni = c.cluster.Name
		}
		// `istio-peer-exchange` alpn is only used when using mtls communication between peers.
		// We add `istio-peer-exchange` to the list of alpn strings.
		// The code has repeated snippets because We want to use predefined alpn strings for efficiency.
		if cb.isHttp2Cluster(c) {
			// This is HTTP/2 in-mesh cluster, advertise it with ALPN.
			if features.MetadataExchange {
				tlsContext.CommonTlsContext.AlpnProtocols = util.ALPNInMeshH2WithMxc
			} else {
				tlsContext.CommonTlsContext.AlpnProtocols = util.ALPNInMeshH2
			}
		} else {
			// This is in-mesh cluster, advertise it with ALPN.
			if features.MetadataExchange {
				tlsContext.CommonTlsContext.AlpnProtocols = util.ALPNInMeshWithMxc
			} else {
				tlsContext.CommonTlsContext.AlpnProtocols = util.ALPNInMesh
			}
		}
	case networking.ClientTLSSettings_SIMPLE:
		tlsContext = &auth.UpstreamTlsContext{
			CommonTlsContext: defaultUpstreamCommonTLSContext(),
			Sni:              tls.Sni,
		}

		cb.setAutoSniAndAutoSanValidation(c, tls)

		// Use subject alt names specified in service entry if TLS settings does not have subject alt names.
		if opts.serviceRegistry == provider.External && len(tls.SubjectAltNames) == 0 {
			tls = tls.DeepCopy()
			tls.SubjectAltNames = opts.serviceAccounts
		}
		if tls.CredentialName != "" {
			// If  credential name is specified at Destination Rule config and originating node is egress gateway, create
			// SDS config for egress gateway to fetch key/cert at gateway agent.
			authn_model.ApplyCustomSDSToClientCommonTLSContext(tlsContext.CommonTlsContext, tls, cb.credentialSocketExist)
		} else {
			// If CredentialName is not set fallback to files specified in DR.
			res := security.SdsCertificateConfig{
				CaCertificatePath: tls.CaCertificates,
			}
			// If tls.CaCertificate or CaCertificate in Metadata isn't configured don't set up SdsSecretConfig
			if !res.IsRootCertificate() {
				tlsContext.CommonTlsContext.ValidationContextType = &auth.CommonTlsContext_ValidationContext{}
			} else {
				tlsContext.CommonTlsContext.ValidationContextType = &auth.CommonTlsContext_CombinedValidationContext{
					CombinedValidationContext: &auth.CommonTlsContext_CombinedCertificateValidationContext{
						DefaultValidationContext:         &auth.CertificateValidationContext{MatchSubjectAltNames: util.StringToExactMatch(tls.SubjectAltNames)},
						ValidationContextSdsSecretConfig: authn_model.ConstructSdsSecretConfig(res.GetRootResourceName()),
					},
				}
			}
		}

<<<<<<< HEAD
=======
		applyTLSDefaults(tlsContext, opts.mesh.GetTlsDefaults())

>>>>>>> fff8e9e6
		if cb.isHttp2Cluster(c) {
			// This is HTTP/2 cluster, advertise it with ALPN.
			tlsContext.CommonTlsContext.AlpnProtocols = util.ALPNH2Only
		}

	case networking.ClientTLSSettings_MUTUAL:
		tlsContext = &auth.UpstreamTlsContext{
			CommonTlsContext: defaultUpstreamCommonTLSContext(),
			Sni:              tls.Sni,
		}

		cb.setAutoSniAndAutoSanValidation(c, tls)

		// Use subject alt names specified in service entry if TLS settings does not have subject alt names.
		if opts.serviceRegistry == provider.External && len(tls.SubjectAltNames) == 0 {
			tls = tls.DeepCopy()
			tls.SubjectAltNames = opts.serviceAccounts
		}
		if tls.CredentialName != "" {
			// If  credential name is specified at Destination Rule config and originating node is egress gateway, create
			// SDS config for egress gateway to fetch key/cert at gateway agent.
			authn_model.ApplyCustomSDSToClientCommonTLSContext(tlsContext.CommonTlsContext, tls, cb.credentialSocketExist)
		} else {
			// If CredentialName is not set fallback to file based approach
			if tls.ClientCertificate == "" || tls.PrivateKey == "" {
				err := fmt.Errorf("failed to apply tls setting for %s: client certificate and private key must not be empty",
					c.cluster.Name)
				return nil, err
			}
			// These are certs being mounted from within the pod and specified in Destination Rules.
			// Rather than reading directly in Envoy, which does not support rotation, we will
			// serve them over SDS by reading the files.
			res := security.SdsCertificateConfig{
				CertificatePath:   tls.ClientCertificate,
				PrivateKeyPath:    tls.PrivateKey,
				CaCertificatePath: tls.CaCertificates,
			}
			tlsContext.CommonTlsContext.TlsCertificateSdsSecretConfigs = append(tlsContext.CommonTlsContext.TlsCertificateSdsSecretConfigs,
				authn_model.ConstructSdsSecretConfig(res.GetResourceName()))

			// If tls.CaCertificate or CaCertificate in Metadata isn't configured don't set up RootSdsSecretConfig
			if !res.IsRootCertificate() {
				tlsContext.CommonTlsContext.ValidationContextType = &auth.CommonTlsContext_ValidationContext{}
			} else {
				tlsContext.CommonTlsContext.ValidationContextType = &auth.CommonTlsContext_CombinedValidationContext{
					CombinedValidationContext: &auth.CommonTlsContext_CombinedCertificateValidationContext{
						DefaultValidationContext:         &auth.CertificateValidationContext{MatchSubjectAltNames: util.StringToExactMatch(tls.SubjectAltNames)},
						ValidationContextSdsSecretConfig: authn_model.ConstructSdsSecretConfig(res.GetRootResourceName()),
					},
				}
			}
		}

<<<<<<< HEAD
=======
		applyTLSDefaults(tlsContext, opts.mesh.GetTlsDefaults())

>>>>>>> fff8e9e6
		if cb.isHttp2Cluster(c) {
			// This is HTTP/2 cluster, advertise it with ALPN.
			tlsContext.CommonTlsContext.AlpnProtocols = util.ALPNH2Only
		}
	}
	return tlsContext, nil
}

<<<<<<< HEAD
=======
// applyTLSDefaults applies tls default settings from mesh config to UpstreamTlsContext.
func applyTLSDefaults(tlsContext *auth.UpstreamTlsContext, tlsDefaults *meshconfig.MeshConfig_TLSConfig) {
	if tlsDefaults == nil {
		return
	}
	if len(tlsDefaults.EcdhCurves) > 0 {
		tlsContext.CommonTlsContext.TlsParams.EcdhCurves = tlsDefaults.EcdhCurves
	}
}

>>>>>>> fff8e9e6
// Set auto_sni if EnableAutoSni feature flag is enabled and if sni field is not explicitly set in DR.
// Set auto_san_validation if VerifyCertAtClient feature flag is enabled and if there is no explicit SubjectAltNames specified  in DR.
func (cb *ClusterBuilder) setAutoSniAndAutoSanValidation(mc *MutableCluster, tls *networking.ClientTLSSettings) {
	if mc == nil || !features.EnableAutoSni {
		return
	}

	setAutoSni := false
	setAutoSanValidation := false
	if len(tls.Sni) == 0 {
		setAutoSni = true
	}
	if features.VerifyCertAtClient && len(tls.SubjectAltNames) == 0 {
		setAutoSanValidation = true
	}

	if setAutoSni || setAutoSanValidation {
		if mc.httpProtocolOptions == nil {
			mc.httpProtocolOptions = &http.HttpProtocolOptions{}
		}
		if mc.httpProtocolOptions.UpstreamHttpProtocolOptions == nil {
			mc.httpProtocolOptions.UpstreamHttpProtocolOptions = &core.UpstreamHttpProtocolOptions{}
		}
		if setAutoSni {
			mc.httpProtocolOptions.UpstreamHttpProtocolOptions.AutoSni = true
		}
		if setAutoSanValidation {
			mc.httpProtocolOptions.UpstreamHttpProtocolOptions.AutoSanValidation = true
		}
	}
}

func (cb *ClusterBuilder) setUseDownstreamProtocol(mc *MutableCluster) {
	if mc.httpProtocolOptions == nil {
		mc.httpProtocolOptions = &http.HttpProtocolOptions{}
	}
	options := mc.httpProtocolOptions
	options.UpstreamProtocolOptions = &http.HttpProtocolOptions_UseDownstreamProtocolConfig{
		UseDownstreamProtocolConfig: &http.HttpProtocolOptions_UseDownstreamHttpConfig{
			HttpProtocolOptions:  &core.Http1ProtocolOptions{},
			Http2ProtocolOptions: http2ProtocolOptions(),
		},
	}
}

func http2ProtocolOptions() *core.Http2ProtocolOptions {
<<<<<<< HEAD
	return &core.Http2ProtocolOptions{
		// Large values lead to internal listener crashes
		// TODO: find a way to scope this to internal listeners or not crash
		MaxConcurrentStreams:    wrappers.UInt32(1073741824),
		InitialStreamWindowSize: wrappers.UInt32(16777216),
	}
=======
	return &core.Http2ProtocolOptions{}
>>>>>>> fff8e9e6
}

// nolint
// revive:disable-next-line
func (cb *ClusterBuilder) isHttp2Cluster(mc *MutableCluster) bool {
	options := mc.httpProtocolOptions
	return options != nil && options.GetExplicitHttpConfig().GetHttp2ProtocolOptions() != nil
}

func (cb *ClusterBuilder) setUpstreamProtocol(mc *MutableCluster, port *model.Port, direction model.TrafficDirection) {
	if port.Protocol.IsHTTP2() {
		cb.setH2Options(mc)
		return
	}

	// Add use_downstream_protocol for sidecar proxy only if protocol sniffing is enabled. Since
	// protocol detection is disabled for gateway and use_downstream_protocol is used under protocol
	// detection for cluster to select upstream connection protocol when the service port is unnamed.
	// use_downstream_protocol should be disabled for gateway; while it sort of makes sense there, even
	// without sniffing, a concern is that clients will do ALPN negotiation, and we always advertise
	// h2. Clients would then connect with h2, while the upstream may not support it. This is not a
	// concern for plaintext, but we do not have a way to distinguish https vs http here. If users of
	// gateway want this behavior, they can configure UseClientProtocol explicitly.
	if cb.sidecarProxy() && ((util.IsProtocolSniffingEnabledForInboundPort(port) && direction == model.TrafficDirectionInbound) ||
		(util.IsProtocolSniffingEnabledForOutboundPort(port) && direction == model.TrafficDirectionOutbound)) {
		// Use downstream protocol. If the incoming traffic use HTTP 1.1, the
		// upstream cluster will use HTTP 1.1, if incoming traffic use HTTP2,
		// the upstream cluster will use HTTP2.
		cb.setUseDownstreamProtocol(mc)
	}
}

// normalizeClusters normalizes clusters to avoid duplicate clusters. This should be called
// at the end before adding the cluster to list of clusters.
func (cb *ClusterBuilder) normalizeClusters(clusters []*discovery.Resource) []*discovery.Resource {
	// resolve cluster name conflicts. there can be duplicate cluster names if there are conflicting service definitions.
	// for any clusters that share the same name the first cluster is kept and the others are discarded.
	have := sets.String{}
	out := make([]*discovery.Resource, 0, len(clusters))
	for _, c := range clusters {
		if !have.InsertContains(c.Name) {
			out = append(out, c)
		} else {
			cb.req.Push.AddMetric(model.DuplicatedClusters, c.Name, cb.proxyID,
				fmt.Sprintf("Duplicate cluster %s found while pushing CDS", c.Name))
		}
	}
	return out
}

// getAllCachedSubsetClusters either fetches all cached clusters for a given key (there may be multiple due to subsets)
// and returns them along with allFound=True, or returns allFound=False indicating a cache miss. In either case,
// the cache tokens are returned to allow future writes to the cache.
// This code will only trigger a cache hit if all subset clusters are present. This simplifies the code a bit,
// as the non-subset and subset cluster generation are tightly coupled, in exchange for a likely trivial cache hit rate impact.
func (cb *ClusterBuilder) getAllCachedSubsetClusters(clusterKey clusterCache) ([]*discovery.Resource, bool) {
	if !features.EnableCDSCaching {
		return nil, false
	}
	destinationRule := CastDestinationRule(clusterKey.destinationRule.GetRule())
	res := make([]*discovery.Resource, 0, 1+len(destinationRule.GetSubsets()))
	cachedCluster := cb.cache.Get(&clusterKey)
	allFound := cachedCluster != nil
	res = append(res, cachedCluster)
	dir, _, host, port := model.ParseSubsetKey(clusterKey.clusterName)
	for _, ss := range destinationRule.GetSubsets() {
		clusterKey.clusterName = model.BuildSubsetKey(dir, ss.Name, host, port)
		cachedCluster := cb.cache.Get(&clusterKey)
		if cachedCluster == nil {
			allFound = false
		}
		res = append(res, cachedCluster)
	}
	return res, allFound
}

// build does any final build operations needed, like marshaling etc.
func (mc *MutableCluster) build() *cluster.Cluster {
	if mc == nil {
		return nil
	}
	// Marshall Http Protocol options if they exist.
	if mc.httpProtocolOptions != nil {
		// UpstreamProtocolOptions is required field in Envoy. If we have not set this option earlier
		// we need to set it to default http protocol options.
		if mc.httpProtocolOptions.UpstreamProtocolOptions == nil {
			mc.httpProtocolOptions.UpstreamProtocolOptions = &http.HttpProtocolOptions_ExplicitHttpConfig_{
				ExplicitHttpConfig: &http.HttpProtocolOptions_ExplicitHttpConfig{
					ProtocolConfig: &http.HttpProtocolOptions_ExplicitHttpConfig_HttpProtocolOptions{},
				},
			}
		}
		mc.cluster.TypedExtensionProtocolOptions = map[string]*anypb.Any{
			v3.HttpProtocolOptionsType: protoconv.MessageToAny(mc.httpProtocolOptions),
		}
	}
	return mc.cluster
}

// CastDestinationRule returns the destination rule enclosed by the config, if not null.
// Otherwise, return nil.
func CastDestinationRule(config *config.Config) *networking.DestinationRule {
	if config != nil {
		return config.Spec.(*networking.DestinationRule)
	}

	return nil
}

// maybeApplyEdsConfig applies EdsClusterConfig on the passed in cluster if it is an EDS type of cluster.
func maybeApplyEdsConfig(c *cluster.Cluster) {
	if c.GetType() != cluster.Cluster_EDS {
		return
	}

	c.EdsClusterConfig = &cluster.Cluster_EdsClusterConfig{
		ServiceName: c.Name,
		EdsConfig: &core.ConfigSource{
			ConfigSourceSpecifier: &core.ConfigSource_Ads{
				Ads: &core.AggregatedConfigSource{},
			},
			InitialFetchTimeout: durationpb.New(0),
			ResourceApiVersion:  core.ApiVersion_V3,
		},
	}
}

func defaultUpstreamCommonTLSContext() *auth.CommonTlsContext {
	return &auth.CommonTlsContext{
		TlsParams: &auth.TlsParameters{
			// if not specified, envoy use TLSv1_2 as default for client.
			TlsMaximumProtocolVersion: auth.TlsParameters_TLSv1_3,
			TlsMinimumProtocolVersion: auth.TlsParameters_TLSv1_2,
		},
	}
}

// defaultTransportSocketMatch applies to endpoints that have no security.istio.io/tlsMode label
// or those whose label value does not match "istio"
func defaultTransportSocketMatch() *cluster.Cluster_TransportSocketMatch {
	return &cluster.Cluster_TransportSocketMatch{
		Name:            "tlsMode-disabled",
		Match:           &structpb.Struct{},
		TransportSocket: xdsfilters.RawBufferTransportSocket,
	}
}

// buildExternalSDSCluster generates a cluster that acts as external SDS server
func (cb *ClusterBuilder) buildExternalSDSCluster(addr string) *cluster.Cluster {
	ep := &endpoint.LbEndpoint{
		HostIdentifier: &endpoint.LbEndpoint_Endpoint{
			Endpoint: &endpoint.Endpoint{
				Address: &core.Address{
					Address: &core.Address_Pipe{
						Pipe: &core.Pipe{
							Path: addr,
						},
					},
				},
			},
		},
	}
	options := &http.HttpProtocolOptions{}
	options.UpstreamProtocolOptions = &http.HttpProtocolOptions_ExplicitHttpConfig_{
		ExplicitHttpConfig: &http.HttpProtocolOptions_ExplicitHttpConfig{
			ProtocolConfig: &http.HttpProtocolOptions_ExplicitHttpConfig_Http2ProtocolOptions{
				Http2ProtocolOptions: http2ProtocolOptions(),
			},
		},
	}
	c := &cluster.Cluster{
		Name:                 security.SDSExternalClusterName,
		ClusterDiscoveryType: &cluster.Cluster_Type{Type: cluster.Cluster_STATIC},
<<<<<<< HEAD
		ConnectTimeout:       cb.req.Push.Mesh.ConnectTimeout,
=======
		ConnectTimeout:       proto.Clone(cb.req.Push.Mesh.ConnectTimeout).(*durationpb.Duration),
>>>>>>> fff8e9e6
		LoadAssignment: &endpoint.ClusterLoadAssignment{
			ClusterName: security.SDSExternalClusterName,
			Endpoints: []*endpoint.LocalityLbEndpoints{
				{
					LbEndpoints: []*endpoint.LbEndpoint{ep},
				},
			},
		},
		TypedExtensionProtocolOptions: map[string]*anypb.Any{
			v3.HttpProtocolOptionsType: protoconv.MessageToAny(options),
		},
	}
	return c
}<|MERGE_RESOLUTION|>--- conflicted
+++ resolved
@@ -28,10 +28,7 @@
 	discovery "github.com/envoyproxy/go-control-plane/envoy/service/discovery/v3"
 	"github.com/envoyproxy/go-control-plane/pkg/wellknown"
 	"github.com/golang/protobuf/ptypes/duration"
-<<<<<<< HEAD
-=======
 	"google.golang.org/protobuf/proto"
->>>>>>> fff8e9e6
 	anypb "google.golang.org/protobuf/types/known/anypb"
 	"google.golang.org/protobuf/types/known/durationpb"
 	"google.golang.org/protobuf/types/known/structpb"
@@ -63,12 +60,6 @@
 	},
 }
 
-<<<<<<< HEAD
-var hboneTransportSocketMatch = &structpb.Struct{
-	Fields: map[string]*structpb.Value{
-		model.TunnelLabelShortName: {Kind: &structpb.Value_StringValue{StringValue: model.TunnelHTTP}},
-	},
-=======
 var hboneTransportSocket = &cluster.Cluster_TransportSocketMatch{
 	Name: "hbone",
 	Match: &structpb.Struct{
@@ -77,17 +68,12 @@
 		},
 	},
 	TransportSocket: InternalUpstreamSocket,
->>>>>>> fff8e9e6
-}
-
-// PassthroughHttpProtocolOptions are http protocol options used for pass through clusters.
+}
+
+// passthroughHttpProtocolOptions are http protocol options used for pass through clusters.
 // nolint
 // revive:disable-next-line
-<<<<<<< HEAD
-var PassthroughHttpProtocolOptions = protoconv.MessageToAny(&http.HttpProtocolOptions{
-=======
 var passthroughHttpProtocolOptions = protoconv.MessageToAny(&http.HttpProtocolOptions{
->>>>>>> fff8e9e6
 	CommonHttpProtocolOptions: &core.HttpProtocolOptions{
 		IdleTimeout: durationpb.New(5 * time.Minute),
 	},
@@ -141,35 +127,12 @@
 	credentialSocketExist bool
 
 	// TODO: this is not safe since its not in cache
-<<<<<<< HEAD
-	proxy *model.Proxy
-=======
 	unsafeWaypointOnlyProxy *model.Proxy
->>>>>>> fff8e9e6
 }
 
 // NewClusterBuilder builds an instance of ClusterBuilder.
 func NewClusterBuilder(proxy *model.Proxy, req *model.PushRequest, cache model.XdsCache) *ClusterBuilder {
 	cb := &ClusterBuilder{
-<<<<<<< HEAD
-		serviceInstances:   proxy.ServiceInstances,
-		proxyID:            proxy.ID,
-		proxyType:          proxy.Type,
-		proxyVersion:       proxy.Metadata.IstioVersion,
-		sidecarScope:       proxy.SidecarScope,
-		passThroughBindIPs: getPassthroughBindIPs(proxy.GetIPMode()),
-		supportsIPv4:       proxy.SupportsIPv4(),
-		supportsIPv6:       proxy.SupportsIPv6(),
-		hbone:              proxy.EnableHBONE() || proxy.IsWaypointProxy(),
-		locality:           proxy.Locality,
-		proxyLabels:        proxy.Labels,
-		proxyView:          proxy.GetView(),
-		proxyIPAddresses:   proxy.IPAddresses,
-		configNamespace:    proxy.ConfigNamespace,
-		req:                req,
-		cache:              cache,
-		proxy:              proxy,
-=======
 		serviceInstances:        proxy.ServiceInstances,
 		proxyID:                 proxy.ID,
 		proxyType:               proxy.Type,
@@ -187,7 +150,6 @@
 		req:                     req,
 		cache:                   cache,
 		unsafeWaypointOnlyProxy: proxy,
->>>>>>> fff8e9e6
 	}
 	if proxy.Metadata != nil {
 		if proxy.Metadata.TLSClientCertChain != "" {
@@ -492,10 +454,6 @@
 	}
 	localCluster := cb.buildDefaultCluster(clusterName, clusterType, localityLbEndpoints,
 		model.TrafficDirectionInbound, instance.ServicePort, instance.Service, allInstance)
-<<<<<<< HEAD
-
-=======
->>>>>>> fff8e9e6
 	// If stat name is configured, build the alt statname.
 	if len(cb.req.Push.Mesh.InboundClusterStatName) != 0 {
 		localCluster.cluster.AltStatName = telemetry.BuildStatPrefix(cb.req.Push.Mesh.InboundClusterStatName,
@@ -621,13 +579,7 @@
 				metadata.Labels[model.IstioCanonicalServiceRevisionLabelName] = svcLabels[model.IstioCanonicalServiceRevisionLabelName]
 			}
 		}
-<<<<<<< HEAD
-
-		util.BuildLbEndpointMetadata(instance.Endpoint.Network, instance.Endpoint.TLSMode, instance.Endpoint.WorkloadName,
-			ns, instance.Endpoint.Locality.ClusterID, labels, ep.Metadata)
-=======
 		util.AppendLbEndpointMetadata(metadata, ep.Metadata)
->>>>>>> fff8e9e6
 
 		locality := instance.Endpoint.Locality.Label
 		lbEndpoints[locality] = append(lbEndpoints[locality], ep)
@@ -729,11 +681,7 @@
 		ConnectTimeout:       proto.Clone(cb.req.Push.Mesh.ConnectTimeout).(*durationpb.Duration),
 		LbPolicy:             cluster.Cluster_CLUSTER_PROVIDED,
 		TypedExtensionProtocolOptions: map[string]*anypb.Any{
-<<<<<<< HEAD
-			v3.HttpProtocolOptionsType: PassthroughHttpProtocolOptions,
-=======
 			v3.HttpProtocolOptionsType: passthroughHttpProtocolOptions,
->>>>>>> fff8e9e6
 		},
 	}
 	cb.applyConnectionPool(cb.req.Push.Mesh, NewMutableCluster(cluster), &networking.ConnectionPoolSettings{})
@@ -1048,15 +996,7 @@
 			transportSocket := c.TransportSocket
 			c.TransportSocket = nil
 			c.TransportSocketMatches = []*cluster.Cluster_TransportSocketMatch{
-<<<<<<< HEAD
-				{
-					Name:            "hbone",
-					Match:           hboneTransportSocketMatch,
-					TransportSocket: InternalUpstreamSocket,
-				},
-=======
 				hboneTransportSocket,
->>>>>>> fff8e9e6
 				{
 					Name:            "tlsMode-" + model.IstioMutualTLSModeLabel,
 					Match:           istioMtlsTransportSocketMatch,
@@ -1072,15 +1012,7 @@
 				c.TransportSocket = nil
 
 				c.TransportSocketMatches = []*cluster.Cluster_TransportSocketMatch{
-<<<<<<< HEAD
-					{
-						Name:            "hbone",
-						Match:           hboneTransportSocketMatch,
-						TransportSocket: InternalUpstreamSocket,
-					},
-=======
 					hboneTransportSocket,
->>>>>>> fff8e9e6
 					{
 						Name:            "tlsMode-" + model.IstioMutualTLSModeLabel,
 						TransportSocket: ts,
@@ -1184,11 +1116,8 @@
 			}
 		}
 
-<<<<<<< HEAD
-=======
 		applyTLSDefaults(tlsContext, opts.mesh.GetTlsDefaults())
 
->>>>>>> fff8e9e6
 		if cb.isHttp2Cluster(c) {
 			// This is HTTP/2 cluster, advertise it with ALPN.
 			tlsContext.CommonTlsContext.AlpnProtocols = util.ALPNH2Only
@@ -1242,11 +1171,8 @@
 			}
 		}
 
-<<<<<<< HEAD
-=======
 		applyTLSDefaults(tlsContext, opts.mesh.GetTlsDefaults())
 
->>>>>>> fff8e9e6
 		if cb.isHttp2Cluster(c) {
 			// This is HTTP/2 cluster, advertise it with ALPN.
 			tlsContext.CommonTlsContext.AlpnProtocols = util.ALPNH2Only
@@ -1255,8 +1181,6 @@
 	return tlsContext, nil
 }
 
-<<<<<<< HEAD
-=======
 // applyTLSDefaults applies tls default settings from mesh config to UpstreamTlsContext.
 func applyTLSDefaults(tlsContext *auth.UpstreamTlsContext, tlsDefaults *meshconfig.MeshConfig_TLSConfig) {
 	if tlsDefaults == nil {
@@ -1267,7 +1191,6 @@
 	}
 }
 
->>>>>>> fff8e9e6
 // Set auto_sni if EnableAutoSni feature flag is enabled and if sni field is not explicitly set in DR.
 // Set auto_san_validation if VerifyCertAtClient feature flag is enabled and if there is no explicit SubjectAltNames specified  in DR.
 func (cb *ClusterBuilder) setAutoSniAndAutoSanValidation(mc *MutableCluster, tls *networking.ClientTLSSettings) {
@@ -1314,16 +1237,7 @@
 }
 
 func http2ProtocolOptions() *core.Http2ProtocolOptions {
-<<<<<<< HEAD
-	return &core.Http2ProtocolOptions{
-		// Large values lead to internal listener crashes
-		// TODO: find a way to scope this to internal listeners or not crash
-		MaxConcurrentStreams:    wrappers.UInt32(1073741824),
-		InitialStreamWindowSize: wrappers.UInt32(16777216),
-	}
-=======
 	return &core.Http2ProtocolOptions{}
->>>>>>> fff8e9e6
 }
 
 // nolint
@@ -1497,11 +1411,7 @@
 	c := &cluster.Cluster{
 		Name:                 security.SDSExternalClusterName,
 		ClusterDiscoveryType: &cluster.Cluster_Type{Type: cluster.Cluster_STATIC},
-<<<<<<< HEAD
-		ConnectTimeout:       cb.req.Push.Mesh.ConnectTimeout,
-=======
 		ConnectTimeout:       proto.Clone(cb.req.Push.Mesh.ConnectTimeout).(*durationpb.Duration),
->>>>>>> fff8e9e6
 		LoadAssignment: &endpoint.ClusterLoadAssignment{
 			ClusterName: security.SDSExternalClusterName,
 			Endpoints: []*endpoint.LocalityLbEndpoints{
