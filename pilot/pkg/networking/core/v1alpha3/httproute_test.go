// Copyright Istio Authors
//
// Licensed under the Apache License, Version 2.0 (the "License");
// you may not use this file except in compliance with the License.
// You may obtain a copy of the License at
//
//     http://www.apache.org/licenses/LICENSE-2.0
//
// Unless required by applicable law or agreed to in writing, software
// distributed under the License is distributed on an "AS IS" BASIS,
// WITHOUT WARRANTIES OR CONDITIONS OF ANY KIND, either express or implied.
// See the License for the specific language governing permissions and
// limitations under the License.

package v1alpha3

import (
	"fmt"
	"reflect"
	"testing"
	"time"

	route "github.com/envoyproxy/go-control-plane/envoy/config/route/v3"

	meshapi "istio.io/api/mesh/v1alpha1"
	networking "istio.io/api/networking/v1alpha3"
	"istio.io/istio/pilot/pkg/model"
	"istio.io/istio/pilot/pkg/serviceregistry/provider"
	"istio.io/istio/pilot/test/xdstest"
	"istio.io/istio/pkg/config"
	"istio.io/istio/pkg/config/host"
	"istio.io/istio/pkg/config/mesh"
	"istio.io/istio/pkg/config/protocol"
	"istio.io/istio/pkg/config/schema/gvk"
	"istio.io/istio/pkg/config/visibility"
	"istio.io/istio/pkg/test"
	"istio.io/istio/pkg/test/util/assert"
)

func TestGenerateVirtualHostDomains(t *testing.T) {
	cases := []struct {
		name       string
		service    *model.Service
		port       int
		node       *model.Proxy
		wantLegacy []string
		want       []string
	}{
		{
			name: "same domain",
			service: &model.Service{
				Hostname:     "foo.local.campus.net",
				MeshExternal: false,
			},
			port: 80,
			node: &model.Proxy{
				DNSDomain: "local.campus.net",
			},
<<<<<<< HEAD
			wantLegacy: []string{
				"foo.local.campus.net", "foo.local.campus.net:80",
				"foo", "foo:80",
=======
			want: []string{
				"foo.local.campus.net",
				"foo",
>>>>>>> fff8e9e6
			},
			want: []string{
				"foo.local.campus.net",
				"foo",
			},
		},
		{
			name: "different domains with some shared dns",
			service: &model.Service{
				Hostname:     "foo.local.campus.net",
				MeshExternal: false,
			},
			port: 80,
			node: &model.Proxy{
				DNSDomain: "remote.campus.net",
			},
			wantLegacy: []string{
				"foo.local.campus.net",
				"foo.local",
				"foo.local.campus",
			},
			want: []string{
				"foo.local.campus.net",
				"foo.local",
				"foo.local.campus",
			},
		},
		{
			name: "different domains with no shared dns",
			service: &model.Service{
				Hostname:     "foo.local.campus.net",
				MeshExternal: false,
			},
			port: 80,
			node: &model.Proxy{
				DNSDomain: "example.com",
			},
<<<<<<< HEAD
			wantLegacy: []string{"foo.local.campus.net", "foo.local.campus.net:80"},
			want:       []string{"foo.local.campus.net"},
=======
			want: []string{"foo.local.campus.net"},
>>>>>>> fff8e9e6
		},
		{
			name: "k8s service with default domain",
			service: &model.Service{
				Hostname:     "echo.default.svc.cluster.local",
				MeshExternal: false,
			},
			port: 8123,
			node: &model.Proxy{
				DNSDomain: "default.svc.cluster.local",
			},
			wantLegacy: []string{
				"echo.default.svc.cluster.local",
				"echo",
				"echo.default.svc",
				"echo.default",
			},
		},
		{
			name: "non-k8s service",
			service: &model.Service{
				Hostname:     "foo.default.svc.bar.baz",
				MeshExternal: false,
			},
			port: 8123,
			node: &model.Proxy{
				DNSDomain: "default.svc.cluster.local",
			},
			want: []string{
				"foo.default.svc.bar.baz",
			},
			want: []string{
				"echo.default.svc.cluster.local",
				"echo",
				"echo.default.svc",
				"echo.default",
			},
		},
		{
			name: "non-k8s service",
			service: &model.Service{
				Hostname:     "foo.default.svc.bar.baz",
				MeshExternal: false,
			},
			port: 8123,
			node: &model.Proxy{
				DNSDomain: "default.svc.cluster.local",
			},
			wantLegacy: []string{
				"foo.default.svc.bar.baz",
				"foo.default.svc.bar.baz:8123",
			},
			want: []string{
				"foo.default.svc.bar.baz",
			},
		},
		{
			name: "k8s service with default domain and different namespace",
			service: &model.Service{
				Hostname:     "echo.default.svc.cluster.local",
				MeshExternal: false,
			},
			port: 8123,
			node: &model.Proxy{
				DNSDomain: "mesh.svc.cluster.local",
			},
			wantLegacy: []string{
				"echo.default.svc.cluster.local",
				"echo.default",
				"echo.default.svc",
			},
			want: []string{
				"echo.default.svc.cluster.local",
				"echo.default",
				"echo.default.svc",
			},
		},
		{
			name: "k8s service with custom domain 2",
			service: &model.Service{
				Hostname:     "google.local",
				MeshExternal: false,
			},
			port: 8123,
			node: &model.Proxy{
				DNSDomain: "foo.svc.custom.k8s.local",
			},
<<<<<<< HEAD
			wantLegacy: []string{"google.local", "google.local:8123"},
			want:       []string{"google.local"},
=======
			want: []string{"google.local"},
>>>>>>> fff8e9e6
		},
		{
			name: "ipv4 domain",
			service: &model.Service{
				Hostname:     "1.2.3.4",
				MeshExternal: false,
			},
			port: 8123,
			node: &model.Proxy{
				DNSDomain: "example.com",
			},
<<<<<<< HEAD
			wantLegacy: []string{"1.2.3.4", "1.2.3.4:8123"},
			want:       []string{"1.2.3.4"},
=======
			want: []string{"1.2.3.4"},
>>>>>>> fff8e9e6
		},
		{
			name: "ipv6 domain",
			service: &model.Service{
				Hostname:     "2406:3003:2064:35b8:864:a648:4b96:e37d",
				MeshExternal: false,
			},
			port: 8123,
			node: &model.Proxy{
				DNSDomain: "example.com",
			},
<<<<<<< HEAD
			wantLegacy: []string{"[2406:3003:2064:35b8:864:a648:4b96:e37d]", "[2406:3003:2064:35b8:864:a648:4b96:e37d]:8123"},
			want:       []string{"[2406:3003:2064:35b8:864:a648:4b96:e37d]"},
=======
			want: []string{"[2406:3003:2064:35b8:864:a648:4b96:e37d]"},
>>>>>>> fff8e9e6
		},
		{
			name: "back subset of cluster domain in address",
			service: &model.Service{
				Hostname:     "aaa.example.local",
				MeshExternal: true,
			},
			port: 7777,
			node: &model.Proxy{
				DNSDomain: "tests.svc.cluster.local",
			},
<<<<<<< HEAD
			wantLegacy: []string{"aaa.example.local", "aaa.example.local:7777"},
			want:       []string{"aaa.example.local"},
=======
			want: []string{"aaa.example.local"},
>>>>>>> fff8e9e6
		},
		{
			name: "front subset of cluster domain in address",
			service: &model.Service{
				Hostname:     "aaa.example.my",
				MeshExternal: true,
			},
			port: 7777,
			node: &model.Proxy{
				DNSDomain: "tests.svc.my.long.domain.suffix",
			},
<<<<<<< HEAD
			wantLegacy: []string{"aaa.example.my", "aaa.example.my:7777"},
			want:       []string{"aaa.example.my"},
=======
			want: []string{"aaa.example.my"},
>>>>>>> fff8e9e6
		},
		{
			name: "large subset of cluster domain in address",
			service: &model.Service{
				Hostname:     "aaa.example.my.long",
				MeshExternal: true,
			},
			port: 7777,
			node: &model.Proxy{
				DNSDomain: "tests.svc.my.long.domain.suffix",
			},
<<<<<<< HEAD
			wantLegacy: []string{"aaa.example.my.long", "aaa.example.my.long:7777"},
			want:       []string{"aaa.example.my.long"},
=======
			want: []string{"aaa.example.my.long"},
>>>>>>> fff8e9e6
		},
		{
			name: "no overlap of cluster domain in address",
			service: &model.Service{
				Hostname:     "aaa.example.com",
				MeshExternal: true,
			},
			port: 7777,
			node: &model.Proxy{
				DNSDomain: "tests.svc.cluster.local",
			},
<<<<<<< HEAD
			wantLegacy: []string{"aaa.example.com", "aaa.example.com:7777"},
			want:       []string{"aaa.example.com"},
=======
			want: []string{"aaa.example.com"},
>>>>>>> fff8e9e6
		},
		{
			name: "wildcard",
			service: &model.Service{
				Hostname:     "headless.default.svc.cluster.local",
				MeshExternal: true,
				Resolution:   model.Passthrough,
				Attributes:   model.ServiceAttributes{ServiceRegistry: provider.Kubernetes},
			},
			port: 7777,
			node: &model.Proxy{
				DNSDomain: "default.svc.cluster.local",
			},
<<<<<<< HEAD
			wantLegacy: []string{
				"headless.default.svc.cluster.local",
				"headless.default.svc.cluster.local:7777",
				"headless",
				"headless:7777",
				"headless.default.svc",
				"headless.default.svc:7777",
				"headless.default",
				"headless.default:7777",
				"*.headless.default.svc.cluster.local",
				"*.headless.default.svc.cluster.local:7777",
				"*.headless",
				"*.headless:7777",
				"*.headless.default.svc",
				"*.headless.default.svc:7777",
				"*.headless.default",
				"*.headless.default:7777",
			},
=======
>>>>>>> fff8e9e6
			want: []string{
				"headless.default.svc.cluster.local",
				"headless",
				"headless.default.svc",
				"headless.default",
				"*.headless.default.svc.cluster.local",
				"*.headless",
				"*.headless.default.svc",
				"*.headless.default",
			},
		},
	}

	testFn := func(t test.Failer, service *model.Service, port int, node *model.Proxy, want []string) {
		out, _ := generateVirtualHostDomains(service, port, port, node)
		assert.Equal(t, out, want)
	}

	for _, c := range cases {
		c := c
		t.Run(c.name, func(t *testing.T) {
<<<<<<< HEAD
			t.Run("legacy", func(t *testing.T) {
				c.node.IstioVersion = model.ParseIstioVersion("1.14.0")
				testFn(t, c.service, c.port, c.node, c.wantLegacy)
			})
			t.Run("modern", func(t *testing.T) {
				c.node.IstioVersion = model.ParseIstioVersion("1.15.0")
				testFn(t, c.service, c.port, c.node, c.want)
			})
=======
			testFn(t, c.service, c.port, c.node, c.want)
>>>>>>> fff8e9e6
		})
	}
}

func TestSidecarOutboundHTTPRouteConfigWithDuplicateHosts(t *testing.T) {
	virtualServiceSpec := &networking.VirtualService{
		Hosts:    []string{"test-duplicate-domains.default.svc.cluster.local", "test-duplicate-domains.default"},
		Gateways: []string{"mesh"},
		Http: []*networking.HTTPRoute{
			{
				Route: []*networking.HTTPRouteDestination{
					{
						Destination: &networking.Destination{
							Host: "test-duplicate-domains.default",
						},
					},
				},
			},
		},
	}
	virtualServiceSpecDefault := &networking.VirtualService{
		Hosts:    []string{"test.default"},
		Gateways: []string{"mesh"},
		Http: []*networking.HTTPRoute{
			{
				Route: []*networking.HTTPRouteDestination{
					{
						Destination: &networking.Destination{
							Host: "test.default",
						},
					},
				},
			},
		},
	}

	cases := []struct {
		name                string
		services            []*model.Service
		config              []config.Config
		expectedHosts       map[string][]string
		expectedDestination map[string]string
	}{
		{
			"more exact first",
			[]*model.Service{
				buildHTTPService("test.local", visibility.Public, "", "default", 80),
				buildHTTPService("test", visibility.Public, "", "default", 80),
			},
			nil,
			map[string][]string{
				"allow_any": {"*"},
				// BUG: test should be below
				"test.local:80": {"test.local"},
				"test:80":       {"test"},
			},
			map[string]string{
				"allow_any":     "PassthroughCluster",
				"test.local:80": "outbound|80||test.local",
				"test:80":       "outbound|80||test",
			},
		},
		{
			"more exact first with full cluster domain",
			[]*model.Service{
				buildHTTPService("test.default.svc.cluster.local", visibility.Public, "", "default", 80),
				buildHTTPService("test", visibility.Public, "", "default", 80),
			},
			nil,
			map[string][]string{
				"allow_any": {"*"},
				"test.default.svc.cluster.local:80": {
					"test.default.svc.cluster.local",
					"test.default.svc",
					"test.default",
				},
				"test:80": {"test"},
			},
			map[string]string{
				"allow_any":                         "PassthroughCluster",
				"test.default.svc.cluster.local:80": "outbound|80||test.default.svc.cluster.local",
				"test:80":                           "outbound|80||test",
			},
		},
		{
			"more exact second",
			[]*model.Service{
				buildHTTPService("test", visibility.Public, "", "default", 80),
				buildHTTPService("test.local", visibility.Public, "", "default", 80),
			},
			nil,
			map[string][]string{
				"allow_any":     {"*"},
				"test.local:80": {"test.local"},
				"test:80":       {"test"},
			},
			map[string]string{
				"allow_any":     "PassthroughCluster",
				"test.local:80": "outbound|80||test.local",
				"test:80":       "outbound|80||test",
			},
		},
		{
			"virtual service",
			[]*model.Service{
				buildHTTPService("test-duplicate-domains.default.svc.cluster.local", visibility.Public, "", "default", 80),
			},
			[]config.Config{{
				Meta: config.Meta{
					GroupVersionKind: gvk.VirtualService,
					Name:             "acme",
				},
				Spec: virtualServiceSpec,
			}},
			map[string][]string{
				"allow_any": {"*"},
				"test-duplicate-domains.default.svc.cluster.local:80": {
					"test-duplicate-domains.default.svc.cluster.local",
					"test-duplicate-domains",
					"test-duplicate-domains.default.svc",
				},
				"test-duplicate-domains.default:80": {"test-duplicate-domains.default"},
			},
			map[string]string{
				"allow_any": "PassthroughCluster",
				// Virtual service destination takes precedence
				"test-duplicate-domains.default.svc.cluster.local:80": "outbound|80||test-duplicate-domains.default",
				"test-duplicate-domains.default:80":                   "outbound|80||test-duplicate-domains.default",
			},
		},
		{
			"virtual service conflict",
			[]*model.Service{
				buildHTTPService("test.default.svc.cluster.local", visibility.Public, "", "default", 80),
			},
			[]config.Config{{
				Meta: config.Meta{
					GroupVersionKind: gvk.VirtualService,
					Name:             "acme",
				},
				Spec: virtualServiceSpecDefault,
			}},
			map[string][]string{
				"allow_any": {"*"},
				"test.default.svc.cluster.local:80": {
					"test.default.svc.cluster.local",
					"test",
					"test.default.svc",
				},
				"test.default:80": {"test.default"},
			},
			map[string]string{
				"allow_any": "PassthroughCluster",
				// From the service, go to the service
				"test.default.svc.cluster.local:80": "outbound|80||test.default.svc.cluster.local",
				"test.default:80":                   "outbound|80||test.default",
			},
		},
		{
			"multiple ports",
			[]*model.Service{
				buildHTTPService("test.local", visibility.Public, "", "default", 70, 80, 90),
			},
			nil,
			map[string][]string{
				"allow_any":     {"*"},
				"test.local:80": {"test.local"},
			},
			map[string]string{
				"allow_any":     "PassthroughCluster",
				"test.local:80": "outbound|80||test.local",
			},
		},
	}
	for _, tt := range cases {
		t.Run(tt.name, func(t *testing.T) {
			// ensure services are ordered
			t0 := time.Now()
			for _, svc := range tt.services {
				svc.CreationTime = t0
				t0 = t0.Add(time.Minute)
			}
			cg := NewConfigGenTest(t, TestOptions{
				Services: tt.services,
				Configs:  tt.config,
			})

			vHostCache := make(map[int][]*route.VirtualHost)
			resource, _ := cg.ConfigGen.buildSidecarOutboundHTTPRouteConfig(
				cg.SetupProxy(nil), &model.PushRequest{Push: cg.PushContext()}, "80", vHostCache, nil, nil)
			routeCfg := &route.RouteConfiguration{}
			resource.Resource.UnmarshalTo(routeCfg)
			xdstest.ValidateRouteConfiguration(t, routeCfg)

			got := map[string][]string{}
			clusters := map[string]string{}
			for _, vh := range routeCfg.VirtualHosts {
				got[vh.Name] = vh.Domains
				clusters[vh.Name] = vh.GetRoutes()[0].GetRoute().GetCluster()
			}

			if !reflect.DeepEqual(tt.expectedHosts, got) {
				t.Fatalf("unexpected virtual hosts\n%v, wanted\n%v", got, tt.expectedHosts)
			}

			if !reflect.DeepEqual(tt.expectedDestination, clusters) {
				t.Fatalf("unexpected destinations\n%v, wanted\n%v", clusters, tt.expectedDestination)
			}
		})
	}
}

func TestSidecarOutboundHTTPRouteConfig(t *testing.T) {
	services := []*model.Service{
		buildHTTPService("bookinfo.com", visibility.Public, wildcardIPv4, "default", 9999, 70),
		buildHTTPService("private.com", visibility.Private, wildcardIPv4, "default", 9999, 80),
		buildHTTPService("test.com", visibility.Public, "8.8.8.8", "not-default", 8080),
		buildHTTPService("test-private.com", visibility.Private, "9.9.9.9", "not-default", 80, 70),
		buildHTTPService("test-private-2.com", visibility.Private, "9.9.9.10", "not-default", 60),
		buildHTTPService("test-headless.com", visibility.Public, wildcardIPv4, "not-default", 8888),
		buildHTTPService("service-A.default.svc.cluster.local", visibility.Public, "", "default", 7777),
	}

	sidecarConfig := &config.Config{
		Meta: config.Meta{
			Name:             "foo",
			Namespace:        "not-default",
			GroupVersionKind: gvk.Sidecar,
		},
		Spec: &networking.Sidecar{
			Egress: []*networking.IstioEgressListener{
				{
					Port: &networking.Port{
						// A port that is not in any of the services
						Number:   9000,
						Protocol: "HTTP",
						Name:     "something",
					},
					Bind:  "1.1.1.1",
					Hosts: []string{"*/bookinfo.com"},
				},
				{
					Port: &networking.Port{
						// Unix domain socket listener
						Number:   0,
						Protocol: "HTTP",
						Name:     "something",
					},
					Bind:  "unix://foo/bar/baz",
					Hosts: []string{"*/bookinfo.com"},
				},
				{
					Port: &networking.Port{
						// Unix domain socket listener
						Number:   0,
						Protocol: "HTTP",
						Name:     "something",
					},
					Bind:  "unix://foo/bar/headless",
					Hosts: []string{"*/test-headless.com"},
				},
				{
					Port: &networking.Port{
						// A port that is in one of the services
						Number:   8080,
						Protocol: "HTTP",
						Name:     "foo",
					},
					Hosts: []string{"default/bookinfo.com", "not-default/test.com"},
				},
				{
					// Wildcard egress importing from all namespaces
					Hosts: []string{"*/*"},
				},
			},
		},
	}
	sidecarConfigWithWildcard := &config.Config{
		Meta: config.Meta{
			Name:             "foo",
			Namespace:        "not-default",
			GroupVersionKind: gvk.Sidecar,
		},
		Spec: &networking.Sidecar{
			Egress: []*networking.IstioEgressListener{
				{
					Port: &networking.Port{
						Number:   7443,
						Protocol: "HTTP",
						Name:     "something",
					},
					Hosts: []string{"*/*"},
				},
			},
		},
	}
	sidecarConfigWitHTTPProxy := &config.Config{
		Meta: config.Meta{
			Name:             "foo",
			Namespace:        "not-default",
			GroupVersionKind: gvk.Sidecar,
		},
		Spec: &networking.Sidecar{
			Egress: []*networking.IstioEgressListener{
				{
					Port: &networking.Port{
						Number:   7443,
						Protocol: "HTTP_PROXY",
						Name:     "something",
					},
					Hosts: []string{"*/*"},
				},
			},
		},
	}
	sidecarConfigWithRegistryOnly := &config.Config{
		Meta: config.Meta{
			Name:             "foo",
			Namespace:        "not-default",
			GroupVersionKind: gvk.Sidecar,
		},
		Spec: &networking.Sidecar{
			Egress: []*networking.IstioEgressListener{
				{
					Port: &networking.Port{
						// A port that is not in any of the services
						Number:   9000,
						Protocol: "HTTP",
						Name:     "something",
					},
					Bind:  "1.1.1.1",
					Hosts: []string{"*/bookinfo.com"},
				},
				{
					Port: &networking.Port{
						// Unix domain socket listener
						Number:   0,
						Protocol: "HTTP",
						Name:     "something",
					},
					Bind:  "unix://foo/bar/baz",
					Hosts: []string{"*/bookinfo.com"},
				},
				{
					Port: &networking.Port{
						Number:   0,
						Protocol: "HTTP",
						Name:     "something",
					},
					Bind:  "unix://foo/bar/headless",
					Hosts: []string{"*/test-headless.com"},
				},
				{
					Port: &networking.Port{
						Number:   18888,
						Protocol: "HTTP",
						Name:     "foo",
					},
					Hosts: []string{"*/test-headless.com"},
				},
				{
					// Wildcard egress importing from all namespaces
					Hosts: []string{"*/*"},
				},
			},
			OutboundTrafficPolicy: &networking.OutboundTrafficPolicy{
				Mode: networking.OutboundTrafficPolicy_REGISTRY_ONLY,
			},
		},
	}
	sidecarConfigWithAllowAny := &config.Config{
		Meta: config.Meta{
			Name:             "foo",
			Namespace:        "not-default",
			GroupVersionKind: gvk.Sidecar,
		},
		Spec: &networking.Sidecar{
			Egress: []*networking.IstioEgressListener{
				{
					Port: &networking.Port{
						// A port that is not in any of the services
						Number:   9000,
						Protocol: "HTTP",
						Name:     "something",
					},
					Bind:  "1.1.1.1",
					Hosts: []string{"*/bookinfo.com"},
				},
				{
					Port: &networking.Port{
						// Unix domain socket listener
						Number:   0,
						Protocol: "HTTP",
						Name:     "something",
					},
					Bind:  "unix://foo/bar/baz",
					Hosts: []string{"*/bookinfo.com"},
				},
				{
					Port: &networking.Port{
						// A port that is in one of the services
						Number:   8080,
						Protocol: "HTTP",
						Name:     "foo",
					},
					Hosts: []string{"default/bookinfo.com", "not-default/test.com"},
				},
				{
					// Wildcard egress importing from all namespaces
					Hosts: []string{"*/*"},
				},
			},
			OutboundTrafficPolicy: &networking.OutboundTrafficPolicy{
				Mode: networking.OutboundTrafficPolicy_ALLOW_ANY,
			},
		},
	}
	virtualServiceSpec1 := &networking.VirtualService{
		Hosts:    []string{"test-private-2.com"},
		Gateways: []string{"mesh"},
		Http: []*networking.HTTPRoute{
			{
				Route: []*networking.HTTPRouteDestination{
					{
						Destination: &networking.Destination{
							// Subset: "some-subset",
							Host: "example.org",
							Port: &networking.PortSelector{
								Number: 61,
							},
						},
						Weight: 100,
					},
				},
			},
		},
	}
	virtualServiceSpec2 := &networking.VirtualService{
		Hosts:    []string{"test-private-2.com"},
		Gateways: []string{"mesh"},
		Http: []*networking.HTTPRoute{
			{
				Route: []*networking.HTTPRouteDestination{
					{
						Destination: &networking.Destination{
							Host: "test.org",
							Port: &networking.PortSelector{
								Number: 62,
							},
						},
						Weight: 100,
					},
				},
			},
		},
	}
	virtualServiceSpec3 := &networking.VirtualService{
		Hosts:    []string{"test-private-3.com"},
		Gateways: []string{"mesh"},
		Http: []*networking.HTTPRoute{
			{
				Route: []*networking.HTTPRouteDestination{
					{
						Destination: &networking.Destination{
							Host: "test.org",
							Port: &networking.PortSelector{
								Number: 63,
							},
						},
						Weight: 100,
					},
				},
			},
		},
	}
	virtualServiceSpec4 := &networking.VirtualService{
		Hosts:    []string{"test-headless.com", "example.com"},
		Gateways: []string{"mesh"},
		Http: []*networking.HTTPRoute{
			{
				Route: []*networking.HTTPRouteDestination{
					{
						Destination: &networking.Destination{
							Host: "test.org",
							Port: &networking.PortSelector{
								Number: 64,
							},
						},
						Weight: 100,
					},
				},
			},
		},
	}
	virtualServiceSpec5 := &networking.VirtualService{
		Hosts:    []string{"test-svc.testns.svc.cluster.local"},
		Gateways: []string{"mesh"},
		Http: []*networking.HTTPRoute{
			{
				Route: []*networking.HTTPRouteDestination{
					{
						Destination: &networking.Destination{
							Host: "test-svc.testn.svc.cluster.local",
						},
						Weight: 100,
					},
				},
			},
		},
	}
	virtualServiceSpec6 := &networking.VirtualService{
		Hosts:    []string{"match-no-service"},
		Gateways: []string{"mesh"},
		Http: []*networking.HTTPRoute{
			{
				Route: []*networking.HTTPRouteDestination{
					{
						Destination: &networking.Destination{
							Host: "non-exist-service",
						},
						Weight: 100,
					},
				},
			},
		},
	}
	virtualServiceSpec7 := &networking.VirtualService{
		Hosts:    []string{"service-A.default.svc.cluster.local", "service-A.v2", "service-A.v3"},
		Gateways: []string{"mesh"},
		Http: []*networking.HTTPRoute{
			{
				Match: []*networking.HTTPMatchRequest{
					{
						Headers: map[string]*networking.StringMatch{":authority": {MatchType: &networking.StringMatch_Exact{Exact: "service-A.v2"}}},
					},
				},
				Route: []*networking.HTTPRouteDestination{
					{
						Destination: &networking.Destination{
							Host:   "service-A",
							Subset: "v2",
						},
					},
				},
			},
			{
				Match: []*networking.HTTPMatchRequest{
					{
						Headers: map[string]*networking.StringMatch{":authority": {MatchType: &networking.StringMatch_Exact{Exact: "service-A.v3"}}},
					},
				},
				Route: []*networking.HTTPRouteDestination{
					{
						Destination: &networking.Destination{
							Host:   "service-A",
							Subset: "v3",
						},
					},
				},
			},
		},
	}
	virtualService1 := config.Config{
		Meta: config.Meta{
			GroupVersionKind: gvk.VirtualService,
			Name:             "acme2-v1",
			Namespace:        "not-default",
		},
		Spec: virtualServiceSpec1,
	}
	virtualService2 := config.Config{
		Meta: config.Meta{
			GroupVersionKind: gvk.VirtualService,
			Name:             "acme-v2",
			Namespace:        "not-default",
		},
		Spec: virtualServiceSpec2,
	}
	virtualService3 := config.Config{
		Meta: config.Meta{
			GroupVersionKind: gvk.VirtualService,
			Name:             "acme-v3",
			Namespace:        "not-default",
		},
		Spec: virtualServiceSpec3,
	}
	virtualService4 := config.Config{
		Meta: config.Meta{
			GroupVersionKind: gvk.VirtualService,
			Name:             "acme-v4",
			Namespace:        "not-default",
		},
		Spec: virtualServiceSpec4,
	}
	virtualService5 := config.Config{
		Meta: config.Meta{
			GroupVersionKind: gvk.VirtualService,
			Name:             "acme-v3",
			Namespace:        "not-default",
		},
		Spec: virtualServiceSpec5,
	}
	virtualService6 := config.Config{
		Meta: config.Meta{
			GroupVersionKind: gvk.VirtualService,
			Name:             "acme-v3",
			Namespace:        "not-default",
		},
		Spec: virtualServiceSpec6,
	}
	virtualService7 := config.Config{
		Meta: config.Meta{
			GroupVersionKind: gvk.VirtualService,
			Name:             "vs-1",
			Namespace:        "default",
		},
		Spec: virtualServiceSpec7,
	}

	// With the config above, RDS should return a valid route for the following route names
	// port 9000 - [bookinfo.com:9999, *.bookinfo.com:9990], [bookinfo.com:70, *.bookinfo.com:70] but no bookinfo.com
	// unix://foo/bar/baz - [bookinfo.com:9999, *.bookinfo.com:9999], [bookinfo.com:70, *.bookinfo.com:70] but no bookinfo.com
	// port 8080 - [test.com, test.com:8080, 8.8.8.8, 8.8.8.8:8080], but no bookinfo.com or test.com
	// port 9999 - [bookinfo.com, bookinfo.com:9999, *.bookinfo.com, *.bookinfo.com:9999]
	// port 80 - [test-private.com, test-private.com:80, 9.9.9.9:80, 9.9.9.9]
	// port 70 - [test-private.com, test-private.com:70, 9.9.9.9, 9.9.9.9:70], [bookinfo.com, bookinfo.com:70]

	// Without sidecar config [same as wildcard egress listener], expect routes
	// 9999 - [bookinfo.com, bookinfo.com:9999, *.bookinfo.com, *.bookinfo.com:9999],
	// 8080 - [test.com, test.com:8080, 8.8.8.8, 8.8.8.8:8080]
	// 80 - [test-private.com, test-private.com:80, 9.9.9.9:80, 9.9.9.9]
	// 70 - [bookinfo.com, bookinfo.com:70, *.bookinfo.com:70],[test-private.com, test-private.com:70, 9.9.9.9:70, 9.9.9.9]
	cases := []struct {
		name                  string
		routeName             string
		sidecarConfig         *config.Config
		virtualServiceConfigs []*config.Config
		// virtualHost Name and domains
		expectedHosts  map[string]map[string]bool
		expectedRoutes int
		registryOnly   bool
	}{
		{
			name:                  "sidecar config port that is not in any service",
			routeName:             "9000",
			sidecarConfig:         sidecarConfig,
			virtualServiceConfigs: nil,
			expectedHosts: map[string]map[string]bool{
				"block_all": {
					"*": true,
				},
			},
			registryOnly: true,
		},
		{
			name:                  "sidecar config with unix domain socket listener",
			routeName:             "unix://foo/bar/baz",
			sidecarConfig:         sidecarConfig,
			virtualServiceConfigs: nil,
			expectedHosts: map[string]map[string]bool{
				"bookinfo.com:9999": {"bookinfo.com:9999": true, "*.bookinfo.com:9999": true},
				"bookinfo.com:70":   {"bookinfo.com:70": true, "*.bookinfo.com:70": true},
				"allow_any": {
					"*": true,
				},
			},
		},
		{
			name:                  "sidecar config port that is in one of the services",
			routeName:             "8080",
			sidecarConfig:         sidecarConfig,
			virtualServiceConfigs: nil,
			expectedHosts: map[string]map[string]bool{
				"test.com:8080": {"test.com": true, "8.8.8.8": true},
				"block_all": {
					"*": true,
				},
			},
			registryOnly: true,
		},
		{
			name:                  "sidecar config with fallthrough and registry only and allow any mesh config",
			routeName:             "80",
			sidecarConfig:         sidecarConfigWithRegistryOnly,
			virtualServiceConfigs: nil,
			expectedHosts: map[string]map[string]bool{
				"test-private.com:80": {
					"test-private.com": true, "9.9.9.9": true,
				},
				"block_all": {
					"*": true,
				},
			},
			registryOnly: false,
		},
		{
			name:                  "sidecar config with fallthrough and allow any and registry only mesh config",
			routeName:             "80",
			sidecarConfig:         sidecarConfigWithAllowAny,
			virtualServiceConfigs: nil,
			expectedHosts: map[string]map[string]bool{
				"test-private.com:80": {
					"test-private.com": true, "9.9.9.9": true,
				},
				"allow_any": {
					"*": true,
				},
			},
			registryOnly: false,
		},

		{
			name:                  "sidecar config with allow any and virtual service includes non existing service",
			routeName:             "80",
			sidecarConfig:         sidecarConfigWithAllowAny,
			virtualServiceConfigs: []*config.Config{&virtualService6},
			expectedHosts: map[string]map[string]bool{
				// does not include `match-no-service`
				"test-private.com:80": {
					"test-private.com": true, "9.9.9.9": true,
				},
				"match-no-service.not-default:80": {"match-no-service.not-default": true},
				"allow_any": {
					"*": true,
				},
			},
			registryOnly: false,
		},

		{
			name:                  "sidecar config with allow any and virtual service includes non existing service",
			routeName:             "80",
			sidecarConfig:         sidecarConfigWithAllowAny,
			virtualServiceConfigs: []*config.Config{&virtualService6},
			expectedHosts: map[string]map[string]bool{
				// does not include `match-no-service`
				"test-private.com:80": {
					"test-private.com": true, "9.9.9.9": true,
				},
				"match-no-service.not-default:80": {"match-no-service.not-default": true},
				"allow_any": {
					"*": true,
				},
			},
			registryOnly: false,
		},

		{
			name:                  "wildcard egress importing from all namespaces: 9999",
			routeName:             "9999",
			sidecarConfig:         sidecarConfig,
			virtualServiceConfigs: nil,
			expectedHosts: map[string]map[string]bool{
				"bookinfo.com:9999": {
					"bookinfo.com":   true,
					"*.bookinfo.com": true,
				},
				"block_all": {
					"*": true,
				},
			},
			registryOnly: true,
		},
		{
			name:                  "wildcard egress importing from all namespaces: 80",
			routeName:             "80",
			sidecarConfig:         sidecarConfig,
			virtualServiceConfigs: nil,
			expectedHosts: map[string]map[string]bool{
				"test-private.com:80": {
					"test-private.com": true, "9.9.9.9": true,
				},
				"block_all": {
					"*": true,
				},
			},
			registryOnly: true,
		},
		{
			name:                  "wildcard egress importing from all namespaces: 70",
			routeName:             "70",
			sidecarConfig:         sidecarConfig,
			virtualServiceConfigs: nil,
			expectedHosts: map[string]map[string]bool{
				"test-private.com:70": {
					"test-private.com": true, "9.9.9.9": true,
				},
				"bookinfo.com:70": {
					"bookinfo.com":   true,
					"*.bookinfo.com": true,
				},
				"block_all": {
					"*": true,
				},
			},
			registryOnly: true,
		},
		{
			name:                  "no sidecar config - import public service from other namespaces: 9999",
			routeName:             "9999",
			sidecarConfig:         nil,
			virtualServiceConfigs: nil,
			expectedHosts: map[string]map[string]bool{
				"bookinfo.com:9999": {
					"bookinfo.com":   true,
					"*.bookinfo.com": true,
				},
				"block_all": {
					"*": true,
				},
			},
			registryOnly: true,
		},
		{
			name:                  "no sidecar config - import public service from other namespaces: 8080",
			routeName:             "8080",
			sidecarConfig:         nil,
			virtualServiceConfigs: nil,
			expectedHosts: map[string]map[string]bool{
				"test.com:8080": {
					"test.com": true, "8.8.8.8": true,
				},
				"block_all": {
					"*": true,
				},
			},
			registryOnly: true,
		},
		{
			name:                  "no sidecar config - import public services from other namespaces: 80",
			routeName:             "80",
			sidecarConfig:         nil,
			virtualServiceConfigs: nil,
			expectedHosts: map[string]map[string]bool{
				"test-private.com:80": {
					"test-private.com": true, "9.9.9.9": true,
				},
				"block_all": {
					"*": true,
				},
			},
			registryOnly: true,
		},
		{
			name:                  "no sidecar config - import public services from other namespaces: 70",
			routeName:             "70",
			sidecarConfig:         nil,
			virtualServiceConfigs: nil,
			expectedHosts: map[string]map[string]bool{
				"test-private.com:70": {
					"test-private.com": true, "9.9.9.9": true,
				},
				"bookinfo.com:70": {
					"bookinfo.com":   true,
					"*.bookinfo.com": true,
				},
				"block_all": {
					"*": true,
				},
			},
			registryOnly: true,
		},
		{
			name:                  "no sidecar config - import public services from other namespaces: 70 with sniffing",
			routeName:             "test-private.com:70",
			sidecarConfig:         nil,
			virtualServiceConfigs: nil,
			expectedHosts: map[string]map[string]bool{
				"test-private.com:70": {
					"*": true,
				},
			},
			registryOnly: true,
		},
		{
			name:                  "no sidecar config - import public services from other namespaces: 80 with fallthrough",
			routeName:             "80",
			sidecarConfig:         nil,
			virtualServiceConfigs: nil,
			expectedHosts: map[string]map[string]bool{
				"test-private.com:80": {
					"test-private.com": true, "9.9.9.9": true,
				},
				"allow_any": {
					"*": true,
				},
			},
			registryOnly: false,
		},
		{
			name:                  "no sidecar config - import public services from other namespaces: 80 with fallthrough and registry only",
			routeName:             "80",
			sidecarConfig:         nil,
			virtualServiceConfigs: nil,
			expectedHosts: map[string]map[string]bool{
				"test-private.com:80": {
					"test-private.com": true, "9.9.9.9": true,
				},
				"block_all": {
					"*": true,
				},
			},
			registryOnly: true,
		},
		{
			name:                  "no sidecar config with virtual services with duplicate entries",
			routeName:             "60",
			sidecarConfig:         nil,
			virtualServiceConfigs: []*config.Config{&virtualService1, &virtualService2},
			expectedHosts: map[string]map[string]bool{
				"test-private-2.com:60": {
					"test-private-2.com": true, "9.9.9.10": true,
				},
				"block_all": {
					"*": true,
				},
			},
			registryOnly: true,
		},
		{
			name:                  "no sidecar config with virtual services with no service in registry",
			routeName:             "80", // no service for the host in registry; use port 80 by default
			sidecarConfig:         nil,
			virtualServiceConfigs: []*config.Config{&virtualService3},
			expectedHosts: map[string]map[string]bool{
				"test-private.com:80": {
					"test-private.com": true, "9.9.9.9": true,
				},
				"test-private-3.com:80": {
					"test-private-3.com": true,
				},
				"block_all": {
					"*": true,
				},
			},
			registryOnly: true,
		},
		{
			name:                  "no sidecar config - import headless service from other namespaces: 8888",
			routeName:             "8888",
			sidecarConfig:         nil,
			virtualServiceConfigs: nil,
			expectedHosts: map[string]map[string]bool{
				"test-headless.com:8888": {
					"test-headless.com": true, "*.test-headless.com": true,
				},
				"block_all": {
					"*": true,
				},
			},
			registryOnly: true,
		},
		{
			name:                  "no sidecar config with virtual services - import headless service from other namespaces: 8888",
			routeName:             "8888",
			sidecarConfig:         nil,
			virtualServiceConfigs: []*config.Config{&virtualService4},
			expectedHosts: map[string]map[string]bool{
				"test-headless.com:8888": {
					"test-headless.com": true, "*.test-headless.com": true,
				},
				"example.com:8888": {
					"example.com": true,
				},
				"block_all": {
					"*": true,
				},
			},
			registryOnly: true,
		},
		{
			name:                  "sidecar config with unix domain socket listener - import headless service",
			routeName:             "unix://foo/bar/headless",
			sidecarConfig:         sidecarConfig,
			virtualServiceConfigs: nil,
			expectedHosts: map[string]map[string]bool{
				"test-headless.com:8888": {"test-headless.com:8888": true, "*.test-headless.com:8888": true},
				"block_all": {
					"*": true,
				},
			},
			registryOnly: true,
		},
		{
			name:                  "sidecar config port - import headless service",
			routeName:             "18888",
			sidecarConfig:         sidecarConfigWithRegistryOnly,
			virtualServiceConfigs: nil,
			expectedHosts: map[string]map[string]bool{
				"block_all": {
					"*": true,
				},
			},
			registryOnly: true,
		},
		{
			name:                  "wild card sidecar config, with non matching virtual service",
			routeName:             "7443",
			sidecarConfig:         sidecarConfigWithWildcard,
			virtualServiceConfigs: []*config.Config{&virtualService5},
			expectedHosts: map[string]map[string]bool{
				"block_all": {
					"*": true,
				},
			},
			registryOnly: true,
		},
		{
			name:                  "http proxy sidecar config, with non matching virtual service",
			routeName:             "7443",
			sidecarConfig:         sidecarConfigWitHTTPProxy,
			virtualServiceConfigs: []*config.Config{&virtualService5},
			expectedHosts: map[string]map[string]bool{
				"bookinfo.com:9999":      {"bookinfo.com:9999": true, "*.bookinfo.com:9999": true},
				"bookinfo.com:70":        {"bookinfo.com:70": true, "*.bookinfo.com:70": true},
				"test-headless.com:8888": {"test-headless.com:8888": true, "*.test-headless.com:8888": true},
				"test-private-2.com:60": {
					"test-private-2.com:60": true, "9.9.9.10:60": true,
				},
				"test-private.com:70": {
					"test-private.com:70": true, "9.9.9.9:70": true,
				},
				"test-private.com:80": {
					"test-private.com": true, "test-private.com:80": true, "9.9.9.9": true, "9.9.9.9:80": true,
				},
				"test.com:8080": {
					"test.com:8080": true, "8.8.8.8:8080": true,
				},
				"service-A.default.svc.cluster.local:7777": {
					"service-A.default.svc.cluster.local:7777": true,
				},
				"block_all": {
					"*": true,
				},
			},
			registryOnly: true,
		},
		{
			name:                  "virtual service hosts with subsets and with existing service",
			routeName:             "7777",
			sidecarConfig:         sidecarConfigWithAllowAny,
			virtualServiceConfigs: []*config.Config{&virtualService7},
			expectedHosts: map[string]map[string]bool{
				"allow_any": {
					"*": true,
				},
				"service-A.default.svc.cluster.local:7777": {
					"service-A.default.svc.cluster.local": true,
				},
				"service-A.v2:7777": {
					"service-A.v2": true,
				},
				"service-A.v3:7777": {
					"service-A.v3": true,
				},
			},
			expectedRoutes: 7,
			registryOnly:   false,
		},
	}

	for _, c := range cases {
		t.Run(c.name, func(t *testing.T) {
			testSidecarRDSVHosts(t, services, c.sidecarConfig, c.virtualServiceConfigs,
				c.routeName, c.expectedHosts, c.expectedRoutes, c.registryOnly)
		})
	}
}

func TestSelectVirtualService(t *testing.T) {
	services := []*model.Service{
		buildHTTPService("bookinfo.com", visibility.Public, wildcardIPv4, "default", 9999, 70),
		buildHTTPService("private.com", visibility.Private, wildcardIPv4, "default", 9999, 80),
		buildHTTPService("test.com", visibility.Public, "8.8.8.8", "not-default", 8080),
		buildHTTPService("test-private.com", visibility.Private, "9.9.9.9", "not-default", 80, 70),
		buildHTTPService("test-private-2.com", visibility.Private, "9.9.9.10", "not-default", 60),
		buildHTTPService("test-headless.com", visibility.Public, wildcardIPv4, "not-default", 8888),
	}

	servicesByName := make(map[host.Name]*model.Service, len(services))
	for _, svc := range services {
		servicesByName[svc.Hostname] = svc
	}

	virtualServiceSpec1 := &networking.VirtualService{
		Hosts:    []string{"test-private-2.com"},
		Gateways: []string{"mesh"},
		Http: []*networking.HTTPRoute{
			{
				Route: []*networking.HTTPRouteDestination{
					{
						Destination: &networking.Destination{
							// Subset: "some-subset",
							Host: "example.org",
							Port: &networking.PortSelector{
								Number: 61,
							},
						},
						Weight: 100,
					},
				},
			},
		},
	}
	virtualServiceSpec2 := &networking.VirtualService{
		Hosts:    []string{"test-private-2.com"},
		Gateways: []string{"mesh"},
		Http: []*networking.HTTPRoute{
			{
				Route: []*networking.HTTPRouteDestination{
					{
						Destination: &networking.Destination{
							Host: "test.org",
							Port: &networking.PortSelector{
								Number: 62,
							},
						},
						Weight: 100,
					},
				},
			},
		},
	}
	virtualServiceSpec3 := &networking.VirtualService{
		Hosts:    []string{"test-private-3.com"},
		Gateways: []string{"mesh"},
		Http: []*networking.HTTPRoute{
			{
				Route: []*networking.HTTPRouteDestination{
					{
						Destination: &networking.Destination{
							Host: "test.org",
							Port: &networking.PortSelector{
								Number: 63,
							},
						},
						Weight: 100,
					},
				},
			},
		},
	}
	virtualServiceSpec4 := &networking.VirtualService{
		Hosts:    []string{"test-headless.com", "example.com"},
		Gateways: []string{"mesh"},
		Http: []*networking.HTTPRoute{
			{
				Route: []*networking.HTTPRouteDestination{
					{
						Destination: &networking.Destination{
							Host: "test.org",
							Port: &networking.PortSelector{
								Number: 64,
							},
						},
						Weight: 100,
					},
				},
			},
		},
	}
	virtualServiceSpec5 := &networking.VirtualService{
		Hosts:    []string{"test-svc.testns.svc.cluster.local"},
		Gateways: []string{"mesh"},
		Http: []*networking.HTTPRoute{
			{
				Route: []*networking.HTTPRouteDestination{
					{
						Destination: &networking.Destination{
							Host: "test-svc.testn.svc.cluster.local",
						},
						Weight: 100,
					},
				},
			},
		},
	}
	virtualServiceSpec6 := &networking.VirtualService{
		Hosts:    []string{"match-no-service"},
		Gateways: []string{"mesh"},
		Http: []*networking.HTTPRoute{
			{
				Route: []*networking.HTTPRouteDestination{
					{
						Destination: &networking.Destination{
							Host: "non-exist-service",
						},
						Weight: 100,
					},
				},
			},
		},
	}
	virtualService1 := config.Config{
		Meta: config.Meta{
			GroupVersionKind: gvk.VirtualService,
			Name:             "acme2-v1",
			Namespace:        "not-default",
		},
		Spec: virtualServiceSpec1,
	}
	virtualService2 := config.Config{
		Meta: config.Meta{
			GroupVersionKind: gvk.VirtualService,
			Name:             "acme-v2",
			Namespace:        "not-default",
		},
		Spec: virtualServiceSpec2,
	}
	virtualService3 := config.Config{
		Meta: config.Meta{
			GroupVersionKind: gvk.VirtualService,
			Name:             "acme-v3",
			Namespace:        "not-default",
		},
		Spec: virtualServiceSpec3,
	}
	virtualService4 := config.Config{
		Meta: config.Meta{
			GroupVersionKind: gvk.VirtualService,
			Name:             "acme-v4",
			Namespace:        "not-default",
		},
		Spec: virtualServiceSpec4,
	}
	virtualService5 := config.Config{
		Meta: config.Meta{
			GroupVersionKind: gvk.VirtualService,
			Name:             "acme-v3",
			Namespace:        "not-default",
		},
		Spec: virtualServiceSpec5,
	}
	virtualService6 := config.Config{
		Meta: config.Meta{
			GroupVersionKind: gvk.VirtualService,
			Name:             "acme-v3",
			Namespace:        "not-default",
		},
		Spec: virtualServiceSpec6,
	}
	configs := selectVirtualServices(
		[]config.Config{virtualService1, virtualService2, virtualService3, virtualService4, virtualService5, virtualService6},
		servicesByName)
	expectedVS := []string{virtualService1.Name, virtualService2.Name, virtualService4.Name}
	if len(expectedVS) != len(configs) {
		t.Fatalf("Unexpected virtualService, got %d, epxected %d", len(configs), len(expectedVS))
	}
	for i, config := range configs {
		if config.Name != expectedVS[i] {
			t.Fatalf("Unexpected virtualService, got %s, epxected %s", config.Name, expectedVS[i])
		}
	}
}

func testSidecarRDSVHosts(t *testing.T, services []*model.Service,
	sidecarConfig *config.Config, virtualServices []*config.Config, routeName string,
	expectedHosts map[string]map[string]bool, expectedRoutes int, registryOnly bool,
) {
	m := mesh.DefaultMeshConfig()
	if registryOnly {
		m.OutboundTrafficPolicy = &meshapi.MeshConfig_OutboundTrafficPolicy{Mode: meshapi.MeshConfig_OutboundTrafficPolicy_REGISTRY_ONLY}
	}
	cg := NewConfigGenTest(t, TestOptions{
		MeshConfig:     m,
		Services:       services,
		ConfigPointers: append(virtualServices, sidecarConfig),
	})

	proxy := &model.Proxy{ConfigNamespace: "not-default", DNSDomain: "default.example.org"}
	vHostCache := make(map[int][]*route.VirtualHost)
	resource, _ := cg.ConfigGen.buildSidecarOutboundHTTPRouteConfig(
		cg.SetupProxy(proxy), &model.PushRequest{Push: cg.PushContext()}, routeName, vHostCache, nil, nil)
	routeCfg := &route.RouteConfiguration{}
	resource.Resource.UnmarshalTo(routeCfg)
	xdstest.ValidateRouteConfiguration(t, routeCfg)

	if expectedRoutes == 0 {
		expectedRoutes = len(expectedHosts)
	}
	numberOfRoutes := 0
	for _, vhost := range routeCfg.VirtualHosts {
		numberOfRoutes += len(vhost.Routes)
		if _, found := expectedHosts[vhost.Name]; !found {
			t.Fatalf("unexpected vhost block %s for route %s",
				vhost.Name, routeName)
		}

		for _, domain := range vhost.Domains {
			if !expectedHosts[vhost.Name][domain] {
				t.Fatalf("unexpected vhost domain %s in vhost %s, for route %s", domain, vhost.Name, routeName)
			}
		}
		for want := range expectedHosts[vhost.Name] {
			found := false
			for _, got := range vhost.Domains {
				if got == want {
					found = true
				}
			}
			if !found {
				t.Fatalf("expected vhost domain %s in vhost %s, for route %s not found. got domains %v", want, vhost.Name, routeName, vhost.Domains)
			}
		}

		if !vhost.GetIncludeRequestAttemptCount() {
			t.Fatal("Expected that include request attempt count is set to true, but set to false")
		}
	}
	if (expectedRoutes >= 0) && (numberOfRoutes != expectedRoutes) {
		t.Errorf("Wrong number of routes. expected: %v, Got: %v", expectedRoutes, numberOfRoutes)
	}
}

func buildHTTPService(hostname string, v visibility.Instance, ip, namespace string, ports ...int) *model.Service {
	service := &model.Service{
		CreationTime:   tnow,
		Hostname:       host.Name(hostname),
		DefaultAddress: ip,
		Resolution:     model.DNSLB,
		Attributes: model.ServiceAttributes{
			ServiceRegistry: provider.Kubernetes,
			Namespace:       namespace,
			ExportTo:        map[visibility.Instance]bool{v: true},
		},
	}
	if ip == wildcardIPv4 {
		service.Resolution = model.Passthrough
	}

	Ports := make([]*model.Port, 0)

	for _, p := range ports {
		Ports = append(Ports, &model.Port{
			Name:     fmt.Sprintf("http-%d", p),
			Port:     p,
			Protocol: protocol.HTTP,
		})
	}

	service.Ports = Ports
	return service
}<|MERGE_RESOLUTION|>--- conflicted
+++ resolved
@@ -39,12 +39,11 @@
 
 func TestGenerateVirtualHostDomains(t *testing.T) {
 	cases := []struct {
-		name       string
-		service    *model.Service
-		port       int
-		node       *model.Proxy
-		wantLegacy []string
-		want       []string
+		name    string
+		service *model.Service
+		port    int
+		node    *model.Proxy
+		want    []string
 	}{
 		{
 			name: "same domain",
@@ -56,16 +55,6 @@
 			node: &model.Proxy{
 				DNSDomain: "local.campus.net",
 			},
-<<<<<<< HEAD
-			wantLegacy: []string{
-				"foo.local.campus.net", "foo.local.campus.net:80",
-				"foo", "foo:80",
-=======
-			want: []string{
-				"foo.local.campus.net",
-				"foo",
->>>>>>> fff8e9e6
-			},
 			want: []string{
 				"foo.local.campus.net",
 				"foo",
@@ -81,11 +70,6 @@
 			node: &model.Proxy{
 				DNSDomain: "remote.campus.net",
 			},
-			wantLegacy: []string{
-				"foo.local.campus.net",
-				"foo.local",
-				"foo.local.campus",
-			},
 			want: []string{
 				"foo.local.campus.net",
 				"foo.local",
@@ -102,12 +86,7 @@
 			node: &model.Proxy{
 				DNSDomain: "example.com",
 			},
-<<<<<<< HEAD
-			wantLegacy: []string{"foo.local.campus.net", "foo.local.campus.net:80"},
-			want:       []string{"foo.local.campus.net"},
-=======
 			want: []string{"foo.local.campus.net"},
->>>>>>> fff8e9e6
 		},
 		{
 			name: "k8s service with default domain",
@@ -118,26 +97,6 @@
 			port: 8123,
 			node: &model.Proxy{
 				DNSDomain: "default.svc.cluster.local",
-			},
-			wantLegacy: []string{
-				"echo.default.svc.cluster.local",
-				"echo",
-				"echo.default.svc",
-				"echo.default",
-			},
-		},
-		{
-			name: "non-k8s service",
-			service: &model.Service{
-				Hostname:     "foo.default.svc.bar.baz",
-				MeshExternal: false,
-			},
-			port: 8123,
-			node: &model.Proxy{
-				DNSDomain: "default.svc.cluster.local",
-			},
-			want: []string{
-				"foo.default.svc.bar.baz",
 			},
 			want: []string{
 				"echo.default.svc.cluster.local",
@@ -156,10 +115,6 @@
 			node: &model.Proxy{
 				DNSDomain: "default.svc.cluster.local",
 			},
-			wantLegacy: []string{
-				"foo.default.svc.bar.baz",
-				"foo.default.svc.bar.baz:8123",
-			},
 			want: []string{
 				"foo.default.svc.bar.baz",
 			},
@@ -174,11 +129,6 @@
 			node: &model.Proxy{
 				DNSDomain: "mesh.svc.cluster.local",
 			},
-			wantLegacy: []string{
-				"echo.default.svc.cluster.local",
-				"echo.default",
-				"echo.default.svc",
-			},
 			want: []string{
 				"echo.default.svc.cluster.local",
 				"echo.default",
@@ -195,12 +145,7 @@
 			node: &model.Proxy{
 				DNSDomain: "foo.svc.custom.k8s.local",
 			},
-<<<<<<< HEAD
-			wantLegacy: []string{"google.local", "google.local:8123"},
-			want:       []string{"google.local"},
-=======
 			want: []string{"google.local"},
->>>>>>> fff8e9e6
 		},
 		{
 			name: "ipv4 domain",
@@ -212,12 +157,7 @@
 			node: &model.Proxy{
 				DNSDomain: "example.com",
 			},
-<<<<<<< HEAD
-			wantLegacy: []string{"1.2.3.4", "1.2.3.4:8123"},
-			want:       []string{"1.2.3.4"},
-=======
 			want: []string{"1.2.3.4"},
->>>>>>> fff8e9e6
 		},
 		{
 			name: "ipv6 domain",
@@ -229,12 +169,7 @@
 			node: &model.Proxy{
 				DNSDomain: "example.com",
 			},
-<<<<<<< HEAD
-			wantLegacy: []string{"[2406:3003:2064:35b8:864:a648:4b96:e37d]", "[2406:3003:2064:35b8:864:a648:4b96:e37d]:8123"},
-			want:       []string{"[2406:3003:2064:35b8:864:a648:4b96:e37d]"},
-=======
 			want: []string{"[2406:3003:2064:35b8:864:a648:4b96:e37d]"},
->>>>>>> fff8e9e6
 		},
 		{
 			name: "back subset of cluster domain in address",
@@ -246,12 +181,7 @@
 			node: &model.Proxy{
 				DNSDomain: "tests.svc.cluster.local",
 			},
-<<<<<<< HEAD
-			wantLegacy: []string{"aaa.example.local", "aaa.example.local:7777"},
-			want:       []string{"aaa.example.local"},
-=======
 			want: []string{"aaa.example.local"},
->>>>>>> fff8e9e6
 		},
 		{
 			name: "front subset of cluster domain in address",
@@ -263,12 +193,7 @@
 			node: &model.Proxy{
 				DNSDomain: "tests.svc.my.long.domain.suffix",
 			},
-<<<<<<< HEAD
-			wantLegacy: []string{"aaa.example.my", "aaa.example.my:7777"},
-			want:       []string{"aaa.example.my"},
-=======
 			want: []string{"aaa.example.my"},
->>>>>>> fff8e9e6
 		},
 		{
 			name: "large subset of cluster domain in address",
@@ -280,12 +205,7 @@
 			node: &model.Proxy{
 				DNSDomain: "tests.svc.my.long.domain.suffix",
 			},
-<<<<<<< HEAD
-			wantLegacy: []string{"aaa.example.my.long", "aaa.example.my.long:7777"},
-			want:       []string{"aaa.example.my.long"},
-=======
 			want: []string{"aaa.example.my.long"},
->>>>>>> fff8e9e6
 		},
 		{
 			name: "no overlap of cluster domain in address",
@@ -297,12 +217,7 @@
 			node: &model.Proxy{
 				DNSDomain: "tests.svc.cluster.local",
 			},
-<<<<<<< HEAD
-			wantLegacy: []string{"aaa.example.com", "aaa.example.com:7777"},
-			want:       []string{"aaa.example.com"},
-=======
 			want: []string{"aaa.example.com"},
->>>>>>> fff8e9e6
 		},
 		{
 			name: "wildcard",
@@ -316,27 +231,6 @@
 			node: &model.Proxy{
 				DNSDomain: "default.svc.cluster.local",
 			},
-<<<<<<< HEAD
-			wantLegacy: []string{
-				"headless.default.svc.cluster.local",
-				"headless.default.svc.cluster.local:7777",
-				"headless",
-				"headless:7777",
-				"headless.default.svc",
-				"headless.default.svc:7777",
-				"headless.default",
-				"headless.default:7777",
-				"*.headless.default.svc.cluster.local",
-				"*.headless.default.svc.cluster.local:7777",
-				"*.headless",
-				"*.headless:7777",
-				"*.headless.default.svc",
-				"*.headless.default.svc:7777",
-				"*.headless.default",
-				"*.headless.default:7777",
-			},
-=======
->>>>>>> fff8e9e6
 			want: []string{
 				"headless.default.svc.cluster.local",
 				"headless",
@@ -358,18 +252,7 @@
 	for _, c := range cases {
 		c := c
 		t.Run(c.name, func(t *testing.T) {
-<<<<<<< HEAD
-			t.Run("legacy", func(t *testing.T) {
-				c.node.IstioVersion = model.ParseIstioVersion("1.14.0")
-				testFn(t, c.service, c.port, c.node, c.wantLegacy)
-			})
-			t.Run("modern", func(t *testing.T) {
-				c.node.IstioVersion = model.ParseIstioVersion("1.15.0")
-				testFn(t, c.service, c.port, c.node, c.want)
-			})
-=======
 			testFn(t, c.service, c.port, c.node, c.want)
->>>>>>> fff8e9e6
 		})
 	}
 }
