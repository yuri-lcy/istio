// Copyright Istio Authors
//
// Licensed under the Apache License, Version 2.0 (the "License");
// you may not use this file except in compliance with the License.
// You may obtain a copy of the License at
//
//     http://www.apache.org/licenses/LICENSE-2.0
//
// Unless required by applicable law or agreed to in writing, software
// distributed under the License is distributed on an "AS IS" BASIS,
// WITHOUT WARRANTIES OR CONDITIONS OF ANY KIND, either express or implied.
// See the License for the specific language governing permissions and
// limitations under the License.

package v1alpha3

import (
	"testing"

	accesslog "github.com/envoyproxy/go-control-plane/envoy/config/accesslog/v3"
	core "github.com/envoyproxy/go-control-plane/envoy/config/core/v3"
	listener "github.com/envoyproxy/go-control-plane/envoy/config/listener/v3"
	fileaccesslog "github.com/envoyproxy/go-control-plane/envoy/extensions/access_loggers/file/v3"
	hcm "github.com/envoyproxy/go-control-plane/envoy/extensions/filters/network/http_connection_manager/v3"
	tcp "github.com/envoyproxy/go-control-plane/envoy/extensions/filters/network/tcp_proxy/v3"
	"github.com/envoyproxy/go-control-plane/pkg/conversion"
	"github.com/envoyproxy/go-control-plane/pkg/wellknown"
	"github.com/google/go-cmp/cmp"
	"google.golang.org/protobuf/testing/protocmp"
<<<<<<< HEAD
=======
	"google.golang.org/protobuf/types/known/wrapperspb"
>>>>>>> fff8e9e6

	meshconfig "istio.io/api/mesh/v1alpha1"
	tpb "istio.io/api/telemetry/v1alpha1"
	"istio.io/api/type/v1beta1"
	"istio.io/istio/pilot/pkg/config/memory"
	"istio.io/istio/pilot/pkg/model"
	"istio.io/istio/pilot/pkg/networking"
	"istio.io/istio/pilot/pkg/networking/util"
	memregistry "istio.io/istio/pilot/pkg/serviceregistry/memory"
	"istio.io/istio/pilot/pkg/util/protoconv"
	"istio.io/istio/pilot/test/xdstest"
	"istio.io/istio/pkg/config"
	"istio.io/istio/pkg/config/mesh"
	"istio.io/istio/pkg/config/protocol"
	"istio.io/istio/pkg/config/schema/collections"
	"istio.io/istio/pkg/config/schema/gvk"
	"istio.io/istio/pkg/test/util/assert"
	"istio.io/istio/pkg/util/protomarshal"
)

func TestListenerAccessLog(t *testing.T) {
	defaultFormatJSON, _ := protomarshal.ToJSON(model.EnvoyJSONLogFormatIstio)

	for _, tc := range []struct {
		name       string
		encoding   meshconfig.MeshConfig_AccessLogEncoding
		format     string
		wantFormat string
	}{
		{
			name:       "valid json object",
			encoding:   meshconfig.MeshConfig_JSON,
			format:     `{"foo": "bar"}`,
			wantFormat: `{"foo":"bar"}`,
		},
		{
			name:       "valid nested json object",
			encoding:   meshconfig.MeshConfig_JSON,
			format:     `{"foo": {"bar": "ha"}}`,
			wantFormat: `{"foo":{"bar":"ha"}}`,
		},
		{
			name:       "invalid json object",
			encoding:   meshconfig.MeshConfig_JSON,
			format:     `foo`,
			wantFormat: defaultFormatJSON,
		},
		{
			name:       "incorrect json type",
			encoding:   meshconfig.MeshConfig_JSON,
			format:     `[]`,
			wantFormat: defaultFormatJSON,
		},
		{
			name:       "incorrect json type",
			encoding:   meshconfig.MeshConfig_JSON,
			format:     `"{}"`,
			wantFormat: defaultFormatJSON,
		},
		{
			name:       "default json format",
			encoding:   meshconfig.MeshConfig_JSON,
			wantFormat: defaultFormatJSON,
		},
		{
			name:       "default text format",
			encoding:   meshconfig.MeshConfig_TEXT,
			wantFormat: model.EnvoyTextLogFormat,
		},
	} {
		tc := tc
		t.Run(tc.name, func(t *testing.T) {
			accessLogBuilder.reset()
			// Update MeshConfig
			m := mesh.DefaultMeshConfig()
			m.AccessLogFile = "foo"
			m.AccessLogEncoding = tc.encoding
			m.AccessLogFormat = tc.format
			listeners := buildListeners(t, TestOptions{MeshConfig: m}, nil)
			if len(listeners) != 2 {
				t.Errorf("expected to have 2 listeners, but got %v", len(listeners))
			}
			// Validate that access log filter uses the new format.
			for _, l := range listeners {
				if l.AccessLog[0].Filter == nil {
					t.Fatal("expected filter config in listener access log configuration")
				}
				// Verify listener access log.
				verify(t, tc.encoding, l.AccessLog[0], tc.wantFormat)

				for _, fc := range l.FilterChains {
					for _, filter := range fc.Filters {
						switch filter.Name {
						case wellknown.TCPProxy:
							tcpConfig := &tcp.TcpProxy{}
							if err := filter.GetTypedConfig().UnmarshalTo(tcpConfig); err != nil {
								t.Fatal(err)
							}
							if tcpConfig.GetCluster() == util.BlackHoleCluster {
								// Ignore the tcp_proxy filter with black hole cluster that just doesn't have access log.
								continue
							}
							if len(tcpConfig.AccessLog) < 1 {
								t.Fatalf("tcp_proxy want at least 1 access log, got 0")
							}

							for _, tcpAccessLog := range tcpConfig.AccessLog {
								if tcpAccessLog.Filter != nil {
									t.Fatalf("tcp_proxy filter chain's accesslog filter must be empty")
								}
							}

							// Verify tcp proxy access log.
							verify(t, tc.encoding, tcpConfig.AccessLog[0], tc.wantFormat)
						case wellknown.HTTPConnectionManager:
							httpConfig := &hcm.HttpConnectionManager{}
							if err := filter.GetTypedConfig().UnmarshalTo(httpConfig); err != nil {
								t.Fatal(err)
							}
							if len(httpConfig.AccessLog) < 1 {
								t.Fatalf("http_connection_manager want at least 1 access log, got 0")
							}
							// Verify HTTP connection manager access log.
							verify(t, tc.encoding, httpConfig.AccessLog[0], tc.wantFormat)
						}
					}
				}
			}
		})
	}
}

func verify(t *testing.T, encoding meshconfig.MeshConfig_AccessLogEncoding, got *accesslog.AccessLog, wantFormat string) {
	cfg, _ := conversion.MessageToStruct(got.GetTypedConfig())
	if encoding == meshconfig.MeshConfig_JSON {
		jsonFormat := cfg.GetFields()["log_format"].GetStructValue().GetFields()["json_format"]
		jsonFormatString, _ := protomarshal.ToJSON(jsonFormat)
		if jsonFormatString != wantFormat {
			t.Errorf("\nwant: %s\n got: %s", wantFormat, jsonFormatString)
		}
	} else {
		textFormatString := cfg.GetFields()["log_format"].GetStructValue().GetFields()["text_format_source"].GetStructValue().
			GetFields()["inline_string"].GetStringValue()
		if textFormatString != wantFormat {
			t.Errorf("\nwant: %s\n got: %s", wantFormat, textFormatString)
		}
	}
}

func TestAccessLogPatch(t *testing.T) {
	// Regression test for https://github.com/istio/istio/issues/35778
	cg := NewConfigGenTest(t, TestOptions{
		Configs:        nil,
		ConfigPointers: nil,
		ConfigString: `
apiVersion: networking.istio.io/v1alpha3
kind: EnvoyFilter
metadata:
  name: access-log-format
  namespace: default
spec:
  configPatches:
  - applyTo: NETWORK_FILTER
    match:
      context: ANY
      listener:
        filterChain:
          filter:
            name: envoy.filters.network.tcp_proxy
    patch:
      operation: MERGE
      value:
        typed_config:
          '@type': type.googleapis.com/envoy.extensions.filters.network.tcp_proxy.v3.TcpProxy
          access_log:
          - name: envoy.access_loggers.stream
            typed_config:
              '@type': type.googleapis.com/envoy.extensions.access_loggers.stream.v3.StdoutAccessLog
              log_format:
                json_format:
                  envoyproxy_authority: '%REQ(:AUTHORITY)%'
`,
	})
<<<<<<< HEAD

	proxy := cg.SetupProxy(nil)
	l1 := cg.Listeners(proxy)
	l2 := cg.Listeners(proxy)
	// Make sure it doesn't change between patches
	if d := cmp.Diff(l1, l2, protocmp.Transform()); d != "" {
		t.Fatal(d)
	}
	// Make sure we have exactly 1 access log
	fc := xdstest.ExtractFilterChain("virtualOutbound-blackhole", xdstest.ExtractListener("virtualOutbound", l1))
	if len(xdstest.ExtractTCPProxy(t, fc).GetAccessLog()) != 1 {
		t.Fatalf("unexpected access log: %v", xdstest.ExtractTCPProxy(t, fc).GetAccessLog())
	}
}

func newTestEnviroment() *model.Environment {
	serviceDiscovery := memregistry.NewServiceDiscovery(&model.Service{
		Hostname:       "test.example.org",
		DefaultAddress: "1.1.1.1",
		Ports: model.PortList{
			&model.Port{
				Name:     "default",
				Port:     8080,
				Protocol: protocol.HTTP,
			},
		},
	})

	meshConfig := mesh.DefaultMeshConfig()
	meshConfig.AccessLogFile = model.DevStdout
	meshConfig.ExtensionProviders = append(meshConfig.ExtensionProviders, &meshconfig.MeshConfig_ExtensionProvider{
		Name: "envoy-json",
		Provider: &meshconfig.MeshConfig_ExtensionProvider_EnvoyFileAccessLog{
			EnvoyFileAccessLog: &meshconfig.MeshConfig_ExtensionProvider_EnvoyFileAccessLogProvider{
				Path: model.DevStdout,
				LogFormat: &meshconfig.MeshConfig_ExtensionProvider_EnvoyFileAccessLogProvider_LogFormat{
					LogFormat: &meshconfig.MeshConfig_ExtensionProvider_EnvoyFileAccessLogProvider_LogFormat_Labels{},
				},
			},
		},
	})

	configStore := memory.Make(collections.Pilot)
	configStore.Create(config.Config{
		Meta: config.Meta{
			Name:             "test",
=======

	proxy := cg.SetupProxy(nil)
	l1 := cg.Listeners(proxy)
	l2 := cg.Listeners(proxy)
	// Make sure it doesn't change between patches
	if d := cmp.Diff(l1, l2, protocmp.Transform()); d != "" {
		t.Fatal(d)
	}
	// Make sure we have exactly 1 access log
	fc := xdstest.ExtractFilterChain("virtualOutbound-blackhole", xdstest.ExtractListener("virtualOutbound", l1))
	if len(xdstest.ExtractTCPProxy(t, fc).GetAccessLog()) != 1 {
		t.Fatalf("unexpected access log: %v", xdstest.ExtractTCPProxy(t, fc).GetAccessLog())
	}
}

func newTestEnviroment() *model.Environment {
	serviceDiscovery := memregistry.NewServiceDiscovery(&model.Service{
		Hostname:       "test.example.org",
		DefaultAddress: "1.1.1.1",
		Ports: model.PortList{
			&model.Port{
				Name:     "default",
				Port:     8080,
				Protocol: protocol.HTTP,
			},
		},
	})

	meshConfig := mesh.DefaultMeshConfig()
	meshConfig.AccessLogFile = model.DevStdout
	meshConfig.ExtensionProviders = append(meshConfig.ExtensionProviders, &meshconfig.MeshConfig_ExtensionProvider{
		Name: "envoy-json",
		Provider: &meshconfig.MeshConfig_ExtensionProvider_EnvoyFileAccessLog{
			EnvoyFileAccessLog: &meshconfig.MeshConfig_ExtensionProvider_EnvoyFileAccessLogProvider{
				Path: model.DevStdout,
				LogFormat: &meshconfig.MeshConfig_ExtensionProvider_EnvoyFileAccessLogProvider_LogFormat{
					LogFormat: &meshconfig.MeshConfig_ExtensionProvider_EnvoyFileAccessLogProvider_LogFormat_Labels{},
				},
			},
		},
	})

	configStore := memory.Make(collections.Pilot)
	configStore.Create(config.Config{
		Meta: config.Meta{
			Name:             "test",
			Namespace:        "default",
			GroupVersionKind: gvk.Telemetry,
		},
		Spec: &tpb.Telemetry{
			Selector: &v1beta1.WorkloadSelector{
				MatchLabels: map[string]string{
					"app": "test",
				},
			},
			AccessLogging: []*tpb.AccessLogging{
				{
					Providers: []*tpb.ProviderRef{
						{
							Name: "envoy-json",
						},
					},
				},
			},
		},
	})
	configStore.Create(config.Config{
		Meta: config.Meta{
			Name:             "test-with-server-accesslog-filter",
			Namespace:        "default",
			GroupVersionKind: gvk.Telemetry,
		},
		Spec: &tpb.Telemetry{
			Selector: &v1beta1.WorkloadSelector{
				MatchLabels: map[string]string{
					"app": "test-with-server-accesslog-filter",
				},
			},
			AccessLogging: []*tpb.AccessLogging{
				{
					Match: &tpb.AccessLogging_LogSelector{
						Mode: tpb.WorkloadMode_SERVER,
					},
					Providers: []*tpb.ProviderRef{
						{
							Name: "envoy-json",
						},
					},
				},
			},
		},
	})
	configStore.Create(config.Config{
		Meta: config.Meta{
			Name:             "test-disable-accesslog",
>>>>>>> fff8e9e6
			Namespace:        "default",
			GroupVersionKind: gvk.Telemetry,
		},
		Spec: &tpb.Telemetry{
			Selector: &v1beta1.WorkloadSelector{
				MatchLabels: map[string]string{
<<<<<<< HEAD
					"app": "test",
=======
					"app": "test-disable-accesslog",
>>>>>>> fff8e9e6
				},
			},
			AccessLogging: []*tpb.AccessLogging{
				{
					Providers: []*tpb.ProviderRef{
						{
<<<<<<< HEAD
							Name: "envoy-json",
=======
							Name: "envoy",
>>>>>>> fff8e9e6
						},
					},
					Disabled: wrapperspb.Bool(true),
				},
			},
		},
	})

	env := model.NewEnvironment()
	env.ServiceDiscovery = serviceDiscovery
	env.ConfigStore = configStore
	env.Watcher = mesh.NewFixedWatcher(meshConfig)

	env.PushContext = model.NewPushContext()
	env.Init()
	_ = env.PushContext.InitContext(env, nil, nil)

	return env
}

var (
	defaultJSONLabelsOut = &fileaccesslog.FileAccessLog{
		Path: model.DevStdout,
		AccessLogFormat: &fileaccesslog.FileAccessLog_LogFormat{
			LogFormat: &core.SubstitutionFormatString{
				Format: &core.SubstitutionFormatString_JsonFormat{
					JsonFormat: model.EnvoyJSONLogFormatIstio,
				},
			},
		},
	}

	defaultOut = &fileaccesslog.FileAccessLog{
		Path: model.DevStdout,
		AccessLogFormat: &fileaccesslog.FileAccessLog_LogFormat{
			LogFormat: &core.SubstitutionFormatString{
				Format: &core.SubstitutionFormatString_TextFormatSource{
					TextFormatSource: &core.DataSource{
						Specifier: &core.DataSource_InlineString{
							InlineString: model.EnvoyTextLogFormat,
						},
					},
				},
			},
		},
	}
)

func TestSetTCPAccessLog(t *testing.T) {
	b := newAccessLogBuilder()

	env := newTestEnviroment()

	cases := []struct {
		name     string
		push     *model.PushContext
		proxy    *model.Proxy
		tcp      *tcp.TcpProxy
		class    networking.ListenerClass
		expected *tcp.TcpProxy
	}{
		{
			name: "telemetry",
			push: env.PushContext,
			proxy: &model.Proxy{
				ConfigNamespace: "default",
				Labels:          map[string]string{"app": "test"},
				Metadata:        &model.NodeMetadata{Labels: map[string]string{"app": "test"}},
			},
			tcp:   &tcp.TcpProxy{},
			class: networking.ListenerClassSidecarInbound,
			expected: &tcp.TcpProxy{
				AccessLog: []*accesslog.AccessLog{
					{
						Name:       wellknown.FileAccessLog,
						ConfigType: &accesslog.AccessLog_TypedConfig{TypedConfig: protoconv.MessageToAny(defaultJSONLabelsOut)},
<<<<<<< HEAD
=======
					},
				},
			},
		},
		{
			name: "log-selector-unmatched-telemetry",
			push: env.PushContext,
			proxy: &model.Proxy{
				ConfigNamespace: "default",
				Labels:          map[string]string{"app": "test-with-server-accesslog-filter"},
				Metadata:        &model.NodeMetadata{Labels: map[string]string{"app": "test-with-server-accesslog-filter"}},
			},
			tcp:   &tcp.TcpProxy{},
			class: networking.ListenerClassSidecarOutbound,
			expected: &tcp.TcpProxy{
				AccessLog: []*accesslog.AccessLog{
					{
						Name:       wellknown.FileAccessLog,
						ConfigType: &accesslog.AccessLog_TypedConfig{TypedConfig: protoconv.MessageToAny(defaultOut)},
>>>>>>> fff8e9e6
					},
				},
			},
		},
		{
			name: "without-telemetry",
			push: env.PushContext,
			proxy: &model.Proxy{
				ConfigNamespace: "default",
				Labels:          map[string]string{"app": "without-telemetry"},
				Metadata:        &model.NodeMetadata{Labels: map[string]string{"app": "without-telemetry"}},
			},
			tcp:   &tcp.TcpProxy{},
			class: networking.ListenerClassSidecarInbound,
			expected: &tcp.TcpProxy{
				AccessLog: []*accesslog.AccessLog{
					{
						Name:       wellknown.FileAccessLog,
						ConfigType: &accesslog.AccessLog_TypedConfig{TypedConfig: protoconv.MessageToAny(defaultOut)},
					},
				},
			},
		},
<<<<<<< HEAD
	}

	for _, tc := range cases {
		t.Run(tc.name, func(t *testing.T) {
			b.setTCPAccessLog(tc.push, tc.proxy, tc.tcp, tc.class)
			assert.Equal(t, tc.expected, tc.tcp)
		})
=======
		{
			name: "disable-accesslog",
			push: env.PushContext,
			proxy: &model.Proxy{
				ConfigNamespace: "default",
				Labels:          map[string]string{"app": "test-disable-accesslog"},
				Metadata:        &model.NodeMetadata{Labels: map[string]string{"app": "test-disable-accesslog"}},
			},
			tcp:      &tcp.TcpProxy{},
			class:    networking.ListenerClassSidecarInbound,
			expected: &tcp.TcpProxy{},
		},
>>>>>>> fff8e9e6
	}
}

<<<<<<< HEAD
func TestSetHttpAccessLog(t *testing.T) {
	b := newAccessLogBuilder()

=======
	for _, tc := range cases {
		t.Run(tc.name, func(t *testing.T) {
			b.setTCPAccessLog(tc.push, tc.proxy, tc.tcp, tc.class)
			assert.Equal(t, tc.expected, tc.tcp)
		})
	}
}

func TestSetHttpAccessLog(t *testing.T) {
	b := newAccessLogBuilder()

>>>>>>> fff8e9e6
	env := newTestEnviroment()

	cases := []struct {
		name     string
		push     *model.PushContext
		proxy    *model.Proxy
		hcm      *hcm.HttpConnectionManager
		class    networking.ListenerClass
		expected *hcm.HttpConnectionManager
	}{
		{
			name: "telemetry",
			push: env.PushContext,
			proxy: &model.Proxy{
				ConfigNamespace: "default",
				Labels:          map[string]string{"app": "test"},
				Metadata:        &model.NodeMetadata{Labels: map[string]string{"app": "test"}},
			},
			hcm:   &hcm.HttpConnectionManager{},
			class: networking.ListenerClassSidecarInbound,
			expected: &hcm.HttpConnectionManager{
				AccessLog: []*accesslog.AccessLog{
					{
						Name:       wellknown.FileAccessLog,
						ConfigType: &accesslog.AccessLog_TypedConfig{TypedConfig: protoconv.MessageToAny(defaultJSONLabelsOut)},
					},
				},
			},
		},
		{
<<<<<<< HEAD
			name: "without-telemetry",
			push: env.PushContext,
			proxy: &model.Proxy{
				ConfigNamespace: "default",
				Labels:          map[string]string{"app": "without-telemetry"},
				Metadata:        &model.NodeMetadata{Labels: map[string]string{"app": "without-telemetry"}},
			},
			hcm:   &hcm.HttpConnectionManager{},
			class: networking.ListenerClassSidecarInbound,
=======
			name: "log-selector-unmatched-telemetry",
			push: env.PushContext,
			proxy: &model.Proxy{
				ConfigNamespace: "default",
				Labels:          map[string]string{"app": "test-with-server-accesslog-filter"},
				Metadata:        &model.NodeMetadata{Labels: map[string]string{"app": "test-with-server-accesslog-filter"}},
			},
			hcm:   &hcm.HttpConnectionManager{},
			class: networking.ListenerClassSidecarOutbound,
>>>>>>> fff8e9e6
			expected: &hcm.HttpConnectionManager{
				AccessLog: []*accesslog.AccessLog{
					{
						Name:       wellknown.FileAccessLog,
						ConfigType: &accesslog.AccessLog_TypedConfig{TypedConfig: protoconv.MessageToAny(defaultOut)},
					},
				},
<<<<<<< HEAD
=======
			},
		},
		{
			name: "without-telemetry",
			push: env.PushContext,
			proxy: &model.Proxy{
				ConfigNamespace: "default",
				Labels:          map[string]string{"app": "without-telemetry"},
				Metadata:        &model.NodeMetadata{Labels: map[string]string{"app": "without-telemetry"}},
			},
			hcm:   &hcm.HttpConnectionManager{},
			class: networking.ListenerClassSidecarInbound,
			expected: &hcm.HttpConnectionManager{
				AccessLog: []*accesslog.AccessLog{
					{
						Name:       wellknown.FileAccessLog,
						ConfigType: &accesslog.AccessLog_TypedConfig{TypedConfig: protoconv.MessageToAny(defaultOut)},
					},
				},
			},
		},
		{
			name: "disable-accesslog",
			push: env.PushContext,
			proxy: &model.Proxy{
				ConfigNamespace: "default",
				Labels:          map[string]string{"app": "test-disable-accesslog"},
				Metadata:        &model.NodeMetadata{Labels: map[string]string{"app": "test-disable-accesslog"}},
>>>>>>> fff8e9e6
			},
			hcm:      &hcm.HttpConnectionManager{},
			class:    networking.ListenerClassSidecarInbound,
			expected: &hcm.HttpConnectionManager{},
		},
	}

	for _, tc := range cases {
		t.Run(tc.name, func(t *testing.T) {
			b.setHTTPAccessLog(tc.push, tc.proxy, tc.hcm, tc.class)
			assert.Equal(t, tc.expected, tc.hcm)
		})
	}
}

func TestSetListenerAccessLog(t *testing.T) {
	b := newAccessLogBuilder()

	env := newTestEnviroment()

	cases := []struct {
		name     string
		push     *model.PushContext
		proxy    *model.Proxy
		listener *listener.Listener
		class    networking.ListenerClass
		expected *listener.Listener
	}{
		{
			name: "telemetry",
			push: env.PushContext,
			proxy: &model.Proxy{
				ConfigNamespace: "default",
				Labels:          map[string]string{"app": "test"},
				Metadata:        &model.NodeMetadata{Labels: map[string]string{"app": "test"}},
			},
			listener: &listener.Listener{},
			class:    networking.ListenerClassSidecarInbound,
			expected: &listener.Listener{
				AccessLog: []*accesslog.AccessLog{
					{
						Name: wellknown.FileAccessLog,
						Filter: &accesslog.AccessLogFilter{
							FilterSpecifier: &accesslog.AccessLogFilter_ResponseFlagFilter{
								ResponseFlagFilter: &accesslog.ResponseFlagFilter{Flags: []string{"NR"}},
							},
						},
						ConfigType: &accesslog.AccessLog_TypedConfig{TypedConfig: protoconv.MessageToAny(defaultJSONLabelsOut)},
					},
				},
			},
		},
		{
<<<<<<< HEAD
			name: "without-telemetry",
			push: env.PushContext,
			proxy: &model.Proxy{
				ConfigNamespace: "default",
				Labels:          map[string]string{"app": "without-telemetry"},
				Metadata:        &model.NodeMetadata{Labels: map[string]string{"app": "without-telemetry"}},
			},
			listener: &listener.Listener{},
			class:    networking.ListenerClassSidecarInbound,
=======
			name: "log-selector-unmatched-telemetry",
			push: env.PushContext,
			proxy: &model.Proxy{
				ConfigNamespace: "default",
				Labels:          map[string]string{"app": "test-with-server-accesslog-filter"},
				Metadata:        &model.NodeMetadata{Labels: map[string]string{"app": "test-with-server-accesslog-filter"}},
			},
			listener: &listener.Listener{},
			class:    networking.ListenerClassSidecarOutbound,
>>>>>>> fff8e9e6
			expected: &listener.Listener{
				AccessLog: []*accesslog.AccessLog{
					{
						Name: wellknown.FileAccessLog,
						Filter: &accesslog.AccessLogFilter{
							FilterSpecifier: &accesslog.AccessLogFilter_ResponseFlagFilter{
								ResponseFlagFilter: &accesslog.ResponseFlagFilter{Flags: []string{"NR"}},
							},
						},
						ConfigType: &accesslog.AccessLog_TypedConfig{TypedConfig: protoconv.MessageToAny(defaultOut)},
<<<<<<< HEAD
					},
				},
			},
		},
=======
					},
				},
			},
		},
		{
			name: "without-telemetry",
			push: env.PushContext,
			proxy: &model.Proxy{
				ConfigNamespace: "default",
				Labels:          map[string]string{"app": "without-telemetry"},
				Metadata:        &model.NodeMetadata{Labels: map[string]string{"app": "without-telemetry"}},
			},
			listener: &listener.Listener{},
			class:    networking.ListenerClassSidecarInbound,
			expected: &listener.Listener{
				AccessLog: []*accesslog.AccessLog{
					{
						Name: wellknown.FileAccessLog,
						Filter: &accesslog.AccessLogFilter{
							FilterSpecifier: &accesslog.AccessLogFilter_ResponseFlagFilter{
								ResponseFlagFilter: &accesslog.ResponseFlagFilter{Flags: []string{"NR"}},
							},
						},
						ConfigType: &accesslog.AccessLog_TypedConfig{TypedConfig: protoconv.MessageToAny(defaultOut)},
					},
				},
			},
		},
		{
			name: "disable-accesslog",
			push: env.PushContext,
			proxy: &model.Proxy{
				ConfigNamespace: "default",
				Labels:          map[string]string{"app": "test-disable-accesslog"},
				Metadata:        &model.NodeMetadata{Labels: map[string]string{"app": "test-disable-accesslog"}},
			},
			listener: &listener.Listener{},
			class:    networking.ListenerClassSidecarInbound,
			expected: &listener.Listener{},
		},
>>>>>>> fff8e9e6
	}

	for _, tc := range cases {
		t.Run(tc.name, func(t *testing.T) {
			b.setListenerAccessLog(tc.push, tc.proxy, tc.listener, tc.class)
			assert.Equal(t, tc.expected, tc.listener)
		})
	}
}<|MERGE_RESOLUTION|>--- conflicted
+++ resolved
@@ -27,10 +27,7 @@
 	"github.com/envoyproxy/go-control-plane/pkg/wellknown"
 	"github.com/google/go-cmp/cmp"
 	"google.golang.org/protobuf/testing/protocmp"
-<<<<<<< HEAD
-=======
 	"google.golang.org/protobuf/types/known/wrapperspb"
->>>>>>> fff8e9e6
 
 	meshconfig "istio.io/api/mesh/v1alpha1"
 	tpb "istio.io/api/telemetry/v1alpha1"
@@ -214,7 +211,6 @@
                   envoyproxy_authority: '%REQ(:AUTHORITY)%'
 `,
 	})
-<<<<<<< HEAD
 
 	proxy := cg.SetupProxy(nil)
 	l1 := cg.Listeners(proxy)
@@ -261,53 +257,6 @@
 	configStore.Create(config.Config{
 		Meta: config.Meta{
 			Name:             "test",
-=======
-
-	proxy := cg.SetupProxy(nil)
-	l1 := cg.Listeners(proxy)
-	l2 := cg.Listeners(proxy)
-	// Make sure it doesn't change between patches
-	if d := cmp.Diff(l1, l2, protocmp.Transform()); d != "" {
-		t.Fatal(d)
-	}
-	// Make sure we have exactly 1 access log
-	fc := xdstest.ExtractFilterChain("virtualOutbound-blackhole", xdstest.ExtractListener("virtualOutbound", l1))
-	if len(xdstest.ExtractTCPProxy(t, fc).GetAccessLog()) != 1 {
-		t.Fatalf("unexpected access log: %v", xdstest.ExtractTCPProxy(t, fc).GetAccessLog())
-	}
-}
-
-func newTestEnviroment() *model.Environment {
-	serviceDiscovery := memregistry.NewServiceDiscovery(&model.Service{
-		Hostname:       "test.example.org",
-		DefaultAddress: "1.1.1.1",
-		Ports: model.PortList{
-			&model.Port{
-				Name:     "default",
-				Port:     8080,
-				Protocol: protocol.HTTP,
-			},
-		},
-	})
-
-	meshConfig := mesh.DefaultMeshConfig()
-	meshConfig.AccessLogFile = model.DevStdout
-	meshConfig.ExtensionProviders = append(meshConfig.ExtensionProviders, &meshconfig.MeshConfig_ExtensionProvider{
-		Name: "envoy-json",
-		Provider: &meshconfig.MeshConfig_ExtensionProvider_EnvoyFileAccessLog{
-			EnvoyFileAccessLog: &meshconfig.MeshConfig_ExtensionProvider_EnvoyFileAccessLogProvider{
-				Path: model.DevStdout,
-				LogFormat: &meshconfig.MeshConfig_ExtensionProvider_EnvoyFileAccessLogProvider_LogFormat{
-					LogFormat: &meshconfig.MeshConfig_ExtensionProvider_EnvoyFileAccessLogProvider_LogFormat_Labels{},
-				},
-			},
-		},
-	})
-
-	configStore := memory.Make(collections.Pilot)
-	configStore.Create(config.Config{
-		Meta: config.Meta{
-			Name:             "test",
 			Namespace:        "default",
 			GroupVersionKind: gvk.Telemetry,
 		},
@@ -357,29 +306,20 @@
 	configStore.Create(config.Config{
 		Meta: config.Meta{
 			Name:             "test-disable-accesslog",
->>>>>>> fff8e9e6
 			Namespace:        "default",
 			GroupVersionKind: gvk.Telemetry,
 		},
 		Spec: &tpb.Telemetry{
 			Selector: &v1beta1.WorkloadSelector{
 				MatchLabels: map[string]string{
-<<<<<<< HEAD
-					"app": "test",
-=======
 					"app": "test-disable-accesslog",
->>>>>>> fff8e9e6
 				},
 			},
 			AccessLogging: []*tpb.AccessLogging{
 				{
 					Providers: []*tpb.ProviderRef{
 						{
-<<<<<<< HEAD
-							Name: "envoy-json",
-=======
 							Name: "envoy",
->>>>>>> fff8e9e6
 						},
 					},
 					Disabled: wrapperspb.Bool(true),
@@ -456,8 +396,6 @@
 					{
 						Name:       wellknown.FileAccessLog,
 						ConfigType: &accesslog.AccessLog_TypedConfig{TypedConfig: protoconv.MessageToAny(defaultJSONLabelsOut)},
-<<<<<<< HEAD
-=======
 					},
 				},
 			},
@@ -477,7 +415,6 @@
 					{
 						Name:       wellknown.FileAccessLog,
 						ConfigType: &accesslog.AccessLog_TypedConfig{TypedConfig: protoconv.MessageToAny(defaultOut)},
->>>>>>> fff8e9e6
 					},
 				},
 			},
@@ -501,7 +438,18 @@
 				},
 			},
 		},
-<<<<<<< HEAD
+		{
+			name: "disable-accesslog",
+			push: env.PushContext,
+			proxy: &model.Proxy{
+				ConfigNamespace: "default",
+				Labels:          map[string]string{"app": "test-disable-accesslog"},
+				Metadata:        &model.NodeMetadata{Labels: map[string]string{"app": "test-disable-accesslog"}},
+			},
+			tcp:      &tcp.TcpProxy{},
+			class:    networking.ListenerClassSidecarInbound,
+			expected: &tcp.TcpProxy{},
+		},
 	}
 
 	for _, tc := range cases {
@@ -509,40 +457,12 @@
 			b.setTCPAccessLog(tc.push, tc.proxy, tc.tcp, tc.class)
 			assert.Equal(t, tc.expected, tc.tcp)
 		})
-=======
-		{
-			name: "disable-accesslog",
-			push: env.PushContext,
-			proxy: &model.Proxy{
-				ConfigNamespace: "default",
-				Labels:          map[string]string{"app": "test-disable-accesslog"},
-				Metadata:        &model.NodeMetadata{Labels: map[string]string{"app": "test-disable-accesslog"}},
-			},
-			tcp:      &tcp.TcpProxy{},
-			class:    networking.ListenerClassSidecarInbound,
-			expected: &tcp.TcpProxy{},
-		},
->>>>>>> fff8e9e6
 	}
 }
 
-<<<<<<< HEAD
 func TestSetHttpAccessLog(t *testing.T) {
 	b := newAccessLogBuilder()
 
-=======
-	for _, tc := range cases {
-		t.Run(tc.name, func(t *testing.T) {
-			b.setTCPAccessLog(tc.push, tc.proxy, tc.tcp, tc.class)
-			assert.Equal(t, tc.expected, tc.tcp)
-		})
-	}
-}
-
-func TestSetHttpAccessLog(t *testing.T) {
-	b := newAccessLogBuilder()
-
->>>>>>> fff8e9e6
 	env := newTestEnviroment()
 
 	cases := []struct {
@@ -573,17 +493,6 @@
 			},
 		},
 		{
-<<<<<<< HEAD
-			name: "without-telemetry",
-			push: env.PushContext,
-			proxy: &model.Proxy{
-				ConfigNamespace: "default",
-				Labels:          map[string]string{"app": "without-telemetry"},
-				Metadata:        &model.NodeMetadata{Labels: map[string]string{"app": "without-telemetry"}},
-			},
-			hcm:   &hcm.HttpConnectionManager{},
-			class: networking.ListenerClassSidecarInbound,
-=======
 			name: "log-selector-unmatched-telemetry",
 			push: env.PushContext,
 			proxy: &model.Proxy{
@@ -593,7 +502,6 @@
 			},
 			hcm:   &hcm.HttpConnectionManager{},
 			class: networking.ListenerClassSidecarOutbound,
->>>>>>> fff8e9e6
 			expected: &hcm.HttpConnectionManager{
 				AccessLog: []*accesslog.AccessLog{
 					{
@@ -601,8 +509,6 @@
 						ConfigType: &accesslog.AccessLog_TypedConfig{TypedConfig: protoconv.MessageToAny(defaultOut)},
 					},
 				},
-<<<<<<< HEAD
-=======
 			},
 		},
 		{
@@ -631,7 +537,6 @@
 				ConfigNamespace: "default",
 				Labels:          map[string]string{"app": "test-disable-accesslog"},
 				Metadata:        &model.NodeMetadata{Labels: map[string]string{"app": "test-disable-accesslog"}},
->>>>>>> fff8e9e6
 			},
 			hcm:      &hcm.HttpConnectionManager{},
 			class:    networking.ListenerClassSidecarInbound,
@@ -685,17 +590,6 @@
 			},
 		},
 		{
-<<<<<<< HEAD
-			name: "without-telemetry",
-			push: env.PushContext,
-			proxy: &model.Proxy{
-				ConfigNamespace: "default",
-				Labels:          map[string]string{"app": "without-telemetry"},
-				Metadata:        &model.NodeMetadata{Labels: map[string]string{"app": "without-telemetry"}},
-			},
-			listener: &listener.Listener{},
-			class:    networking.ListenerClassSidecarInbound,
-=======
 			name: "log-selector-unmatched-telemetry",
 			push: env.PushContext,
 			proxy: &model.Proxy{
@@ -705,7 +599,6 @@
 			},
 			listener: &listener.Listener{},
 			class:    networking.ListenerClassSidecarOutbound,
->>>>>>> fff8e9e6
 			expected: &listener.Listener{
 				AccessLog: []*accesslog.AccessLog{
 					{
@@ -716,12 +609,6 @@
 							},
 						},
 						ConfigType: &accesslog.AccessLog_TypedConfig{TypedConfig: protoconv.MessageToAny(defaultOut)},
-<<<<<<< HEAD
-					},
-				},
-			},
-		},
-=======
 					},
 				},
 			},
@@ -762,7 +649,6 @@
 			class:    networking.ListenerClassSidecarInbound,
 			expected: &listener.Listener{},
 		},
->>>>>>> fff8e9e6
 	}
 
 	for _, tc := range cases {
