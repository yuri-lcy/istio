--- conflicted
+++ resolved
@@ -98,7 +98,7 @@
 				clusterName:       "inbound|8888||",
 			}
 
-			listenerFilters := NewListenerBuilder(cg.ConfigGen, cg.SetupProxy(nil), cg.PushContext()).buildInboundNetworkFilters(fcc)
+			listenerFilters := NewListenerBuilder(cg.SetupProxy(nil), cg.PushContext()).buildInboundNetworkFilters(fcc)
 			tcp := &tcp.TcpProxy{}
 			listenerFilters[len(listenerFilters)-1].GetTypedConfig().UnmarshalTo(tcp)
 			if tcp.StatPrefix != tt.expectedStatPrefix {
@@ -124,11 +124,7 @@
 		push := cg.PushContext()
 		push.AuthzPolicies = getAuthorizationPolicies()
 		proxy := node(nil)
-<<<<<<< HEAD
-		listenerFilters := NewListenerBuilder(cg.ConfigGen, proxy, push).buildInboundNetworkFilters(fcc)
-=======
 		listenerFilters := NewListenerBuilder(proxy, push).buildInboundNetworkFilters(fcc)
->>>>>>> fff8e9e6
 
 		RBACTCPFilterName := "envoy.filters.network.rbac"
 		listenerFilterChain := &listener.FilterChain{
@@ -174,7 +170,7 @@
 
 			fcc := inboundChainConfig{}
 			node := &model.Proxy{Metadata: &model.NodeMetadata{IdleTimeout: tt.idleTimeout}}
-			listenerFilters := NewListenerBuilder(cg.ConfigGen, cg.SetupProxy(node), cg.PushContext()).buildInboundNetworkFilters(fcc)
+			listenerFilters := NewListenerBuilder(cg.SetupProxy(node), cg.PushContext()).buildInboundNetworkFilters(fcc)
 			tcp := &tcp.TcpProxy{}
 			listenerFilters[len(listenerFilters)-1].GetTypedConfig().UnmarshalTo(tcp)
 			if !reflect.DeepEqual(tcp.IdleTimeout, tt.expected) {
@@ -366,11 +362,7 @@
 		t.Run(tt.name, func(t *testing.T) {
 			destinationRuleConfig := config.Config{
 				Meta: config.Meta{
-<<<<<<< HEAD
-					GroupVersionKind: collections.IstioNetworkingV1Alpha3Destinationrules.Resource().GroupVersionKind(),
-=======
 					GroupVersionKind: gvk.DestinationRule,
->>>>>>> fff8e9e6
 					Name:             "tunnel-config",
 					Namespace:        ns,
 				},
