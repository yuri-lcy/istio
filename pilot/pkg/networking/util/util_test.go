--- conflicted
+++ resolved
@@ -36,10 +36,6 @@
 	"istio.io/istio/pilot/pkg/features"
 	"istio.io/istio/pilot/pkg/model"
 	"istio.io/istio/pilot/pkg/util/protoconv"
-<<<<<<< HEAD
-	"istio.io/istio/pkg/cluster"
-=======
->>>>>>> fff8e9e6
 	"istio.io/istio/pkg/config"
 	"istio.io/istio/pkg/config/labels"
 	"istio.io/istio/pkg/config/schema/gvk"
@@ -1104,15 +1100,10 @@
 	}
 	for _, tt := range cases {
 		t.Run(tt.name, func(t *testing.T) {
-<<<<<<< HEAD
-			if got := BuildNewLbEndpointMetadata(tt.network, tt.tlsMode, tt.workloadName, tt.namespace, tt.clusterID, tt.labels); !reflect.DeepEqual(got, tt.want) {
-				t.Errorf("Unexpected Endpoint metadata got %v, want %v", got, tt.want)
-=======
 			input := &core.Metadata{}
 			AppendLbEndpointMetadata(tt.metadata, input)
 			if !reflect.DeepEqual(input, tt.want) {
 				t.Errorf("Unexpected Endpoint metadata got %v, want %v", input, tt.want)
->>>>>>> fff8e9e6
 			}
 		})
 	}
@@ -1235,8 +1226,6 @@
 			}
 		})
 	}
-<<<<<<< HEAD
-=======
 }
 
 func TestEndpointTLSModeLabel(t *testing.T) {
@@ -1503,5 +1492,4 @@
 			}
 		})
 	}
->>>>>>> fff8e9e6
 }