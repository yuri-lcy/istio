// Copyright Istio Authors
//
// Licensed under the Apache License, Version 2.0 (the "License");
// you may not use this file except in compliance with the License.
// You may obtain a copy of the License at
//
//     http://www.apache.org/licenses/LICENSE-2.0
//
// Unless required by applicable law or agreed to in writing, software
// distributed under the License is distributed on an "AS IS" BASIS,
// WITHOUT WARRANTIES OR CONDITIONS OF ANY KIND, either express or implied.
// See the License for the specific language governing permissions and
// limitations under the License.

package util

import (
	"bytes"
	"fmt"
	"net"
	"net/netip"
	"sort"
	"strconv"
	"strings"

	typev3 "github.com/cncf/xds/go/xds/type/v3"
	core "github.com/envoyproxy/go-control-plane/envoy/config/core/v3"
	endpoint "github.com/envoyproxy/go-control-plane/envoy/config/endpoint/v3"
	listener "github.com/envoyproxy/go-control-plane/envoy/config/listener/v3"
	route "github.com/envoyproxy/go-control-plane/envoy/config/route/v3"
	statefulsession "github.com/envoyproxy/go-control-plane/envoy/extensions/filters/http/stateful_session/v3"
	hcm "github.com/envoyproxy/go-control-plane/envoy/extensions/filters/network/http_connection_manager/v3"
	cookiev3 "github.com/envoyproxy/go-control-plane/envoy/extensions/http/stateful_session/cookie/v3"
	headerv3 "github.com/envoyproxy/go-control-plane/envoy/extensions/http/stateful_session/header/v3"
	httpv3 "github.com/envoyproxy/go-control-plane/envoy/type/http/v3"
	matcher "github.com/envoyproxy/go-control-plane/envoy/type/matcher/v3"
	"github.com/envoyproxy/go-control-plane/pkg/wellknown"
	"google.golang.org/protobuf/proto"
	"google.golang.org/protobuf/types/known/anypb"
	"google.golang.org/protobuf/types/known/durationpb"
	"google.golang.org/protobuf/types/known/structpb"
	"google.golang.org/protobuf/types/known/wrapperspb"

	meshconfig "istio.io/api/mesh/v1alpha1"
	networking "istio.io/api/networking/v1alpha3"
	"istio.io/istio/pilot/pkg/features"
	"istio.io/istio/pilot/pkg/model"
	istionetworking "istio.io/istio/pilot/pkg/networking"
	"istio.io/istio/pilot/pkg/serviceregistry/util/label"
	"istio.io/istio/pilot/pkg/util/protoconv"
<<<<<<< HEAD
	"istio.io/istio/pkg/cluster"
	"istio.io/istio/pkg/config"
	"istio.io/istio/pkg/config/labels"
	kubelabels "istio.io/istio/pkg/kube/labels"
	"istio.io/istio/pkg/network"
=======
	"istio.io/istio/pkg/config"
	kubelabels "istio.io/istio/pkg/kube/labels"
>>>>>>> fff8e9e6
	"istio.io/istio/pkg/proto/merge"
	"istio.io/istio/pkg/util/strcase"
	"istio.io/pkg/log"
)

const (
	// BlackHoleCluster to catch traffic from routes with unresolved clusters. Traffic arriving here goes nowhere.
	BlackHoleCluster = "BlackHoleCluster"
	// BlackHole is the name of the virtual host and route name used to block all traffic
	BlackHole = "block_all"
	// PassthroughCluster to forward traffic to the original destination requested. This cluster is used when
	// traffic does not match any listener in envoy.
	PassthroughCluster = "PassthroughCluster"
	// Passthrough is the name of the virtual host used to forward traffic to the
	// PassthroughCluster
	Passthrough = "allow_any"
<<<<<<< HEAD
	// OutboundTunnel is HBONE's outbound cluster.
	OutboundTunnel = "outbound-tunnel"
=======
>>>>>>> fff8e9e6

	// PassthroughFilterChain to catch traffic that doesn't match other filter chains.
	PassthroughFilterChain = "PassthroughFilterChain"

	// Inbound pass through cluster need to the bind the loopback ip address for the security and loop avoidance.
	InboundPassthroughClusterIpv4 = "InboundPassthroughClusterIpv4"
	InboundPassthroughClusterIpv6 = "InboundPassthroughClusterIpv6"

	// SniClusterFilter is the name of the sni_cluster envoy filter
	SniClusterFilter = "envoy.filters.network.sni_cluster"

	// IstioMetadataKey is the key under which metadata is added to a route or cluster
	// regarding the virtual service or destination rule used for each
	IstioMetadataKey = "istio"

	// EnvoyTransportSocketMetadataKey is the key under which metadata is added to an endpoint
	// which determines the endpoint level transport socket configuration.
	EnvoyTransportSocketMetadataKey = "envoy.transport_socket_match"

	// Well-known header names
	AltSvcHeader = "alt-svc"

	// Envoy Stateful Session Filter
	// TODO: Move to well known.
	StatefulSessionFilter = "envoy.filters.http.stateful_session"
)

// ALPNH2Only advertises that Proxy is going to use HTTP/2 when talking to the cluster.
var ALPNH2Only = []string{"h2"}

// ALPNInMeshH2 advertises that Proxy is going to use HTTP/2 when talking to the in-mesh cluster.
// The custom "istio" value indicates in-mesh traffic and it's going to be used for routing decisions.
// Once Envoy supports client-side ALPN negotiation, this should be {"istio", "h2", "http/1.1"}.
var ALPNInMeshH2 = []string{"istio", "h2"}

// ALPNInMeshH2WithMxc advertises that Proxy is going to use HTTP/2 when talking to the in-mesh cluster.
// The custom "istio" value indicates in-mesh traffic and it's going to be used for routing decisions.
// The custom "istio-peer-exchange" value indicates, metadata exchange is enabled for TCP.
var ALPNInMeshH2WithMxc = []string{"istio-peer-exchange", "istio", "h2"}

// ALPNInMesh advertises that Proxy is going to talk to the in-mesh cluster.
// The custom "istio" value indicates in-mesh traffic and it's going to be used for routing decisions.
var ALPNInMesh = []string{"istio"}

// ALPNInMeshWithMxc advertises that Proxy is going to talk to the in-mesh cluster and has metadata exchange enabled for
// TCP. The custom "istio-peer-exchange" value indicates, metadata exchange is enabled for TCP. The custom "istio" value
// indicates in-mesh traffic and it's going to be used for routing decisions.
var ALPNInMeshWithMxc = []string{"istio-peer-exchange", "istio"}

// ALPNHttp advertises that Proxy is going to talking either http2 or http 1.1.
var ALPNHttp = []string{"h2", "http/1.1"}

// ALPNHttp3OverQUIC advertises that Proxy is going to talk HTTP/3 over QUIC
var ALPNHttp3OverQUIC = []string{"h3"}

// ALPNDownstreamWithMxc advertises that Proxy is going to talk either tcp(for metadata exchange), http2 or http 1.1.
var ALPNDownstreamWithMxc = []string{"istio-peer-exchange", "h2", "http/1.1"}

func ListContains(haystack []string, needle string) bool {
	for _, n := range haystack {
		if needle == n {
			return true
		}
	}
	return false
}

// ConvertAddressToCidr converts from string to CIDR proto
func ConvertAddressToCidr(addr string) *core.CidrRange {
	cidr, err := AddrStrToCidrRange(addr)
	if err != nil {
		log.Errorf("failed to convert address %s to CidrRange: %v", addr, err)
		return nil
	}

	return cidr
}

// AddrStrToCidrRange converts from string to CIDR proto
func AddrStrToCidrRange(addr string) (*core.CidrRange, error) {
	if len(addr) == 0 {
		return nil, fmt.Errorf("empty address")
	}

	var (
		ipAddr        netip.Addr
		maxCidrPrefix int
	)

	if strings.Contains(addr, "/") {
		ipp, err := netip.ParsePrefix(addr)
		if err != nil {
			return nil, err
		}
		ipAddr = ipp.Addr()
		maxCidrPrefix = ipp.Bits()
	} else {
		ipa, err := netip.ParseAddr(addr)
		if err != nil {
			return nil, err
		}

		ipAddr = ipa
		maxCidrPrefix = ipAddr.BitLen()
	}

	return &core.CidrRange{
		AddressPrefix: ipAddr.String(),
		PrefixLen: &wrapperspb.UInt32Value{
			Value: uint32(maxCidrPrefix),
		},
	}, nil
}

// BuildAddress returns a SocketAddress with the given ip and port or uds.
func BuildAddress(bind string, port uint32) *core.Address {
	address := BuildNetworkAddress(bind, port, istionetworking.TransportProtocolTCP)
	if address != nil {
		return address
	}

	return &core.Address{
		Address: &core.Address_Pipe{
			Pipe: &core.Pipe{
				Path: strings.TrimPrefix(bind, model.UnixAddressPrefix),
			},
		},
	}
}

// BuildAdditionalAddresses can add extra addresses to additional addresses for a listener
func BuildAdditionalAddresses(extrAddresses []string, listenPort uint32, node *model.Proxy) []*listener.AdditionalAddress {
	var additionalAddresses []*listener.AdditionalAddress
	if len(extrAddresses) > 0 && IsIstioVersionGE116(node.IstioVersion) {
		for _, exbd := range extrAddresses {
			if exbd == "" {
				continue
			}
			extraAddress := &listener.AdditionalAddress{
				Address: BuildAddress(exbd, listenPort),
			}
			additionalAddresses = append(additionalAddresses, extraAddress)
		}
	}
	return additionalAddresses
}

// BuildAddress returns a SocketAddress with the given ip and port or uds.
func BuildInternalAddress(name string) *core.Address {
	return BuildInternalAddressWithIdentifier(name, "")
}

func BuildNetworkAddress(bind string, port uint32, transport istionetworking.TransportProtocol) *core.Address {
	if port == 0 {
		return nil
	}
	return &core.Address{
		Address: &core.Address_SocketAddress{
			SocketAddress: &core.SocketAddress{
				Address:  bind,
				Protocol: transport.ToEnvoySocketProtocol(),
				PortSpecifier: &core.SocketAddress_PortValue{
					PortValue: port,
				},
			},
		},
	}
}

// SortVirtualHosts sorts a slice of virtual hosts by name.
//
// Envoy computes a hash of RDS to see if things have changed - hash is affected by order of elements in the filter. Therefore
// we sort virtual hosts by name before handing them back so the ordering is stable across HTTP Route Configs.
func SortVirtualHosts(hosts []*route.VirtualHost) {
	if len(hosts) < 2 {
		return
	}
	sort.SliceStable(hosts, func(i, j int) bool {
		return hosts[i].Name < hosts[j].Name
	})
}

// IsIstioVersionGE116 checks whether the given Istio version is greater than or equals 1.16.
func IsIstioVersionGE116(version *model.IstioVersion) bool {
	return version == nil ||
		version.Compare(&model.IstioVersion{Major: 1, Minor: 16, Patch: -1}) >= 0
}

// IsIstioVersionGE117 checks whether the given Istio version is greater than or equals 1.17.
func IsIstioVersionGE117(version *model.IstioVersion) bool {
	return version == nil ||
		version.Compare(&model.IstioVersion{Major: 1, Minor: 17, Patch: -1}) >= 0
}

// IsIstioVersionGE118 checks whether the given Istio version is greater than or equals 1.18.
func IsIstioVersionGE118(version *model.IstioVersion) bool {
	return version == nil ||
		version.Compare(&model.IstioVersion{Major: 1, Minor: 18, Patch: -1}) >= 0
}

// IsIstioVersionGE115 checks whether the given Istio version is greater than or equals 1.15.
func IsIstioVersionGE115(version *model.IstioVersion) bool {
	return version == nil ||
		version.Compare(&model.IstioVersion{Major: 1, Minor: 15, Patch: -1}) >= 0
}

// IsIstioVersionGE116 checks whether the given Istio version is greater than or equals 1.16.
func IsIstioVersionGE116(version *model.IstioVersion) bool {
	return version == nil ||
		version.Compare(&model.IstioVersion{Major: 1, Minor: 16, Patch: -1}) >= 0
}

// IsIstioVersionGE117 checks whether the given Istio version is greater than or equals 1.17.
func IsIstioVersionGE117(version *model.IstioVersion) bool {
	return version == nil ||
		version.Compare(&model.IstioVersion{Major: 1, Minor: 17, Patch: -1}) >= 0
}

// IsIstioVersionGE118 checks whether the given Istio version is greater than or equals 1.18.
func IsIstioVersionGE118(version *model.IstioVersion) bool {
	return version == nil ||
		version.Compare(&model.IstioVersion{Major: 1, Minor: 18, Patch: -1}) >= 0
}

func IsProtocolSniffingEnabledForPort(port *model.Port) bool {
	return features.EnableProtocolSniffingForOutbound && port.Protocol.IsUnsupported()
}

func IsProtocolSniffingEnabledForInboundPort(port *model.Port) bool {
	return features.EnableProtocolSniffingForInbound && port.Protocol.IsUnsupported()
}

func IsProtocolSniffingEnabledForOutboundPort(port *model.Port) bool {
	return features.EnableProtocolSniffingForOutbound && port.Protocol.IsUnsupported()
}

// ConvertLocality converts '/' separated locality string to Locality struct.
func ConvertLocality(locality string) *core.Locality {
	if locality == "" {
		return &core.Locality{}
	}

	region, zone, subzone := label.SplitLocalityLabel(locality)
	return &core.Locality{
		Region:  region,
		Zone:    zone,
		SubZone: subzone,
	}
}

// LocalityToString converts Locality struct to '/' separated locality string.
func LocalityToString(l *core.Locality) string {
	if l == nil {
		return ""
	}
	resp := l.Region
	if l.Zone == "" {
		return resp
	}
	resp += "/" + l.Zone
	if l.SubZone == "" {
		return resp
	}
	resp += "/" + l.SubZone
	return resp
}

// GetFailoverPriorityLabels returns a byte array which contains failover priorities of the proxy.
func GetFailoverPriorityLabels(proxyLabels map[string]string, priorities []string) []byte {
	var b bytes.Buffer
	for _, key := range priorities {
		b.WriteString(key)
		b.WriteRune(':')
		b.WriteString(proxyLabels[key])
		b.WriteRune(' ')
	}
	return b.Bytes()
}

// IsLocalityEmpty checks if a locality is empty (checking region is good enough, based on how its initialized)
func IsLocalityEmpty(locality *core.Locality) bool {
	if locality == nil || (len(locality.GetRegion()) == 0) {
		return true
	}
	return false
}

func LocalityMatch(proxyLocality *core.Locality, ruleLocality string) bool {
	ruleRegion, ruleZone, ruleSubzone := label.SplitLocalityLabel(ruleLocality)
	regionMatch := ruleRegion == "*" || proxyLocality.GetRegion() == ruleRegion
	zoneMatch := ruleZone == "*" || ruleZone == "" || proxyLocality.GetZone() == ruleZone
	subzoneMatch := ruleSubzone == "*" || ruleSubzone == "" || proxyLocality.GetSubZone() == ruleSubzone

	if regionMatch && zoneMatch && subzoneMatch {
		return true
	}
	return false
}

func LbPriority(proxyLocality, endpointsLocality *core.Locality) int {
	if proxyLocality.GetRegion() == endpointsLocality.GetRegion() {
		if proxyLocality.GetZone() == endpointsLocality.GetZone() {
			if proxyLocality.GetSubZone() == endpointsLocality.GetSubZone() {
				return 0
			}
			return 1
		}
		return 2
	}
	return 3
}

// return a shallow copy ClusterLoadAssignment
func CloneClusterLoadAssignment(original *endpoint.ClusterLoadAssignment) *endpoint.ClusterLoadAssignment {
	if original == nil {
		return nil
	}
	out := &endpoint.ClusterLoadAssignment{}

	out.ClusterName = original.ClusterName
	out.Endpoints = cloneLocalityLbEndpoints(original.Endpoints)
	out.Policy = original.Policy

	return out
}

// return a shallow copy LocalityLbEndpoints
func cloneLocalityLbEndpoints(endpoints []*endpoint.LocalityLbEndpoints) []*endpoint.LocalityLbEndpoints {
	out := make([]*endpoint.LocalityLbEndpoints, 0, len(endpoints))
	for _, ep := range endpoints {
		clone := CloneLocalityLbEndpoint(ep)
		out = append(out, clone)
	}
	return out
}

// return a shallow copy of LocalityLbEndpoints
func CloneLocalityLbEndpoint(ep *endpoint.LocalityLbEndpoints) *endpoint.LocalityLbEndpoints {
	clone := &endpoint.LocalityLbEndpoints{}
	clone.Locality = ep.Locality
	clone.LbEndpoints = ep.LbEndpoints
	clone.Proximity = ep.Proximity
	clone.Priority = ep.Priority
	if ep.LoadBalancingWeight != nil {
		clone.LoadBalancingWeight = &wrapperspb.UInt32Value{
			Value: ep.GetLoadBalancingWeight().GetValue(),
		}
	}
	return clone
}

// BuildConfigInfoMetadata builds core.Metadata struct containing the
// name.namespace of the config, the type, etc.
func BuildConfigInfoMetadata(config config.Meta) *core.Metadata {
	return AddConfigInfoMetadata(nil, config)
}

// AddConfigInfoMetadata adds name.namespace of the config, the type, etc
// to the given core.Metadata struct, if metadata is not initialized, build a new metadata.
func AddConfigInfoMetadata(metadata *core.Metadata, config config.Meta) *core.Metadata {
	if metadata == nil {
		metadata = &core.Metadata{
			FilterMetadata: map[string]*structpb.Struct{},
		}
	}
	s := "/apis/" + config.GroupVersionKind.Group + "/" + config.GroupVersionKind.Version + "/namespaces/" + config.Namespace + "/" +
		strcase.CamelCaseToKebabCase(config.GroupVersionKind.Kind) + "/" + config.Name
	if _, ok := metadata.FilterMetadata[IstioMetadataKey]; !ok {
		metadata.FilterMetadata[IstioMetadataKey] = &structpb.Struct{
			Fields: map[string]*structpb.Value{},
		}
	}
	metadata.FilterMetadata[IstioMetadataKey].Fields["config"] = &structpb.Value{
		Kind: &structpb.Value_StringValue{
			StringValue: s,
		},
	}
	return metadata
}

// AddSubsetToMetadata will insert the subset name supplied. This should be called after the initial
// "istio" metadata has been created for the cluster. If the "istio" metadata field is not already
// defined, the subset information will not be added (to prevent adding this information where not
// needed). This is used for telemetry reporting.
func AddSubsetToMetadata(md *core.Metadata, subset string) {
	if istioMeta, ok := md.FilterMetadata[IstioMetadataKey]; ok {
		istioMeta.Fields["subset"] = &structpb.Value{
			Kind: &structpb.Value_StringValue{
				StringValue: subset,
			},
		}
	}
}

// IsHTTPFilterChain returns true if the filter chain contains a HTTP connection manager filter
func IsHTTPFilterChain(filterChain *listener.FilterChain) bool {
	for _, f := range filterChain.Filters {
		if f.Name == wellknown.HTTPConnectionManager {
			return true
		}
	}
	return false
}

// MergeAnyWithAny merges a given any typed message into the given Any typed message by dynamically inferring the
// type of Any
func MergeAnyWithAny(dst *anypb.Any, src *anypb.Any) (*anypb.Any, error) {
	// Assuming that Pilot is compiled with this type [which should always be the case]
	var err error

	// get an object of type used by this message
	dstX, err := dst.UnmarshalNew()
	if err != nil {
		return nil, err
	}

	// get an object of type used by this message
	srcX, err := src.UnmarshalNew()
	if err != nil {
		return nil, err
	}

	// Merge the two typed protos
	merge.Merge(dstX, srcX)

	// Convert the merged proto back to dst
	retVal := protoconv.MessageToAny(dstX)

	return retVal, nil
}

<<<<<<< HEAD
// BuildNewLbEndpointMetadata adds metadata values to a lb endpoint
func BuildNewLbEndpointMetadata(networkID network.ID, tlsMode, workloadname, namespace string,
	clusterID cluster.ID, lbls labels.Instance,
) *core.Metadata {
	out := &core.Metadata{}
	BuildLbEndpointMetadata(networkID, tlsMode, workloadname, namespace, clusterID, lbls, out)
	return out
}

// BuildLbEndpointMetadata adds metadata values to a lb endpoint
func BuildLbEndpointMetadata(networkID network.ID, tlsMode, workloadname, namespace string,
	clusterID cluster.ID, lbls labels.Instance, metadata *core.Metadata,
) {
	if networkID == "" && (tlsMode == "" || tlsMode == model.DisabledTLSModeLabel) &&
		(!features.EndpointTelemetryLabel || !features.EnableTelemetryLabel) {
		return
	}

	if metadata.FilterMetadata == nil {
		metadata.FilterMetadata = map[string]*structpb.Struct{}
=======
// AppendLbEndpointMetadata adds metadata values to a lb endpoint using the passed in metadata as base.
func AppendLbEndpointMetadata(istioMetadata *model.EndpointMetadata, envoyMetadata *core.Metadata,
) {
	if !features.EndpointTelemetryLabel || !features.EnableTelemetryLabel {
		return
	}

	if envoyMetadata.FilterMetadata == nil {
		envoyMetadata.FilterMetadata = map[string]*structpb.Struct{}
>>>>>>> fff8e9e6
	}

	if istioMetadata.TLSMode != "" && istioMetadata.TLSMode != model.DisabledTLSModeLabel {
		envoyMetadata.FilterMetadata[EnvoyTransportSocketMetadataKey] = &structpb.Struct{
			Fields: map[string]*structpb.Value{
				model.TLSModeLabelShortname: {Kind: &structpb.Value_StringValue{StringValue: istioMetadata.TLSMode}},
			},
		}
	}

	// Add compressed telemetry metadata. Note this is a short term solution to make server workload metadata
	// available at client sidecar, so that telemetry filter could use for metric labels. This is useful for two cases:
	// server does not have sidecar injected, and request fails to reach server and thus metadata exchange does not happen.
	// Due to performance concern, telemetry metadata is compressed into a semicolon separted string:
	// workload-name;namespace;canonical-service-name;canonical-service-revision;cluster-id.
	if features.EndpointTelemetryLabel {
<<<<<<< HEAD

		// allow defaulting for ambient cases (assuming no injection)
		// TODO: only apply this for ambient enabled.
		canonicalName, canonicalRevision := kubelabels.CanonicalService(lbls, workloadname)
=======
		// allow defaulting for non-injected cases
		canonicalName, canonicalRevision := kubelabels.CanonicalService(istioMetadata.Labels, istioMetadata.WorkloadName)
>>>>>>> fff8e9e6

		// don't bother sending the default value in config
		if canonicalRevision == "latest" {
			canonicalRevision = ""
		}

		var sb strings.Builder
		sb.WriteString(istioMetadata.WorkloadName)
		sb.WriteString(";")
		sb.WriteString(istioMetadata.Namespace)
		sb.WriteString(";")
		sb.WriteString(canonicalName)
		sb.WriteString(";")
		sb.WriteString(canonicalRevision)
		sb.WriteString(";")
		sb.WriteString(istioMetadata.ClusterID.String())
		addIstioEndpointLabel(envoyMetadata, "workload", &structpb.Value{Kind: &structpb.Value_StringValue{StringValue: sb.String()}})
	}
}

// MaybeApplyTLSModeLabel may or may not update the metadata for the Envoy transport socket matches for auto mTLS.
func MaybeApplyTLSModeLabel(ep *endpoint.LbEndpoint, tlsMode string) (*endpoint.LbEndpoint, bool) {
	if ep == nil || ep.Metadata == nil {
		return nil, false
	}
	epTLSMode := ""
	if ep.Metadata.FilterMetadata != nil {
		if _, f := ep.Metadata.FilterMetadata[EnvoyTransportSocketMetadataKey].GetFields()[model.TunnelLabelShortName]; f {
			// Tunnel > MTLS
			return nil, false
		}
		if v, ok := ep.Metadata.FilterMetadata[EnvoyTransportSocketMetadataKey]; ok {
			epTLSMode = v.Fields[model.TLSModeLabelShortname].GetStringValue()
		}
	}
	// Normalize the tls label name before comparison. This ensure we won't falsely cloning
	// the endpoint when they are "" and model.DisabledTLSModeLabel.
	if epTLSMode == model.DisabledTLSModeLabel {
		epTLSMode = ""
	}
	if tlsMode == model.DisabledTLSModeLabel {
		tlsMode = ""
	}
	if epTLSMode == tlsMode {
		return nil, false
	}
	// We make a copy instead of modifying on existing endpoint pointer directly to avoid data race.
	// See https://github.com/istio/istio/issues/34227 for details.
	newEndpoint := proto.Clone(ep).(*endpoint.LbEndpoint)

	// ep.Metadata.FilterMetadata maybe an empty map or nil, after clone, corresponding field will be a nil map.
	if newEndpoint.Metadata.FilterMetadata == nil {
		newEndpoint.Metadata.FilterMetadata = make(map[string]*structpb.Struct)
	}

	if tlsMode != "" && tlsMode != model.DisabledTLSModeLabel {
		newEndpoint.Metadata.FilterMetadata[EnvoyTransportSocketMetadataKey] = &structpb.Struct{
			Fields: map[string]*structpb.Value{
				model.TLSModeLabelShortname: {Kind: &structpb.Value_StringValue{StringValue: tlsMode}},
			},
		}
	} else {
		delete(newEndpoint.Metadata.FilterMetadata, EnvoyTransportSocketMetadataKey)
	}
	return newEndpoint, true
}

func addIstioEndpointLabel(metadata *core.Metadata, key string, val *structpb.Value) {
	if _, ok := metadata.FilterMetadata[IstioMetadataKey]; !ok {
		metadata.FilterMetadata[IstioMetadataKey] = &structpb.Struct{
			Fields: map[string]*structpb.Value{},
		}
	}

	metadata.FilterMetadata[IstioMetadataKey].Fields[key] = val
}

// IsAllowAnyOutbound checks if allow_any is enabled for outbound traffic
func IsAllowAnyOutbound(node *model.Proxy) bool {
	return node.SidecarScope != nil &&
		node.SidecarScope.OutboundTrafficPolicy != nil &&
		node.SidecarScope.OutboundTrafficPolicy.Mode == networking.OutboundTrafficPolicy_ALLOW_ANY
}

func StringToExactMatch(in []string) []*matcher.StringMatcher {
	if len(in) == 0 {
		return nil
	}
	res := make([]*matcher.StringMatcher, 0, len(in))
	for _, s := range in {
		res = append(res, &matcher.StringMatcher{
			MatchPattern: &matcher.StringMatcher_Exact{Exact: s},
		})
	}
	return res
}

func StringToPrefixMatch(in []string) []*matcher.StringMatcher {
	if len(in) == 0 {
		return nil
	}
	res := make([]*matcher.StringMatcher, 0, len(in))
	for _, s := range in {
		res = append(res, &matcher.StringMatcher{
			MatchPattern: &matcher.StringMatcher_Prefix{Prefix: s},
		})
	}
	return res
}

func ConvertToEnvoyMatches(in []*networking.StringMatch) []*matcher.StringMatcher {
	res := make([]*matcher.StringMatcher, 0, len(in))

	for _, im := range in {
		if em := ConvertToEnvoyMatch(im); em != nil {
			res = append(res, em)
		}
	}

	return res
}

func ConvertToEnvoyMatch(in *networking.StringMatch) *matcher.StringMatcher {
	switch m := in.MatchType.(type) {
	case *networking.StringMatch_Exact:
		return &matcher.StringMatcher{MatchPattern: &matcher.StringMatcher_Exact{Exact: m.Exact}}
	case *networking.StringMatch_Prefix:
		return &matcher.StringMatcher{MatchPattern: &matcher.StringMatcher_Prefix{Prefix: m.Prefix}}
	case *networking.StringMatch_Regex:
		return &matcher.StringMatcher{
			MatchPattern: &matcher.StringMatcher_SafeRegex{
				SafeRegex: &matcher.RegexMatcher{
					Regex: m.Regex,
				},
			},
		}
	}
	return nil
}

func CidrRangeSliceEqual(a, b []*core.CidrRange) bool {
	if len(a) != len(b) {
		return false
	}

	for i := range a {
		netA, err := toMaskedPrefix(a[i])
		if err != nil {
			return false
		}
		netB, err := toMaskedPrefix(b[i])
		if err != nil {
			return false
		}
		if netA.Addr().String() != netB.Addr().String() {
			return false
		}
	}

	return true
}

func toMaskedPrefix(c *core.CidrRange) (netip.Prefix, error) {
	ipp, err := netip.ParsePrefix(c.AddressPrefix + "/" + strconv.Itoa(int(c.PrefixLen.GetValue())))
	if err != nil {
		log.Errorf("failed to parse CidrRange %v as IPNet: %v", c, err)
	}

	return ipp.Masked(), err
}

// meshconfig ForwardClientCertDetails and the Envoy config enum are off by 1
// due to the UNDEFINED in the meshconfig ForwardClientCertDetails
func MeshConfigToEnvoyForwardClientCertDetails(c meshconfig.Topology_ForwardClientCertDetails) hcm.HttpConnectionManager_ForwardClientCertDetails {
	return hcm.HttpConnectionManager_ForwardClientCertDetails(c - 1)
}

// ByteCount returns a human readable byte format
// Inspired by https://yourbasic.org/golang/formatting-byte-size-to-human-readable-format/
func ByteCount(b int) string {
	const unit = 1000
	if b < unit {
		return fmt.Sprintf("%dB", b)
	}
	div, exp := int64(unit), 0
	for n := b / unit; n >= unit; n /= unit {
		div *= unit
		exp++
	}
	return fmt.Sprintf("%.1f%cB",
		float64(b)/float64(div), "kMGTPE"[exp])
}

// IPv6Compliant encloses ipv6 addresses in square brackets followed by port number in Host header/URIs
func IPv6Compliant(host string) string {
	if strings.Contains(host, ":") {
		return "[" + host + "]"
	}
	return host
}

// DomainName builds the domain name for a given host and port
func DomainName(host string, port int) string {
	return net.JoinHostPort(host, strconv.Itoa(port))
}

// BuildInternalEndpoint builds an lb endpoint pointing to the internal listener named dest.
// If the metadata contains "tunnel.destination" that will become the "endpointId" to prevent deduplication.
func BuildInternalEndpoint(dest string, meta *core.Metadata) []*endpoint.LocalityLbEndpoints {
	llb := []*endpoint.LocalityLbEndpoints{{
		LbEndpoints: []*endpoint.LbEndpoint{BuildInternalLbEndpoint(dest, meta)},
	}}
	return llb
}

// BuildInternalLbEndpoint builds an lb endpoint pointing to the internal listener named dest.
// If the metadata contains "tunnel.destination" that will become the "endpointId" to prevent deduplication.
func BuildInternalLbEndpoint(dest string, meta *core.Metadata) *endpoint.LbEndpoint {
	var endpointID string
	if tunnel, ok := meta.GetFilterMetadata()["tunnel"]; ok {
		if dest, ok := tunnel.GetFields()["destination"]; ok {
			endpointID = dest.GetStringValue()
		}
	}
	address := BuildInternalAddressWithIdentifier(dest, endpointID)

	return &endpoint.LbEndpoint{
		HostIdentifier: &endpoint.LbEndpoint_Endpoint{
			Endpoint: &endpoint.Endpoint{
				Address: address,
			},
		},
		Metadata: meta,
	}
}

func BuildInternalAddressWithIdentifier(name, identifier string) *core.Address {
	return &core.Address{
		Address: &core.Address_EnvoyInternalAddress{
			EnvoyInternalAddress: &core.EnvoyInternalAddress{
				AddressNameSpecifier: &core.EnvoyInternalAddress_ServerListenerName{
					ServerListenerName: name,
				},
				EndpointId: identifier,
			},
		},
	}
}

func BuildTunnelMetadata(address string, port, tunnelPort int) *core.Metadata {
	return &core.Metadata{
		FilterMetadata: map[string]*structpb.Struct{
			"tunnel": BuildTunnelMetadataStruct(address, address, port, tunnelPort),
		},
	}
}

func BuildTunnelMetadataStruct(tunnelAddress, address string, port, tunnelPort int) *structpb.Struct {
	st, _ := structpb.NewStruct(map[string]interface{}{
		// ORIGINAL_DST destination address to tunnel on (usually only differs from "destination" by port)
		"address": net.JoinHostPort(tunnelAddress, strconv.Itoa(tunnelPort)),
		// logical destination behind the tunnel, on which policy and telemetry will be applied
		"destination": net.JoinHostPort(address, strconv.Itoa(port)),
	})
	return st
}

func BuildStatefulSessionFilter(svc *model.Service) *hcm.HttpFilter {
	filterConfig := MaybeBuildStatefulSessionFilterConfig(svc)
	if filterConfig == nil {
		return nil
	}

	return &hcm.HttpFilter{
		Name: StatefulSessionFilter,
		ConfigType: &hcm.HttpFilter_TypedConfig{
			TypedConfig: protoconv.MessageToAny(filterConfig),
		},
	}
}

func MaybeBuildStatefulSessionFilterConfig(svc *model.Service) *statefulsession.StatefulSession {
	if svc == nil {
		return nil
	}
	sessionCookie := svc.Attributes.Labels[features.PersistentSessionLabel]
	sessionHeader := svc.Attributes.Labels[features.PersistentSessionHeaderLabel]

	switch {
	case sessionCookie != "":
		cookieName, cookiePath, found := strings.Cut(sessionCookie, ":")
		if !found {
			cookiePath = "/"
		}
		return &statefulsession.StatefulSession{
			SessionState: &core.TypedExtensionConfig{
				Name: "envoy.http.stateful_session.cookie",
				TypedConfig: protoconv.MessageToAny(&cookiev3.CookieBasedSessionState{
					Cookie: &httpv3.Cookie{
						Path: cookiePath,
						Ttl:  &durationpb.Duration{Seconds: 120},
						Name: cookieName,
					},
				}),
			},
		}
	case sessionHeader != "":
		return &statefulsession.StatefulSession{
			SessionState: &core.TypedExtensionConfig{
				Name: "envoy.http.stateful_session.header",
				TypedConfig: protoconv.MessageToAny(&headerv3.HeaderBasedSessionState{
					Name: sessionHeader,
				}),
			},
		}
	}
	return nil
<<<<<<< HEAD
}

// InternalListenerSetAddressFilter is a filter for internal listeners that overrides the address based on the metadata
// from BuildTunnelMetadata
func InternalListenerSetAddressFilter() *listener.ListenerFilter {
	v, _ := structpb.NewStruct(map[string]interface{}{})
	return &listener.ListenerFilter{
		Name: "set_dst_address",
		ConfigType: &listener.ListenerFilter_TypedConfig{
			TypedConfig: protoconv.MessageToAny(&typev3.TypedStruct{
				TypeUrl: "type.googleapis.com/istio.set_internal_dst_address.v1.Config",
				Value:   v,
			}),
		},
	}
=======
>>>>>>> fff8e9e6
}<|MERGE_RESOLUTION|>--- conflicted
+++ resolved
@@ -23,7 +23,6 @@
 	"strconv"
 	"strings"
 
-	typev3 "github.com/cncf/xds/go/xds/type/v3"
 	core "github.com/envoyproxy/go-control-plane/envoy/config/core/v3"
 	endpoint "github.com/envoyproxy/go-control-plane/envoy/config/endpoint/v3"
 	listener "github.com/envoyproxy/go-control-plane/envoy/config/listener/v3"
@@ -48,16 +47,8 @@
 	istionetworking "istio.io/istio/pilot/pkg/networking"
 	"istio.io/istio/pilot/pkg/serviceregistry/util/label"
 	"istio.io/istio/pilot/pkg/util/protoconv"
-<<<<<<< HEAD
-	"istio.io/istio/pkg/cluster"
-	"istio.io/istio/pkg/config"
-	"istio.io/istio/pkg/config/labels"
-	kubelabels "istio.io/istio/pkg/kube/labels"
-	"istio.io/istio/pkg/network"
-=======
 	"istio.io/istio/pkg/config"
 	kubelabels "istio.io/istio/pkg/kube/labels"
->>>>>>> fff8e9e6
 	"istio.io/istio/pkg/proto/merge"
 	"istio.io/istio/pkg/util/strcase"
 	"istio.io/pkg/log"
@@ -74,11 +65,6 @@
 	// Passthrough is the name of the virtual host used to forward traffic to the
 	// PassthroughCluster
 	Passthrough = "allow_any"
-<<<<<<< HEAD
-	// OutboundTunnel is HBONE's outbound cluster.
-	OutboundTunnel = "outbound-tunnel"
-=======
->>>>>>> fff8e9e6
 
 	// PassthroughFilterChain to catch traffic that doesn't match other filter chains.
 	PassthroughFilterChain = "PassthroughFilterChain"
@@ -279,30 +265,6 @@
 		version.Compare(&model.IstioVersion{Major: 1, Minor: 18, Patch: -1}) >= 0
 }
 
-// IsIstioVersionGE115 checks whether the given Istio version is greater than or equals 1.15.
-func IsIstioVersionGE115(version *model.IstioVersion) bool {
-	return version == nil ||
-		version.Compare(&model.IstioVersion{Major: 1, Minor: 15, Patch: -1}) >= 0
-}
-
-// IsIstioVersionGE116 checks whether the given Istio version is greater than or equals 1.16.
-func IsIstioVersionGE116(version *model.IstioVersion) bool {
-	return version == nil ||
-		version.Compare(&model.IstioVersion{Major: 1, Minor: 16, Patch: -1}) >= 0
-}
-
-// IsIstioVersionGE117 checks whether the given Istio version is greater than or equals 1.17.
-func IsIstioVersionGE117(version *model.IstioVersion) bool {
-	return version == nil ||
-		version.Compare(&model.IstioVersion{Major: 1, Minor: 17, Patch: -1}) >= 0
-}
-
-// IsIstioVersionGE118 checks whether the given Istio version is greater than or equals 1.18.
-func IsIstioVersionGE118(version *model.IstioVersion) bool {
-	return version == nil ||
-		version.Compare(&model.IstioVersion{Major: 1, Minor: 18, Patch: -1}) >= 0
-}
-
 func IsProtocolSniffingEnabledForPort(port *model.Port) bool {
 	return features.EnableProtocolSniffingForOutbound && port.Protocol.IsUnsupported()
 }
@@ -510,28 +472,6 @@
 	return retVal, nil
 }
 
-<<<<<<< HEAD
-// BuildNewLbEndpointMetadata adds metadata values to a lb endpoint
-func BuildNewLbEndpointMetadata(networkID network.ID, tlsMode, workloadname, namespace string,
-	clusterID cluster.ID, lbls labels.Instance,
-) *core.Metadata {
-	out := &core.Metadata{}
-	BuildLbEndpointMetadata(networkID, tlsMode, workloadname, namespace, clusterID, lbls, out)
-	return out
-}
-
-// BuildLbEndpointMetadata adds metadata values to a lb endpoint
-func BuildLbEndpointMetadata(networkID network.ID, tlsMode, workloadname, namespace string,
-	clusterID cluster.ID, lbls labels.Instance, metadata *core.Metadata,
-) {
-	if networkID == "" && (tlsMode == "" || tlsMode == model.DisabledTLSModeLabel) &&
-		(!features.EndpointTelemetryLabel || !features.EnableTelemetryLabel) {
-		return
-	}
-
-	if metadata.FilterMetadata == nil {
-		metadata.FilterMetadata = map[string]*structpb.Struct{}
-=======
 // AppendLbEndpointMetadata adds metadata values to a lb endpoint using the passed in metadata as base.
 func AppendLbEndpointMetadata(istioMetadata *model.EndpointMetadata, envoyMetadata *core.Metadata,
 ) {
@@ -541,7 +481,6 @@
 
 	if envoyMetadata.FilterMetadata == nil {
 		envoyMetadata.FilterMetadata = map[string]*structpb.Struct{}
->>>>>>> fff8e9e6
 	}
 
 	if istioMetadata.TLSMode != "" && istioMetadata.TLSMode != model.DisabledTLSModeLabel {
@@ -558,15 +497,8 @@
 	// Due to performance concern, telemetry metadata is compressed into a semicolon separted string:
 	// workload-name;namespace;canonical-service-name;canonical-service-revision;cluster-id.
 	if features.EndpointTelemetryLabel {
-<<<<<<< HEAD
-
-		// allow defaulting for ambient cases (assuming no injection)
-		// TODO: only apply this for ambient enabled.
-		canonicalName, canonicalRevision := kubelabels.CanonicalService(lbls, workloadname)
-=======
 		// allow defaulting for non-injected cases
 		canonicalName, canonicalRevision := kubelabels.CanonicalService(istioMetadata.Labels, istioMetadata.WorkloadName)
->>>>>>> fff8e9e6
 
 		// don't bother sending the default value in config
 		if canonicalRevision == "latest" {
@@ -884,22 +816,4 @@
 		}
 	}
 	return nil
-<<<<<<< HEAD
-}
-
-// InternalListenerSetAddressFilter is a filter for internal listeners that overrides the address based on the metadata
-// from BuildTunnelMetadata
-func InternalListenerSetAddressFilter() *listener.ListenerFilter {
-	v, _ := structpb.NewStruct(map[string]interface{}{})
-	return &listener.ListenerFilter{
-		Name: "set_dst_address",
-		ConfigType: &listener.ListenerFilter_TypedConfig{
-			TypedConfig: protoconv.MessageToAny(&typev3.TypedStruct{
-				TypeUrl: "type.googleapis.com/istio.set_internal_dst_address.v1.Config",
-				Value:   v,
-			}),
-		},
-	}
-=======
->>>>>>> fff8e9e6
 }