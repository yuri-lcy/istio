// Copyright Istio Authors
//
// Licensed under the Apache License, Version 2.0 (the "License");
// you may not use this file except in compliance with the License.
// You may obtain a copy of the License at
//
//     http://www.apache.org/licenses/LICENSE-2.0
//
// Unless required by applicable law or agreed to in writing, software
// distributed under the License is distributed on an "AS IS" BASIS,
// WITHOUT WARRANTIES OR CONDITIONS OF ANY KIND, either express or implied.
// See the License for the specific language governing permissions and
// limitations under the License.

package grpcgen

import (
	"fmt"
	"net"
	"strconv"
	"strings"

	core "github.com/envoyproxy/go-control-plane/envoy/config/core/v3"
	listener "github.com/envoyproxy/go-control-plane/envoy/config/listener/v3"
	rbacpb "github.com/envoyproxy/go-control-plane/envoy/config/rbac/v3"
	route "github.com/envoyproxy/go-control-plane/envoy/config/route/v3"
	rbachttp "github.com/envoyproxy/go-control-plane/envoy/extensions/filters/http/rbac/v3"
	hcm "github.com/envoyproxy/go-control-plane/envoy/extensions/filters/network/http_connection_manager/v3"
	tls "github.com/envoyproxy/go-control-plane/envoy/extensions/transport_sockets/tls/v3"
	discovery "github.com/envoyproxy/go-control-plane/envoy/service/discovery/v3"
	wrappers "google.golang.org/protobuf/types/known/wrapperspb"

	"istio.io/api/label"
	"istio.io/istio/pilot/pkg/features"
	"istio.io/istio/pilot/pkg/model"
	"istio.io/istio/pilot/pkg/networking/util"
	"istio.io/istio/pilot/pkg/security/authn"
	"istio.io/istio/pilot/pkg/security/authn/factory"
	authzmodel "istio.io/istio/pilot/pkg/security/authz/model"
	"istio.io/istio/pilot/pkg/util/protoconv"
	xdsfilters "istio.io/istio/pilot/pkg/xds/filters"
	"istio.io/istio/pkg/istio-agent/grpcxds"
	"istio.io/istio/pkg/util/sets"
)

var supportedFilters = []*hcm.HttpFilter{
	xdsfilters.Fault,
	xdsfilters.Router,
}

const (
	RBACHTTPFilterName     = "envoy.filters.http.rbac"
	RBACHTTPFilterNameDeny = "envoy.filters.http.rbac.DENY"
)

// BuildListeners handles a LDS request, returning listeners of ApiListener type.
// The request may include a list of resource names, using the full_hostname[:port] format to select only
// specific services.
func (g *GrpcConfigGenerator) BuildListeners(node *model.Proxy, push *model.PushContext, names []string) model.Resources {
	filter := newListenerNameFilter(names, node)

	log.Debugf("building lds for %s with filter:\n%v", node.ID, filter)

	resp := make(model.Resources, 0, len(filter))
	resp = append(resp, buildOutboundListeners(node, push, filter)...)
	resp = append(resp, buildInboundListeners(node, push, filter.inboundNames())...)

	return resp
}

func buildInboundListeners(node *model.Proxy, push *model.PushContext, names []string) model.Resources {
	if len(names) == 0 {
		return nil
	}
	var out model.Resources
<<<<<<< HEAD
	policyApplier := factory.NewPolicyApplier(push, node.Metadata.Namespace, node.Labels)
=======
	mtlsPolicy := factory.NewMtlsPolicy(push, node.Metadata.Namespace, node.Labels)
>>>>>>> fff8e9e6
	serviceInstancesByPort := map[uint32]*model.ServiceInstance{}
	for _, si := range node.ServiceInstances {
		serviceInstancesByPort[si.Endpoint.EndpointPort] = si
	}

	for _, name := range names {
		listenAddress := strings.TrimPrefix(name, grpcxds.ServerListenerNamePrefix)
		listenHost, listenPortStr, err := net.SplitHostPort(listenAddress)
		if err != nil {
			log.Errorf("failed parsing address from gRPC listener name %s: %v", name, err)
			continue
		}
		listenPort, err := strconv.Atoi(listenPortStr)
		if err != nil {
			log.Errorf("failed parsing port from gRPC listener name %s: %v", name, err)
			continue
		}
		si, ok := serviceInstancesByPort[uint32(listenPort)]
		if !ok {
			log.Warnf("%s has no service instance for port %s", node.ID, listenPortStr)
			continue
		}

		ll := &listener.Listener{
			Name: name,
			Address: &core.Address{Address: &core.Address_SocketAddress{
				SocketAddress: &core.SocketAddress{
					Address: listenHost,
					PortSpecifier: &core.SocketAddress_PortValue{
						PortValue: uint32(listenPort),
					},
				},
			}},
			FilterChains: buildInboundFilterChains(node, push, si, mtlsPolicy),
			// the following must not be set or the client will NACK
			ListenerFilters: nil,
			UseOriginalDst:  nil,
		}
		// add extra addresses for the listener
		extrAddresses := si.Service.GetExtraAddressesForProxy(node)
		if features.EnableDualStack && len(extrAddresses) > 0 {
			ll.AdditionalAddresses = util.BuildAdditionalAddresses(extrAddresses, uint32(listenPort), node)
		}

		out = append(out, &discovery.Resource{
			Name:     ll.Name,
			Resource: protoconv.MessageToAny(ll),
		})
	}
	return out
}

// nolint: unparam
func buildInboundFilterChains(node *model.Proxy, push *model.PushContext, si *model.ServiceInstance, checker authn.MtlsPolicy) []*listener.FilterChain {
	mode := checker.GetMutualTLSModeForPort(si.Endpoint.EndpointPort)

	// auto-mtls label is set - clients will attempt to connect using mtls, and
	// gRPC doesn't support permissive.
	if node.Labels[label.SecurityTlsMode.Name] == "istio" && mode == model.MTLSPermissive {
		mode = model.MTLSStrict
	}

	var tlsContext *tls.DownstreamTlsContext
	if mode != model.MTLSDisable && mode != model.MTLSUnknown {
		tlsContext = &tls.DownstreamTlsContext{
			CommonTlsContext: buildCommonTLSContext(nil),
			// TODO match_subject_alt_names field in validation context is not supported on the server
			// CommonTlsContext: buildCommonTLSContext(authnplugin.TrustDomainsForValidation(push.Mesh)),
			// TODO plain TLS support
			RequireClientCertificate: &wrappers.BoolValue{Value: true},
		}
	}

	if mode == model.MTLSUnknown {
		log.Warnf("could not find mTLS mode for %s on %s; defaulting to DISABLE", si.Service.Hostname, node.ID)
		mode = model.MTLSDisable
	}
	if mode == model.MTLSPermissive {
		// TODO gRPC's filter chain match is super limted - only effective transport_protocol match is "raw_buffer"
		// see https://github.com/grpc/proposal/blob/master/A36-xds-for-servers.md for detail
		// No need to warn on each push - the behavior is still consistent with auto-mtls, which is the
		// replacement for permissive.
		mode = model.MTLSDisable
	}

	var out []*listener.FilterChain
	switch mode {
	case model.MTLSDisable:
		out = append(out, buildInboundFilterChain(node, push, "plaintext", nil))
	case model.MTLSStrict:
		out = append(out, buildInboundFilterChain(node, push, "mtls", tlsContext))
		// TODO permissive builts both plaintext and mtls; when tlsContext is present add a match for protocol
	}

	return out
}

func buildInboundFilterChain(node *model.Proxy, push *model.PushContext, nameSuffix string, tlsContext *tls.DownstreamTlsContext) *listener.FilterChain {
	fc := []*hcm.HttpFilter{}
	// See security/authz/builder and grpc internal/xds/rbac
	// grpc supports ALLOW and DENY actions (fail if it is not one of them), so we can't use the normal generator
	policies := push.AuthzPolicies.ListAuthorizationPolicies(node.ConfigNamespace, node.Labels)
	if len(policies.Deny)+len(policies.Allow) > 0 {
		rules := buildRBAC(node, push, nameSuffix, tlsContext, rbacpb.RBAC_DENY, policies.Deny)
		if rules != nil && len(rules.Policies) > 0 {
			rbac := &rbachttp.RBAC{
				Rules: rules,
			}
			fc = append(fc,
				&hcm.HttpFilter{
					Name:       RBACHTTPFilterNameDeny,
					ConfigType: &hcm.HttpFilter_TypedConfig{TypedConfig: protoconv.MessageToAny(rbac)},
				})
		}
		arules := buildRBAC(node, push, nameSuffix, tlsContext, rbacpb.RBAC_ALLOW, policies.Allow)
		if arules != nil && len(arules.Policies) > 0 {
			rbac := &rbachttp.RBAC{
				Rules: arules,
			}
			fc = append(fc,
				&hcm.HttpFilter{
					Name:       RBACHTTPFilterName,
					ConfigType: &hcm.HttpFilter_TypedConfig{TypedConfig: protoconv.MessageToAny(rbac)},
				})
		}
	}

	// Must be last
	fc = append(fc, xdsfilters.Router)

	out := &listener.FilterChain{
		Name:             "inbound-" + nameSuffix,
		FilterChainMatch: nil,
		Filters: []*listener.Filter{{
			Name: "inbound-hcm" + nameSuffix,
			ConfigType: &listener.Filter_TypedConfig{
				TypedConfig: protoconv.MessageToAny(&hcm.HttpConnectionManager{
					RouteSpecifier: &hcm.HttpConnectionManager_RouteConfig{
						// https://github.com/grpc/grpc-go/issues/4924
						RouteConfig: &route.RouteConfiguration{
							Name: "inbound",
							VirtualHosts: []*route.VirtualHost{{
								Domains: []string{"*"},
								Routes: []*route.Route{{
									Match: &route.RouteMatch{
										PathSpecifier: &route.RouteMatch_Prefix{Prefix: "/"},
									},
									Action: &route.Route_NonForwardingAction{},
								}},
							}},
						},
					},
					HttpFilters: fc,
				}),
			},
		}},
	}
	if tlsContext != nil {
		out.TransportSocket = &core.TransportSocket{
			Name:       transportSocketName,
			ConfigType: &core.TransportSocket_TypedConfig{TypedConfig: protoconv.MessageToAny(tlsContext)},
		}
	}
	return out
}

// buildRBAC builds the RBAC config expected by gRPC.
//
// See: xds/interal/httpfilter/rbac
//
// TODO: gRPC also supports 'per route override' - not yet clear how to use it, Istio uses path expressions instead and we don't generate
// vhosts or routes for the inbound listener.
//
// For gateways it would make a lot of sense to use this concept, same for moving path prefix at top level ( more scalable, easier for users)
// This should probably be done for the v2 API.
//
// nolint: unparam
func buildRBAC(node *model.Proxy, push *model.PushContext, suffix string, context *tls.DownstreamTlsContext,
	a rbacpb.RBAC_Action, policies []model.AuthorizationPolicy,
) *rbacpb.RBAC {
	rules := &rbacpb.RBAC{
		Action:   a,
		Policies: map[string]*rbacpb.Policy{},
	}
	for _, policy := range policies {
		for i, rule := range policy.Spec.Rules {
			name := fmt.Sprintf("%s-%s-%d", policy.Namespace, policy.Name, i)
			m, err := authzmodel.New(rule)
			if err != nil {
				log.Warn("Invalid rule ", rule, err)
				continue
			}
			generated, _ := m.Generate(false, true, a)
			rules.Policies[name] = generated
		}
	}

	return rules
}

// nolint: unparam
func buildOutboundListeners(node *model.Proxy, push *model.PushContext, filter listenerNames) model.Resources {
	out := make(model.Resources, 0, len(filter))
	for _, sv := range node.SidecarScope.Services() {
		serviceHost := string(sv.Hostname)
		match, ok := filter.includes(serviceHost)
		if !ok {
			continue
		}
		// we must duplicate the listener for every requested host - grpc may have watches for both foo and foo.ns
		for _, matchedHost := range sets.SortedList(match.RequestedNames) {
			for _, p := range sv.Ports {
				sPort := strconv.Itoa(p.Port)
				if !match.includesPort(sPort) {
					continue
				}
				filters := supportedFilters
				if sessionFilter := util.BuildStatefulSessionFilter(sv); sessionFilter != nil {
<<<<<<< HEAD
					filters = append(filters, sessionFilter)
=======
					filters = append([]*hcm.HttpFilter{sessionFilter}, filters...)
>>>>>>> fff8e9e6
				}
				ll := &listener.Listener{
					Name: net.JoinHostPort(matchedHost, sPort),
					Address: &core.Address{
						Address: &core.Address_SocketAddress{
							SocketAddress: &core.SocketAddress{
								Address: sv.GetAddressForProxy(node),
								PortSpecifier: &core.SocketAddress_PortValue{
									PortValue: uint32(p.Port),
								},
							},
						},
					},
					ApiListener: &listener.ApiListener{
						ApiListener: protoconv.MessageToAny(&hcm.HttpConnectionManager{
							HttpFilters: filters,
							RouteSpecifier: &hcm.HttpConnectionManager_Rds{
								// TODO: for TCP listeners don't generate RDS, but some indication of cluster name.
								Rds: &hcm.Rds{
									ConfigSource: &core.ConfigSource{
										ConfigSourceSpecifier: &core.ConfigSource_Ads{
											Ads: &core.AggregatedConfigSource{},
										},
									},
									RouteConfigName: clusterKey(serviceHost, p.Port),
								},
							},
						}),
					},
				}
				// add extra addresses for the listener
				extrAddresses := sv.GetExtraAddressesForProxy(node)
				if features.EnableDualStack && len(extrAddresses) > 0 {
					ll.AdditionalAddresses = util.BuildAdditionalAddresses(extrAddresses, uint32(p.Port), node)
				}

				out = append(out, &discovery.Resource{
					Name:     ll.Name,
					Resource: protoconv.MessageToAny(ll),
				})
			}
		}
	}
	return out
}

// map[host] -> map[port] -> exists
// if the map[port] is empty, an exact listener name was provided (non-hostport)
type listenerNames map[string]listenerName

type listenerName struct {
	RequestedNames sets.String
	Ports          sets.String
}

func (ln *listenerName) includesPort(port string) bool {
	if len(ln.Ports) == 0 {
		return true
	}
	_, ok := ln.Ports[port]
	return ok
}

func (f listenerNames) includes(s string) (listenerName, bool) {
	if len(f) == 0 {
		// filter is empty, include everything
		return listenerName{RequestedNames: sets.New(s)}, true
	}
	n, ok := f[s]
	return n, ok
}

func (f listenerNames) inboundNames() []string {
	var out []string
	for key := range f {
		if strings.HasPrefix(key, grpcxds.ServerListenerNamePrefix) {
			out = append(out, key)
		}
	}
	return out
}

func newListenerNameFilter(names []string, node *model.Proxy) listenerNames {
	filter := make(listenerNames, len(names))
	for _, name := range names {
		// inbound, create a simple entry and move on
		if strings.HasPrefix(name, grpcxds.ServerListenerNamePrefix) {
			filter[name] = listenerName{RequestedNames: sets.New(name)}
			continue
		}

		host, port, err := net.SplitHostPort(name)
		hasPort := err == nil

		// attempt to expand shortname to FQDN
		requestedName := name
		if hasPort {
			requestedName = host
		}
		allNames := []string{requestedName}
		if fqdn := tryFindFQDN(requestedName, node); fqdn != "" {
			allNames = append(allNames, fqdn)
		}

		for _, name := range allNames {
			ln, ok := filter[name]
			if !ok {
				ln = listenerName{RequestedNames: sets.New[string]()}
			}
			ln.RequestedNames.Insert(requestedName)

			// only build the portmap if we aren't filtering this name yet, or if the existing filter is non-empty
			if hasPort && (!ok || len(ln.Ports) != 0) {
				if ln.Ports == nil {
					ln.Ports = map[string]struct{}{}
				}
				ln.Ports.Insert(port)
			} else if !hasPort {
				// if we didn't have a port, we should clear the portmap
				ln.Ports = nil
			}
			filter[name] = ln
		}
	}
	return filter
}

func tryFindFQDN(name string, node *model.Proxy) string {
	// no "." - assuming this is a shortname "foo" -> "foo.ns.svc.cluster.local"
	if !strings.Contains(name, ".") {
		return fmt.Sprintf("%s.%s", name, node.DNSDomain)
	}
	for _, suffix := range []string{
		node.Metadata.Namespace,
		node.Metadata.Namespace + ".svc",
	} {
		shortname := strings.TrimSuffix(name, "."+suffix)
		if shortname != name && strings.HasPrefix(node.DNSDomain, suffix) {
			return fmt.Sprintf("%s.%s", shortname, node.DNSDomain)
		}
	}
	return ""
}<|MERGE_RESOLUTION|>--- conflicted
+++ resolved
@@ -73,11 +73,7 @@
 		return nil
 	}
 	var out model.Resources
-<<<<<<< HEAD
-	policyApplier := factory.NewPolicyApplier(push, node.Metadata.Namespace, node.Labels)
-=======
 	mtlsPolicy := factory.NewMtlsPolicy(push, node.Metadata.Namespace, node.Labels)
->>>>>>> fff8e9e6
 	serviceInstancesByPort := map[uint32]*model.ServiceInstance{}
 	for _, si := range node.ServiceInstances {
 		serviceInstancesByPort[si.Endpoint.EndpointPort] = si
@@ -296,11 +292,7 @@
 				}
 				filters := supportedFilters
 				if sessionFilter := util.BuildStatefulSessionFilter(sv); sessionFilter != nil {
-<<<<<<< HEAD
-					filters = append(filters, sessionFilter)
-=======
 					filters = append([]*hcm.HttpFilter{sessionFilter}, filters...)
->>>>>>> fff8e9e6
 				}
 				ll := &listener.Listener{
 					Name: net.JoinHostPort(matchedHost, sPort),
