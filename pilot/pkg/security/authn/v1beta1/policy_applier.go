--- conflicted
+++ resolved
@@ -57,8 +57,6 @@
 	push *model.PushContext
 }
 
-<<<<<<< HEAD
-=======
 // NewPolicyApplier returns new applier for v1beta1 authentication policies.
 func NewPolicyApplier(rootNamespace string,
 	jwtPolicies []*config.Config,
@@ -88,7 +86,6 @@
 	}
 }
 
->>>>>>> fff8e9e6
 func (a *v1beta1PolicyApplier) JwtFilter() *hcm.HttpFilter {
 	if len(a.processedJwtRules) == 0 {
 		return nil
