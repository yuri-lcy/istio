--- conflicted
+++ resolved
@@ -45,7 +45,6 @@
 	attrDestPort         = "destination.port"            // must be in the range [0, 65535].
 	attrConnSNI          = "connection.sni"              // server name indication, e.g. "www.example.com".
 	attrEnvoyFilter      = "experimental.envoy.filters." // an experimental attribute for checking Envoy Metadata directly.
-	attrAny              = "any"                         // adding an `any: true` permission.
 
 	// Internal names used to generate corresponding Envoy matcher.
 	methodHeader = ":method"
@@ -108,8 +107,6 @@
 			basePrincipal.appendLast(requestHeaderGenerator{}, k, when.Values, when.NotValues)
 		case strings.HasPrefix(k, attrRequestClaims):
 			basePrincipal.appendLast(requestClaimGenerator{}, k, when.Values, when.NotValues)
-		case k == attrAny:
-			basePermission.appendLast(anyGenerator{}, k, when.Values, when.NotValues)
 		default:
 			return nil, fmt.Errorf("unknown attribute %s", when.Key)
 		}
@@ -261,11 +258,7 @@
 	var principals []*rbacpb.Principal
 	var or []*rbacpb.Principal
 	for _, value := range r.values {
-<<<<<<< HEAD
-		p, err := r.g.principal(r.key, value, forTCP, false)
-=======
 		p, err := r.g.principal(r.key, value, forTCP, useAuthenticated)
->>>>>>> fff8e9e6
 		if err := r.checkError(action, err); err != nil {
 			return nil, err
 		}
