--- conflicted
+++ resolved
@@ -261,18 +261,5 @@
 }
 
 func (methodGenerator) principal(key, value string, forTCP bool, _ bool) (*rbacpb.Principal, error) {
-<<<<<<< HEAD
-	return nil, fmt.Errorf("unimplemented")
-}
-
-type anyGenerator struct{}
-
-func (anyGenerator) permission(_, _ string, _ bool) (*rbacpb.Permission, error) {
-	return permissionAny(), nil
-}
-
-func (anyGenerator) principal(key, value string, forTCP bool, _ bool) (*rbacpb.Principal, error) {
-=======
->>>>>>> fff8e9e6
 	return nil, fmt.Errorf("unimplemented")
 }