// Copyright Istio Authors
//
// Licensed under the Apache License, Version 2.0 (the "License");
// you may not use this file except in compliance with the License.
// You may obtain a copy of the License at
//
//     http://www.apache.org/licenses/LICENSE-2.0
//
// Unless required by applicable law or agreed to in writing, software
// distributed under the License is distributed on an "AS IS" BASIS,
// WITHOUT WARRANTIES OR CONDITIONS OF ANY KIND, either express or implied.
// See the License for the specific language governing permissions and
// limitations under the License.

package model

import (
	"regexp"
	"strings"

	"google.golang.org/protobuf/proto"

	networking "istio.io/api/networking/v1alpha3"
	"istio.io/istio/pkg/config"
	"istio.io/istio/pkg/config/labels"
	"istio.io/istio/pkg/config/xds"
	"istio.io/istio/pkg/util/sets"
)

// EnvoyFilterWrapper is a wrapper for the EnvoyFilter api object with pre-processed data
type EnvoyFilterWrapper struct {
	Name             string
	Namespace        string
	workloadSelector labels.Instance
	Patches          map[networking.EnvoyFilter_ApplyTo][]*EnvoyFilterConfigPatchWrapper
}

// EnvoyFilterConfigPatchWrapper is a wrapper over the EnvoyFilter ConfigPatch api object
// fields are ordered such that this struct is aligned
type EnvoyFilterConfigPatchWrapper struct {
	Value     proto.Message
	Match     *networking.EnvoyFilter_EnvoyConfigObjectMatch
	ApplyTo   networking.EnvoyFilter_ApplyTo
	Operation networking.EnvoyFilter_Patch_Operation
	// Pre-compile the regex from proxy version match in the match
	ProxyVersionRegex *regexp.Regexp
	// ProxyPrefixMatch provides a prefix match for the proxy version. The current API only allows
	// regex match, but as an optimization we can reduce this to a prefix match for common cases.
	// If this is set, ProxyVersionRegex is ignored.
	ProxyPrefixMatch string
	Name             string
	Namespace        string
	FullName         string
}

// wellKnownVersions defines a mapping of well known regex matches to prefix matches
// This is done only as an optimization; behavior should remain the same
// All versions specified by the default installation (Telemetry V2) should be added here.
var wellKnownVersions = map[string]string{
	`^1\.4.*`:  "1.4",
	`^1\.5.*`:  "1.5",
	`^1\.6.*`:  "1.6",
	`^1\.7.*`:  "1.7",
	`^1\.8.*`:  "1.8",
	`^1\.9.*`:  "1.9",
	`^1\.10.*`: "1.10",
	`^1\.11.*`: "1.11",
	`^1\.12.*`: "1.12",
	`^1\.13.*`: "1.13",
	`^1\.14.*`: "1.14",
	`^1\.15.*`: "1.15",
	`^1\.16.*`: "1.16",
	`^1\.17.*`: "1.17",
	`^1\.18.*`: "1.18",
	`^1\.19.*`: "1.19",
	// Hopefully we have a better API by 1.19. If not, add it here
}

// convertToEnvoyFilterWrapper converts from EnvoyFilter config to EnvoyFilterWrapper object
func convertToEnvoyFilterWrapper(local *config.Config) *EnvoyFilterWrapper {
	localEnvoyFilter := local.Spec.(*networking.EnvoyFilter)

	out := &EnvoyFilterWrapper{Name: local.Name, Namespace: local.Namespace}
	if localEnvoyFilter.WorkloadSelector != nil {
		out.workloadSelector = localEnvoyFilter.WorkloadSelector.Labels
	}
	out.Patches = make(map[networking.EnvoyFilter_ApplyTo][]*EnvoyFilterConfigPatchWrapper)
	for _, cp := range localEnvoyFilter.ConfigPatches {
		if cp.Patch == nil {
			// Should be caught by validation, but sometimes its disabled and we don't want to crash
			// as a result.
			log.Debugf("envoyfilter %v/%v discarded due to missing patch", local.Namespace, local.Name)
			continue
		}
		cpw := &EnvoyFilterConfigPatchWrapper{
			Name:      local.Name,
			Namespace: local.Namespace,
			FullName:  genFullName(local.Namespace, local.Name),
			ApplyTo:   cp.ApplyTo,
			Match:     cp.Match,
			Operation: cp.Patch.Operation,
		}
		var err error
		// Use non-strict building to avoid issues where EnvoyFilter is valid but meant
		// for a different version of the API than we are built with
		cpw.Value, err = xds.BuildXDSObjectFromStruct(cp.ApplyTo, cp.Patch.Value, false)
		// There generally won't be an error here because validation catches mismatched types
		// Should only happen in tests or without validation
		if err != nil {
			log.Errorf("failed to build envoy filter value: %v", err)
		}
		if cp.Match == nil {
			// create a match all object
			cpw.Match = &networking.EnvoyFilter_EnvoyConfigObjectMatch{Context: networking.EnvoyFilter_ANY}
		} else if cp.Match.Proxy != nil && cp.Match.Proxy.ProxyVersion != "" {
			// Attempt to convert regex to a simple prefix match for the common case of matching
			// a standard Istio version. This field should likely be replaced with semver, but for now
			// we can workaround the performance impact of regex
			if prefix, f := wellKnownVersions[cp.Match.Proxy.ProxyVersion]; f {
				cpw.ProxyPrefixMatch = prefix
			} else {
				// pre-compile the regex for proxy version if it exists
				// ignore the error because validation catches invalid regular expressions.
				cpw.ProxyVersionRegex, _ = regexp.Compile(cp.Match.Proxy.ProxyVersion)
			}
		}

		if _, exists := out.Patches[cp.ApplyTo]; !exists {
			out.Patches[cp.ApplyTo] = make([]*EnvoyFilterConfigPatchWrapper, 0)
		}
		if cpw.Operation == networking.EnvoyFilter_Patch_INSERT_AFTER ||
			cpw.Operation == networking.EnvoyFilter_Patch_INSERT_BEFORE ||
			cpw.Operation == networking.EnvoyFilter_Patch_INSERT_FIRST {
			// insert_before, after or first is applicable for listener filter, network filter,
			// http filter and http route, convert the rest to add
			if cpw.ApplyTo != networking.EnvoyFilter_HTTP_FILTER &&
				cpw.ApplyTo != networking.EnvoyFilter_NETWORK_FILTER &&
				cpw.ApplyTo != networking.EnvoyFilter_HTTP_ROUTE &&
				cpw.ApplyTo != networking.EnvoyFilter_LISTENER_FILTER {
				cpw.Operation = networking.EnvoyFilter_Patch_ADD
			}
		}
		out.Patches[cp.ApplyTo] = append(out.Patches[cp.ApplyTo], cpw)
	}
	return out
}

func proxyMatch(proxy *Proxy, cp *EnvoyFilterConfigPatchWrapper) bool {
	if cp.Match.Proxy == nil {
		return true
	}

	if cp.ProxyPrefixMatch != "" {
		if !strings.HasPrefix(proxy.Metadata.IstioVersion, cp.ProxyPrefixMatch) {
			return false
		}
	}
	if cp.ProxyVersionRegex != nil {
		ver := proxy.Metadata.IstioVersion
		if ver == "" {
			// we do not have a proxy version but the user has a regex. so this is a mismatch
			return false
		}
		if !cp.ProxyVersionRegex.MatchString(ver) {
			return false
		}
	}

	for k, v := range cp.Match.Proxy.Metadata {
		if proxy.Metadata.Raw[k] != v {
			return false
		}
	}
	return true
}

// Returns the keys of all the wrapped envoyfilters.
func (efw *EnvoyFilterWrapper) Keys() []string {
	if efw == nil {
		return nil
	}
	keys := sets.String{}
	for _, patches := range efw.Patches {
		for _, patch := range patches {
			keys.Insert(patch.Key())
		}
	}
	return sets.SortedList(keys)
}

// Returns the keys of all the wrapped envoyfilters.
func (efw *EnvoyFilterWrapper) KeysApplyingTo(applyTo ...networking.EnvoyFilter_ApplyTo) []string {
	if efw == nil {
		return nil
	}
	keys := sets.String{}
	for _, a := range applyTo {
		for _, patch := range efw.Patches[a] {
			keys.Insert(patch.Key())
		}
	}
	return sets.SortedList(keys)
<<<<<<< HEAD
=======
}

func genFullName(namespace, name string) string {
	b := strings.Builder{}
	b.Grow(len(namespace) + len(name) + 1)

	b.WriteString(namespace)
	b.WriteString("/")
	b.WriteString(name)
	return b.String()
>>>>>>> fff8e9e6
}

func (cpw *EnvoyFilterConfigPatchWrapper) Key() string {
	if cpw == nil {
		return ""
	}
	return cpw.FullName
}<|MERGE_RESOLUTION|>--- conflicted
+++ resolved
@@ -200,8 +200,6 @@
 		}
 	}
 	return sets.SortedList(keys)
-<<<<<<< HEAD
-=======
 }
 
 func genFullName(namespace, name string) string {
@@ -212,7 +210,6 @@
 	b.WriteString("/")
 	b.WriteString(name)
 	return b.String()
->>>>>>> fff8e9e6
 }
 
 func (cpw *EnvoyFilterConfigPatchWrapper) Key() string {
