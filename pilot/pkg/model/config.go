--- conflicted
+++ resolved
@@ -20,10 +20,6 @@
 
 	udpa "github.com/cncf/xds/go/udpa/type/v1"
 	"k8s.io/apimachinery/pkg/types"
-<<<<<<< HEAD
-	"k8s.io/client-go/tools/cache"
-=======
->>>>>>> fff8e9e6
 
 	"istio.io/istio/pkg/config"
 	"istio.io/istio/pkg/config/host"
@@ -88,43 +84,23 @@
 	return ret
 }
 
-<<<<<<< HEAD
-// ConfigNamesOfKind extracts config names of the specified kind.
-func ConfigNamesOfKind(configs sets.Set[ConfigKey], kind kind.Kind) sets.String {
-	ret := sets.New[string]()
-
-	for conf := range configs {
-		if conf.Kind == kind {
-			ret.Insert(conf.Name)
-=======
 // HasConfigsOfKind returns true if configs has changes of type kind
 func HasConfigsOfKind(configs sets.Set[ConfigKey], kind kind.Kind) bool {
 	for c := range configs {
 		if c.Kind == kind {
 			return true
->>>>>>> fff8e9e6
-		}
-	}
-
-	return ret
-}
-
-<<<<<<< HEAD
-// ConfigNamespacedNameOfKind extracts config names of the specified kind.
-func ConfigNamespacedNameOfKind(configs map[ConfigKey]struct{}, kind kind.Kind) map[types.NamespacedName]struct{} {
-	ret := map[types.NamespacedName]struct{}{}
-=======
+		}
+	}
+	return false
+}
+
 // ConfigNamesOfKind extracts config names of the specified kind.
 func ConfigNamesOfKind(configs sets.Set[ConfigKey], kind kind.Kind) sets.String {
 	ret := sets.New[string]()
->>>>>>> fff8e9e6
 
 	for conf := range configs {
 		if conf.Kind == kind {
-			ret[types.NamespacedName{
-				Namespace: conf.Namespace,
-				Name:      conf.Name,
-			}] = struct{}{}
+			ret.Insert(conf.Name)
 		}
 	}
 
@@ -235,15 +211,6 @@
 	// Run until a signal is received.
 	// Run *should* block, so callers should typically call `go controller.Run(stop)`
 	Run(stop <-chan struct{})
-<<<<<<< HEAD
-
-	// SetWatchErrorHandler should be call if store has started
-	SetWatchErrorHandler(func(r *cache.Reflector, err error)) error
-=======
->>>>>>> fff8e9e6
-
-	// HasStarted return ture after store started.
-	HasStarted() bool
 
 	// HasSynced returns true after initial cache synchronization is complete
 	HasSynced() bool
