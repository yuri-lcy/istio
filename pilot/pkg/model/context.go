// Copyright Istio Authors
//
// Licensed under the Apache License, Version 2.0 (the "License");
// you may not use this file except in compliance with the License.
// You may obtain a copy of the License at
//
//     http://www.apache.org/licenses/LICENSE-2.0
//
// Unless required by applicable law or agreed to in writing, software
// distributed under the License is distributed on an "AS IS" BASIS,
// WITHOUT WARRANTIES OR CONDITIONS OF ANY KIND, either express or implied.
// See the License for the specific language governing permissions and
// limitations under the License.

package model

import (
	"bytes"
	"encoding/json"
	"fmt"
	"istio.io/istio/pilot/pkg/acmg"
	"net"
	"regexp"
	"sort"
	"strconv"
	"strings"
	"sync"
	"time"

	core "github.com/envoyproxy/go-control-plane/envoy/config/core/v3"
	discovery "github.com/envoyproxy/go-control-plane/envoy/service/discovery/v3"
	anypb "google.golang.org/protobuf/types/known/anypb"
	"google.golang.org/protobuf/types/known/structpb"

	meshconfig "istio.io/api/mesh/v1alpha1"
	"istio.io/istio/pilot/pkg/credentials"
	"istio.io/istio/pilot/pkg/features"
	istionetworking "istio.io/istio/pilot/pkg/networking"
	"istio.io/istio/pilot/pkg/serviceregistry/util/label"
	"istio.io/istio/pilot/pkg/trustbundle"
	networkutil "istio.io/istio/pilot/pkg/util/network"
	"istio.io/istio/pkg/cluster"
	"istio.io/istio/pkg/config/constants"
	"istio.io/istio/pkg/config/host"
	"istio.io/istio/pkg/config/mesh"
	"istio.io/istio/pkg/network"
	"istio.io/istio/pkg/spiffe"
	"istio.io/istio/pkg/util/identifier"
	netutil "istio.io/istio/pkg/util/net"
	"istio.io/istio/pkg/util/protomarshal"
	"istio.io/istio/pkg/util/sets"
	"istio.io/pkg/ledger"
	"istio.io/pkg/monitoring"
)

var _ mesh.Holder = &Environment{}

func NewEnvironment() *Environment {
	return &Environment{
		PushContext:   NewPushContext(),
		EndpointIndex: NewEndpointIndex(),
	}
}

// Environment provides an aggregate environmental API for Pilot
type Environment struct {
	// Discovery interface for listing services and instances.
	ServiceDiscovery

	// Config interface for listing routing rules
	ConfigStore

	acmg.AcmgCache

	// Watcher is the watcher for the mesh config (to be merged into the config store)
	mesh.Watcher

	// NetworksWatcher (loaded from a config map) provides information about the
	// set of networks inside a mesh and how to route to endpoints in each
	// network. Each network provides information about the endpoints in a
	// routable L3 network. A single routable L3 network can have one or more
	// service registries.
	NetworksWatcher mesh.NetworksWatcher

	NetworkManager *NetworkManager

	// PushContext holds information during push generation. It is reset on config change, at the beginning
	// of the pushAll. It will hold all errors and stats and possibly caches needed during the entire cache computation.
	// DO NOT USE EXCEPT FOR TESTS AND HANDLING OF NEW CONNECTIONS.
	// ALL USE DURING A PUSH SHOULD USE THE ONE CREATED AT THE
	// START OF THE PUSH, THE GLOBAL ONE MAY CHANGE AND REFLECT A DIFFERENT
	// CONFIG AND PUSH
	PushContext *PushContext

	// DomainSuffix provides a default domain for the Istio server.
	DomainSuffix string

	ledger ledger.Ledger

	// TrustBundle: List of Mesh TrustAnchors
	TrustBundle *trustbundle.TrustBundle

	clusterLocalServices ClusterLocalProvider

	CredentialsController credentials.MulticlusterController

	GatewayAPIController GatewayController

	// EndpointShards for a service. This is a global (per-server) list, built from
	// incremental updates. This is keyed by service and namespace
	EndpointIndex *EndpointIndex
<<<<<<< HEAD

	// TODO this can probably be part of the k8s controller's Pod indexing
	// splitting it out just lets us modify things quicker in PoC state without
	// upstream breaking us
	// AmbientWorkloads ambient.Cache
=======
>>>>>>> fff8e9e6
}

func (e *Environment) Mesh() *meshconfig.MeshConfig {
	if e != nil && e.Watcher != nil {
		return e.Watcher.Mesh()
	}
	return nil
}

func (e *Environment) MeshNetworks() *meshconfig.MeshNetworks {
	if e != nil && e.NetworksWatcher != nil {
		return e.NetworksWatcher.Networks()
	}
	return nil
}

// GetDiscoveryAddress parses the DiscoveryAddress specified via MeshConfig.
func (e *Environment) GetDiscoveryAddress() (host.Name, string, error) {
	proxyConfig := mesh.DefaultProxyConfig()
	if e.Mesh().DefaultConfig != nil {
		proxyConfig = e.Mesh().DefaultConfig
	}
	hostname, port, err := net.SplitHostPort(proxyConfig.DiscoveryAddress)
	if err != nil {
		return "", "", fmt.Errorf("invalid Istiod Address: %s, %v", proxyConfig.DiscoveryAddress, err)
	}
	if _, err := strconv.Atoi(port); err != nil {
		return "", "", fmt.Errorf("invalid Istiod Port: %s, %s, %v", port, proxyConfig.DiscoveryAddress, err)
	}
	return host.Name(hostname), port, nil
}

func (e *Environment) AddMeshHandler(h func()) {
	if e != nil && e.Watcher != nil {
		e.Watcher.AddMeshHandler(h)
	}
}

func (e *Environment) AddNetworksHandler(h func()) {
	if e != nil && e.NetworksWatcher != nil {
		e.NetworksWatcher.AddNetworksHandler(h)
	}
}

func (e *Environment) AddMetric(metric monitoring.Metric, key string, proxyID, msg string) {
	if e != nil && e.PushContext != nil {
		e.PushContext.AddMetric(metric, key, proxyID, msg)
	}
}

func (e *Environment) Version() string {
	if x := e.GetLedger(); x != nil {
		return x.RootHash()
	}
	return ""
}

// Init initializes the Environment for use.
func (e *Environment) Init() {
	// Use a default DomainSuffix, if none was provided.
	if len(e.DomainSuffix) == 0 {
		e.DomainSuffix = constants.DefaultClusterLocalDomain
	}

	// Create the cluster-local service registry.
	e.clusterLocalServices = NewClusterLocalProvider(e)
}

func (e *Environment) InitNetworksManager(updater XDSUpdater) (err error) {
	e.NetworkManager, err = NewNetworkManager(e, updater)
	return
}

func (e *Environment) ClusterLocal() ClusterLocalProvider {
	return e.clusterLocalServices
}

func (e *Environment) GetLedger() ledger.Ledger {
	return e.ledger
}

func (e *Environment) SetLedger(l ledger.Ledger) {
	e.ledger = l
}

// Resources is an alias for array of marshaled resources.
type Resources = []*discovery.Resource

// DeletedResources is an alias for array of strings that represent removed resources in delta.
type DeletedResources = []string

func AnyToUnnamedResources(r []*anypb.Any) Resources {
	a := make(Resources, 0, len(r))
	for _, rr := range r {
		a = append(a, &discovery.Resource{Resource: rr})
	}
	return a
}

func ResourcesToAny(r Resources) []*anypb.Any {
	a := make([]*anypb.Any, 0, len(r))
	for _, rr := range r {
		a = append(a, rr.Resource)
	}
	return a
}

// XdsUpdates include information about the subset of updated resources.
// See for example EDS incremental updates.
type XdsUpdates = sets.Set[ConfigKey]

// XdsLogDetails contains additional metadata that is captured by Generators and used by xds processors
// like Ads and Delta to uniformly log.
type XdsLogDetails struct {
	Incremental    bool
	AdditionalInfo string
}

var DefaultXdsLogDetails = XdsLogDetails{}

// XdsResourceGenerator creates the response for a typeURL DiscoveryRequest or DeltaDiscoveryRequest. If no generator
// is associated with a Proxy, the default (a networking.core.ConfigGenerator instance) will be used.
// The server may associate a different generator based on client metadata. Different
// WatchedResources may use same or different Generator.
// Note: any errors returned will completely close the XDS stream. Use with caution; typically and empty
// or no response is preferred.
type XdsResourceGenerator interface {
	// Generate generates the Sotw resources for Xds.
	Generate(proxy *Proxy, w *WatchedResource, req *PushRequest) (Resources, XdsLogDetails, error)
}

// XdsDeltaResourceGenerator generates Sotw and delta resources.
type XdsDeltaResourceGenerator interface {
	XdsResourceGenerator
	// GenerateDeltas returns the changed and removed resources, along with whether or not delta was actually used.
	GenerateDeltas(proxy *Proxy, req *PushRequest, w *WatchedResource) (Resources, DeletedResources, XdsLogDetails, bool, error)
}

// Proxy contains information about an specific instance of a proxy (envoy sidecar, gateway,
// etc). The Proxy is initialized when a sidecar connects to Pilot, and populated from
// 'node' info in the protocol as well as data extracted from registries.
//
// In current Istio implementation nodes use a 4-parts '~' delimited ID.
// Type~IPAddress~ID~Domain
type Proxy struct {
	sync.RWMutex

	// Type specifies the node type. First part of the ID.
	Type NodeType

	// IPAddresses is the IP addresses of the proxy used to identify it and its
	// co-located service instances. Example: "10.60.1.6". In some cases, the host
	// where the proxy and service instances reside may have more than one IP address
	IPAddresses []string

	// ID is the unique platform-specific sidecar proxy ID. For k8s it is the pod ID and
	// namespace <podName.namespace>.
	ID string

	// Locality is the location of where Envoy proxy runs. This is extracted from
	// the registry where possible. If the registry doesn't provide a locality for the
	// proxy it will use the one sent via ADS that can be configured in the Envoy bootstrap
	Locality *core.Locality

	// DNSDomain defines the DNS domain suffix for short hostnames (e.g.
	// "default.svc.cluster.local")
	DNSDomain string

	// ConfigNamespace defines the namespace where this proxy resides
	// for the purposes of network scoping.
	// NOTE: DO NOT USE THIS FIELD TO CONSTRUCT DNS NAMES
	ConfigNamespace string

	// Labels specifies the set of workload instance (ex: k8s pod) labels associated with this node.
	// Labels can be different from that in Metadata because of pod labels update after startup,
	// while NodeMetadata.Labels are set during bootstrap.
	Labels map[string]string

	// Metadata key-value pairs extending the Node identifier
	Metadata *NodeMetadata

	// the sidecarScope associated with the proxy
	SidecarScope *SidecarScope

	// the sidecarScope associated with the proxy previously
	PrevSidecarScope *SidecarScope

	// The merged gateways associated with the proxy if this is a Router
	MergedGateway *MergedGateway

	// service instances associated with the proxy
	ServiceInstances []*ServiceInstance

	// Istio version associated with the Proxy
	IstioVersion *IstioVersion

	// VerifiedIdentity determines whether a proxy had its identity verified. This
	// generally occurs by JWT or mTLS authentication. This can be false when
	// connecting over plaintext. If this is set to true, we can verify the proxy has
	// access to ConfigNamespace namespace. However, other options such as node type
	// are not part of an Istio identity and thus are not verified.
	VerifiedIdentity *spiffe.Identity

	// IPMode of proxy.
	ipMode IPMode

	// GlobalUnicastIP stores the global unicast IP if available, otherwise nil
	GlobalUnicastIP string

	// XdsResourceGenerator is used to generate resources for the node, based on the PushContext.
	// If nil, the default networking/core v2 generator is used. This field can be set
	// at connect time, based on node metadata, to trigger generation of a different style
	// of configuration.
	XdsResourceGenerator XdsResourceGenerator

	// WatchedResources contains the list of watched resources for the proxy, keyed by the DiscoveryRequest TypeUrl.
	WatchedResources map[string]*WatchedResource

	// XdsNode is the xDS node identifier
	XdsNode *core.Node

	AutoregisteredWorkloadEntryName string

	// LastPushContext stores the most recent push context for this proxy. This will be monotonically
	// increasing in version. Requests should send config based on this context; not the global latest.
	// Historically, the latest was used which can cause problems when computing whether a push is
	// required, as the computed sidecar scope version would not monotonically increase.
	LastPushContext *PushContext
	// LastPushTime records the time of the last push. This is used in conjunction with
	// LastPushContext; the XDS cache depends on knowing the time of the PushContext to determine if a
	// key is stale or not.
	LastPushTime time.Time
}

// WatchedResource tracks an active DiscoveryRequest subscription.
type WatchedResource struct {
	// TypeUrl is copied from the DiscoveryRequest.TypeUrl that initiated watching this resource.
	// nolint
	TypeUrl string

	// ResourceNames tracks the list of resources that are actively watched.
	// For LDS and CDS, all resources of the TypeUrl type are watched if it is empty.
	// For endpoints the resource names will have list of clusters and for clusters it is empty.
	// For Delta Xds, all resources of the TypeUrl that a client has subscribed to.
	ResourceNames []string

	// Wildcard indicates the subscription is a wildcard subscription. This only applies to types that
	// allow both wildcard and non-wildcard subscriptions.
	Wildcard bool

	// NonceSent is the nonce sent in the last sent response. If it is equal with NonceAcked, the
	// last message has been processed. If empty: we never sent a message of this type.
	NonceSent string

	// NonceAcked is the last acked message.
	NonceAcked string

	// AlwaysRespond, if true, will ensure that even when a request would otherwise be treated as an
	// ACK, it will be responded to. This typically happens when a proxy reconnects to another instance of
	// Istiod. In that case, Envoy expects us to respond to EDS/RDS/SDS requests to finish warming of
	// clusters/listeners.
	// Typically, this should be set to 'false' after response; keeping it true would likely result in an endless loop.
	AlwaysRespond bool

	// LastResources tracks the contents of the last push.
	// This field is extremely expensive to maintain and is typically disabled
	LastResources Resources
}

var istioVersionRegexp = regexp.MustCompile(`^([1-9]+)\.([0-9]+)(\.([0-9]+))?`)

// StringList is a list that will be marshaled to a comma separate string in Json
type StringList []string

func (l StringList) MarshalJSON() ([]byte, error) {
	if l == nil {
		return nil, nil
	}
	return []byte(`"` + strings.Join(l, ",") + `"`), nil
}

func (l *StringList) UnmarshalJSON(data []byte) error {
	if len(data) < 2 || string(data) == `""` {
		*l = []string{}
	} else {
		*l = strings.Split(string(data[1:len(data)-1]), ",")
	}
	return nil
}

// PodPort describes a mapping of port name to port number. Generally, this is just the definition of
// a port in Kubernetes, but without depending on Kubernetes api.
type PodPort struct {
	// If specified, this must be an IANA_SVC_NAME and unique within the pod. Each
	// named port in a pod must have a unique name. Name for the port that can be
	// referred to by services.
	// +optional
	Name string `json:"name,omitempty"`
	// Number of port to expose on the pod's IP address.
	// This must be a valid port number, 0 < x < 65536.
	ContainerPort int `json:"containerPort"`
	// Name of the protocol
	Protocol string `json:"protocol"`
}

// PodPortList defines a list of PodPort's that is serialized as a string
// This is for legacy reasons, where proper JSON was not supported and was written as a string
type PodPortList []PodPort

func (l PodPortList) MarshalJSON() ([]byte, error) {
	if l == nil {
		return nil, nil
	}
	b, err := json.Marshal([]PodPort(l))
	if err != nil {
		return nil, err
	}
	b = bytes.ReplaceAll(b, []byte{'"'}, []byte{'\\', '"'})
	out := append([]byte{'"'}, b...)
	out = append(out, '"')
	return out, nil
}

func (l *PodPortList) UnmarshalJSON(data []byte) error {
	var pl []PodPort
	pls, err := strconv.Unquote(string(data))
	if err != nil {
		return err
	}
	if err := json.Unmarshal([]byte(pls), &pl); err != nil {
		return err
	}
	*l = pl
	return nil
}

// StringBool defines a boolean that is serialized as a string for legacy reasons
type StringBool bool

func (s StringBool) MarshalJSON() ([]byte, error) {
	return []byte(fmt.Sprintf(`"%t"`, s)), nil
}

func (s *StringBool) UnmarshalJSON(data []byte) error {
	pls, err := strconv.Unquote(string(data))
	if err != nil {
		return err
	}
	b, err := strconv.ParseBool(pls)
	if err != nil {
		return err
	}
	*s = StringBool(b)
	return nil
}

// ProxyConfig can only be marshaled using (gogo) jsonpb. However, the rest of node meta is not a proto
// To allow marshaling, we need to define a custom type that calls out to the gogo marshaller
type NodeMetaProxyConfig meshconfig.ProxyConfig

func (s *NodeMetaProxyConfig) MarshalJSON() ([]byte, error) {
	pc := (*meshconfig.ProxyConfig)(s)
	return protomarshal.Marshal(pc)
}

func (s *NodeMetaProxyConfig) UnmarshalJSON(data []byte) error {
	pc := (*meshconfig.ProxyConfig)(s)
	return protomarshal.UnmarshalAllowUnknown(data, pc)
}

// Node is a typed version of Envoy node with metadata.
type Node struct {
	// ID of the Envoy node
	ID string
	// Metadata is the typed node metadata
	Metadata *BootstrapNodeMetadata
	// RawMetadata is the untyped node metadata
	RawMetadata map[string]any
	// Locality from Envoy bootstrap
	Locality *core.Locality
}

// BootstrapNodeMetadata is a superset of NodeMetadata, intended to model the entirety of the node metadata
// we configure in the Envoy bootstrap. This is split out from NodeMetadata to explicitly segment the parameters
// that are consumed by Pilot from the parameters used only as part of the bootstrap. Fields used by bootstrap only
// are consumed by Envoy itself, such as the telemetry filters.
type BootstrapNodeMetadata struct {
	NodeMetadata

	// InstanceName is the short name for the workload instance (ex: pod name)
	// replaces POD_NAME
	InstanceName string `json:"NAME,omitempty"`

	// Owner specifies the workload owner (opaque string). Typically, this is the owning controller of
	// of the workload instance (ex: k8s deployment for a k8s pod).
	Owner string `json:"OWNER,omitempty"`

	// PilotSAN is the list of subject alternate names for the xDS server.
	PilotSubjectAltName []string `json:"PILOT_SAN,omitempty"`

	// XDSRootCert defines the root cert to use for XDS connections
	XDSRootCert string `json:"-"`

	// OutlierLogPath is the cluster manager outlier event log path.
	OutlierLogPath string `json:"OUTLIER_LOG_PATH,omitempty"`

	// AppContainers is the list of containers in the pod.
	AppContainers string `json:"APP_CONTAINERS,omitempty"`

	// IstioProxySHA is the SHA of the proxy version.
	IstioProxySHA string `json:"ISTIO_PROXY_SHA,omitempty"`
}

// NodeMetadata defines the metadata associated with a proxy
// Fields should not be assumed to exist on the proxy, especially newly added fields which will not exist
// on older versions.
// The JSON field names should never change, as they are needed for backward compatibility with older proxies
// nolint: maligned
type NodeMetadata struct {
	// ProxyConfig defines the proxy config specified for a proxy.
	// Note that this setting may be configured different for each proxy, due user overrides
	// or from different versions of proxies connecting. While Pilot has access to the meshConfig.defaultConfig,
	// this field should be preferred if it is present.
	ProxyConfig *NodeMetaProxyConfig `json:"PROXY_CONFIG,omitempty"`

	// IstioVersion specifies the Istio version associated with the proxy
	IstioVersion string `json:"ISTIO_VERSION,omitempty"`

	// IstioRevision specifies the Istio revision associated with the proxy.
	// Mostly used when istiod requests the upstream.
	IstioRevision string `json:"ISTIO_REVISION,omitempty"`

	// Labels specifies the set of workload instance (ex: k8s pod) labels associated with this node.
	// It contains both StaticLabels and pod labels if any, it is a superset of StaticLabels.
	// Note: it is not meant to be used during xds generation.
	Labels map[string]string `json:"LABELS,omitempty"`

	// StaticLabels specifies the set of labels from `ISTIO_METAJSON_LABELS`.
	StaticLabels map[string]string `json:"STATIC_LABELS,omitempty"`

	// Annotations specifies the set of workload instance (ex: k8s pod) annotations associated with this node.
	Annotations map[string]string `json:"ANNOTATIONS,omitempty"`

	// InstanceIPs is the set of IPs attached to this proxy
	InstanceIPs StringList `json:"INSTANCE_IPS,omitempty"`

	// Namespace is the namespace in which the workload instance is running.
	Namespace string `json:"NAMESPACE,omitempty"`

	// NodeName is the name of the kubernetes node on which the workload instance is running.
	NodeName string `json:"NODE_NAME,omitempty"`

	// WorkloadName specifies the name of the workload represented by this node.
	WorkloadName string `json:"WORKLOAD_NAME,omitempty"`

	// InterceptionMode is the name of the metadata variable that carries info about
	// traffic interception mode at the proxy
	InterceptionMode TrafficInterceptionMode `json:"INTERCEPTION_MODE,omitempty"`

	// ServiceAccount specifies the service account which is running the workload.
	ServiceAccount string `json:"SERVICE_ACCOUNT,omitempty"`

	// HTTPProxyPort enables http proxy on the port for the current sidecar.
	// Same as MeshConfig.HttpProxyPort, but with per/sidecar scope.
	HTTPProxyPort string `json:"HTTP_PROXY_PORT,omitempty"`

	// MeshID specifies the mesh ID environment variable.
	MeshID string `json:"MESH_ID,omitempty"`

	// ClusterID defines the cluster the node belongs to.
	ClusterID cluster.ID `json:"CLUSTER_ID,omitempty"`

	// Network defines the network the node belongs to. It is an optional metadata,
	// set at injection time. When set, the Endpoints returned to a node and not on same network
	// will be replaced with the gateway defined in the settings.
	Network network.ID `json:"NETWORK,omitempty"`

	// RequestedNetworkView specifies the networks that the proxy wants to see
	RequestedNetworkView StringList `json:"REQUESTED_NETWORK_VIEW,omitempty"`

	// PodPorts defines the ports on a pod. This is used to lookup named ports.
	PodPorts PodPortList `json:"POD_PORTS,omitempty"`

	// TLSServerCertChain is the absolute path to server cert-chain file
	TLSServerCertChain string `json:"TLS_SERVER_CERT_CHAIN,omitempty"`
	// TLSServerKey is the absolute path to server private key file
	TLSServerKey string `json:"TLS_SERVER_KEY,omitempty"`
	// TLSServerRootCert is the absolute path to server root cert file
	TLSServerRootCert string `json:"TLS_SERVER_ROOT_CERT,omitempty"`
	// TLSClientCertChain is the absolute path to client cert-chain file
	TLSClientCertChain string `json:"TLS_CLIENT_CERT_CHAIN,omitempty"`
	// TLSClientKey is the absolute path to client private key file
	TLSClientKey string `json:"TLS_CLIENT_KEY,omitempty"`
	// TLSClientRootCert is the absolute path to client root cert file
	TLSClientRootCert string `json:"TLS_CLIENT_ROOT_CERT,omitempty"`

	CertBaseDir string `json:"BASE,omitempty"`

	// IdleTimeout specifies the idle timeout for the proxy, in duration format (10s).
	// If not set, default timeout is 1 hour.
	IdleTimeout string `json:"IDLE_TIMEOUT,omitempty"`

	// HTTP10 indicates the application behind the sidecar is making outbound http requests with HTTP/1.0
	// protocol. It will enable the "AcceptHttp_10" option on the http options for outbound HTTP listeners.
	// Alpha in 1.1, based on feedback may be turned into an API or change. Set to "1" to enable.
	HTTP10 string `json:"HTTP10,omitempty"`

	// Generator indicates the client wants to use a custom Generator plugin.
	Generator string `json:"GENERATOR,omitempty"`

	// DNSCapture indicates whether the workload has enabled dns capture
	DNSCapture StringBool `json:"DNS_CAPTURE,omitempty"`

	// DNSAutoAllocate indicates whether the workload should have auto allocated addresses for ServiceEntry
	// This allows resolving ServiceEntries, which is especially useful for distinguishing TCP traffic
	// This depends on DNSCapture.
	DNSAutoAllocate StringBool `json:"DNS_AUTO_ALLOCATE,omitempty"`

	// EnableHBONE, if set, will enable generation of HBONE config.
	// Note: this only impacts sidecars; ztunnel and waypoint proxy unconditionally use HBONE.
	EnableHBONE StringBool `json:"ENABLE_HBONE,omitempty"`

	// AutoRegister will enable auto registration of the connected endpoint to the service registry using the given WorkloadGroup name
	AutoRegisterGroup string `json:"AUTO_REGISTER_GROUP,omitempty"`

	// UnprivilegedPod is used to determine whether a Gateway Pod can open ports < 1024
	UnprivilegedPod string `json:"UNPRIVILEGED_POD,omitempty"`

	// PlatformMetadata contains any platform specific metadata
	PlatformMetadata map[string]string `json:"PLATFORM_METADATA,omitempty"`

	// StsPort specifies the port of security token exchange server (STS).
	// Used by envoy filters
	StsPort string `json:"STS_PORT,omitempty"`

	// Envoy status port redirecting to agent status port.
	EnvoyStatusPort int `json:"ENVOY_STATUS_PORT,omitempty"`

	// Envoy prometheus port redirecting to admin port prometheus endpoint.
	EnvoyPrometheusPort int `json:"ENVOY_PROMETHEUS_PORT,omitempty"`

	// ExitOnZeroActiveConnections terminates Envoy if there are no active connections if set.
	ExitOnZeroActiveConnections StringBool `json:"EXIT_ON_ZERO_ACTIVE_CONNECTIONS,omitempty"`

	// InboundListenerExactBalance sets connection balance config to use exact_balance for virtualInbound,
	// as long as QUIC, since it uses UDP, isn't also used.
	InboundListenerExactBalance StringBool `json:"INBOUND_LISTENER_EXACT_BALANCE,omitempty"`

	// OutboundListenerExactBalance sets connection balance config to use exact_balance for outbound
	// redirected tcp listeners. This does not change the virtualOutbound listener.
	OutboundListenerExactBalance StringBool `json:"OUTBOUND_LISTENER_EXACT_BALANCE,omitempty"`

	// The istiod address when running ASM Managed Control Plane.
	CloudrunAddr string `json:"CLOUDRUN_ADDR,omitempty"`

<<<<<<< HEAD
	// AcmgType can be one of acmg.NodeType TODO(stevenctl,ambient) make the type ambient.NodeType
	AcmgType string `json:"ACMG_TYPE,omitempty"`

=======
>>>>>>> fff8e9e6
	// Contains a copy of the raw metadata. This is needed to lookup arbitrary values.
	// If a value is known ahead of time it should be added to the struct rather than reading from here,
	Raw map[string]any `json:"-"`
}

// ProxyConfigOrDefault is a helper function to get the ProxyConfig from metadata, or fallback to a default
// This is useful as the logic should check for proxy config from proxy first and then defer to mesh wide defaults
// if not present.
func (m NodeMetadata) ProxyConfigOrDefault(def *meshconfig.ProxyConfig) *meshconfig.ProxyConfig {
	if m.ProxyConfig != nil {
		return (*meshconfig.ProxyConfig)(m.ProxyConfig)
	}
	return def
}

// GetView returns a restricted view of the mesh for this proxy. The view can be
// restricted by network (via ISTIO_META_REQUESTED_NETWORK_VIEW).
// If not set, we assume that the proxy wants to see endpoints in any network.
func (node *Proxy) GetView() ProxyView {
	return newProxyView(node)
}

// InNetwork returns true if the proxy is on the given network, or if either
// the proxy's network or the given network is unspecified ("").
func (node *Proxy) InNetwork(network network.ID) bool {
	return node == nil || identifier.IsSameOrEmpty(network.String(), node.Metadata.Network.String())
}

// InCluster returns true if the proxy is in the given cluster, or if either
// the proxy's cluster id or the given cluster id is unspecified ("").
func (node *Proxy) InCluster(cluster cluster.ID) bool {
	return node == nil || identifier.IsSameOrEmpty(cluster.String(), node.Metadata.ClusterID.String())
}

// IsWaypointProxy returns true if the proxy is acting as a waypoint proxy in an ambient mesh.
func (node *Proxy) IsWaypointProxy() bool {
	return node.Type == Waypoint
}

// IsZTunnel returns true if the proxy is acting as a ztunnel in an ambient mesh.
func (node *Proxy) IsZTunnel() bool {
	return node.Type == Ztunnel
}

// IsAmbient returns true if the proxy is acting as either a ztunnel or a waypoint proxy in an ambient mesh.
func (node *Proxy) IsAmbient() bool {
	return node.IsWaypointProxy() || node.IsZTunnel()
}

<<<<<<< HEAD
// IsCoreProxy returns true if the proxy is acting as a coreproxy proxy in an acmg mesh.
func (node *Proxy) IsCoreProxy() bool {
	return node.Metadata.AcmgType == acmg.TypeCoreProxy
}

// IsNodeProxy returns true if the proxy is acting as a nodeproxy in an acmg mesh.
func (node *Proxy) IsNodeProxy() bool {
	return node.Metadata.AcmgType == acmg.TypeNodeProxy
}

// IsAcmg returns true if the proxy is acting as either a nodeproxy or a coreproxy in an acmg mesh.
func (node *Proxy) IsAcmg() bool {
	return node.IsCoreProxy() || node.IsNodeProxy()
}

=======
>>>>>>> fff8e9e6
func (m *BootstrapNodeMetadata) UnmarshalJSON(data []byte) error {
	// Create a new type from the target type to avoid recursion.
	type BootstrapNodeMetadata2 BootstrapNodeMetadata

	t2 := &BootstrapNodeMetadata2{}
	if err := json.Unmarshal(data, t2); err != nil {
		return err
	}
	var raw map[string]any
	if err := json.Unmarshal(data, &raw); err != nil {
		return err
	}
	*m = BootstrapNodeMetadata(*t2)
	m.Raw = raw

	return nil
}

// ToStruct converts NodeMetadata to a protobuf structure. This should be used only for debugging - performance is bad.
func (m NodeMetadata) ToStruct() *structpb.Struct {
	j, err := json.Marshal(m)
	if err != nil {
		return nil
	}

	pbs := &structpb.Struct{}
	if err := protomarshal.Unmarshal(j, pbs); err != nil {
		return nil
	}

	return pbs
}

// IstioVersion encodes the Istio version of the proxy. This is a low key way to
// do semver style comparisons and generate the appropriate envoy config
type IstioVersion struct {
	Major int
	Minor int
	Patch int
}

var MaxIstioVersion = &IstioVersion{Major: 65535, Minor: 65535, Patch: 65535}

// Compare returns -1/0/1 if version is less than, equal or greater than inv
// To compare only on major, call this function with { X, -1, -1}.
// to compare only on major & minor, call this function with {X, Y, -1}.
func (pversion *IstioVersion) Compare(inv *IstioVersion) int {
	// check major
	if r := compareVersion(pversion.Major, inv.Major); r != 0 {
		return r
	}

	// check minor
	if inv.Minor > -1 {
		if r := compareVersion(pversion.Minor, inv.Minor); r != 0 {
			return r
		}

		// check patch
		if inv.Patch > -1 {
			if r := compareVersion(pversion.Patch, inv.Patch); r != 0 {
				return r
			}
		}
	}
	return 0
}

func compareVersion(ov, nv int) int {
	if ov == nv {
		return 0
	}
	if ov < nv {
		return -1
	}
	return 1
}

// NodeType decides the responsibility of the proxy serves in the mesh
type NodeType string

const (
	// SidecarProxy type is used for sidecar proxies in the application containers
	SidecarProxy NodeType = "sidecar"

	// Router type is used for standalone proxies acting as L7/L4 routers
	Router NodeType = "router"

	// Waypoint type is used for waypoint proxies
	Waypoint NodeType = "waypoint"

	// Ztunnel type is used for node proxies (ztunnel)
	Ztunnel NodeType = "ztunnel"
<<<<<<< HEAD

	CoreProxy NodeType = "coreproxy"

	NodeProxy NodeType = "nodeproxy"
=======
>>>>>>> fff8e9e6
)

var NodeTypes = [...]NodeType{SidecarProxy, Router, Waypoint, Ztunnel}

// IPMode represents the IP mode of proxy.
type IPMode int

// IPMode constants starting with index 1.
const (
	IPv4 IPMode = iota + 1
	IPv6
	Dual
)

// IsApplicationNodeType verifies that the NodeType is one of the declared constants in the model
func IsApplicationNodeType(nType NodeType) bool {
	switch nType {
	case SidecarProxy, Router, Waypoint, Ztunnel:
		return true
	default:
		return false
	}
}

// ServiceNode encodes the proxy node attributes into a URI-acceptable string
func (node *Proxy) ServiceNode() string {
	ip := ""
	if len(node.IPAddresses) > 0 {
		ip = node.IPAddresses[0]
	}
	return strings.Join([]string{
		string(node.Type), ip, node.ID, node.DNSDomain,
	}, serviceNodeSeparator)
}

// SetSidecarScope identifies the sidecar scope object associated with this
// proxy and updates the proxy Node. This is a convenience hack so that
// callers can simply call push.Services(node) while the implementation of
// push.Services can return the set of services from the proxyNode's
// sidecar scope or from the push context's set of global services. Similar
// logic applies to push.VirtualServices and push.DestinationRule. The
// short cut here is useful only for CDS and parts of RDS generation code.
//
// Listener generation code will still use the SidecarScope object directly
// as it needs the set of services for each listener port.
func (node *Proxy) SetSidecarScope(ps *PushContext) {
	sidecarScope := node.SidecarScope

	switch node.Type {
	case SidecarProxy:
		node.SidecarScope = ps.getSidecarScope(node, node.Labels)
	case Router, Waypoint:
		// Gateways should just have a default scope with egress: */*
		node.SidecarScope = ps.getSidecarScope(node, nil)
	}
	node.PrevSidecarScope = sidecarScope
}

// SetGatewaysForProxy merges the Gateway objects associated with this
// proxy and caches the merged object in the proxy Node. This is a convenience hack so that
// callers can simply call push.MergedGateways(node) instead of having to
// fetch all the gateways and invoke the merge call in multiple places (lds/rds).
// Must be called after ServiceInstances are set
func (node *Proxy) SetGatewaysForProxy(ps *PushContext) {
	if node.Type != Router {
		return
	}
	node.MergedGateway = ps.mergeGateways(node)
}

func (node *Proxy) SetServiceInstances(serviceDiscovery ServiceDiscovery) {
	instances := serviceDiscovery.GetProxyServiceInstances(node)

	// Keep service instances in order of creation/hostname.
	sort.SliceStable(instances, func(i, j int) bool {
		if instances[i].Service != nil && instances[j].Service != nil {
			if !instances[i].Service.CreationTime.Equal(instances[j].Service.CreationTime) {
				return instances[i].Service.CreationTime.Before(instances[j].Service.CreationTime)
			}
			// Additionally, sort by hostname just in case services created automatically at the same second.
			return instances[i].Service.Hostname < instances[j].Service.Hostname
		}
		return true
	})

	node.ServiceInstances = instances
}

// SetWorkloadLabels will set the node.Labels.
// It merges both node meta labels and workload labels and give preference to workload labels.
func (node *Proxy) SetWorkloadLabels(env *Environment) {
	// If this is VM proxy, do not override labels at all, because in istio test we use pod to simulate VM.
	if node.IsVM() {
		node.Labels = node.Metadata.Labels
		return
	}
	labels := env.GetProxyWorkloadLabels(node)
	if labels != nil {
		node.Labels = make(map[string]string, len(labels)+len(node.Metadata.StaticLabels))
		// we can't just equate proxy workload labels to node meta labels as it may be customized by user
		// with `ISTIO_METAJSON_LABELS` env (pkg/bootstrap/config.go extractAttributesMetadata).
		// so, we fill the `ISTIO_METAJSON_LABELS` as well.
		for k, v := range node.Metadata.StaticLabels {
			node.Labels[k] = v
		}
		for k, v := range labels {
			node.Labels[k] = v
		}
	} else {
		// If could not find pod labels, fallback to use the node metadata labels.
		node.Labels = node.Metadata.Labels
	}
}

// DiscoverIPMode discovers the IP Versions supported by Proxy based on its IP addresses.
func (node *Proxy) DiscoverIPMode() {
	if networkutil.AllIPv4(node.IPAddresses) {
		node.ipMode = IPv4
	} else if networkutil.AllIPv6(node.IPAddresses) {
		node.ipMode = IPv6
	} else {
		node.ipMode = Dual
	}
	node.GlobalUnicastIP = networkutil.GlobalUnicastIP(node.IPAddresses)
}

// SupportsIPv4 returns true if proxy supports IPv4 addresses.
func (node *Proxy) SupportsIPv4() bool {
	return node.ipMode == IPv4 || node.ipMode == Dual
}

// SupportsIPv6 returns true if proxy supports IPv6 addresses.
func (node *Proxy) SupportsIPv6() bool {
	return node.ipMode == IPv6 || node.ipMode == Dual
}

// IsIPv6 returns true if proxy only supports IPv6 addresses.
func (node *Proxy) IsIPv6() bool {
	return node.ipMode == IPv6
}

// GetIPMode returns proxy's ipMode
func (node *Proxy) GetIPMode() IPMode {
	return node.ipMode
}

// ParseMetadata parses the opaque Metadata from an Envoy Node into string key-value pairs.
// Any non-string values are ignored.
func ParseMetadata(metadata *structpb.Struct) (*NodeMetadata, error) {
	if metadata == nil {
		return &NodeMetadata{}, nil
	}

	boostrapNodeMeta, err := ParseBootstrapNodeMetadata(metadata)
	if err != nil {
		return nil, err
	}
	return &boostrapNodeMeta.NodeMetadata, nil
}

// ParseBootstrapNodeMetadata parses the opaque Metadata from an Envoy Node into string key-value pairs.
func ParseBootstrapNodeMetadata(metadata *structpb.Struct) (*BootstrapNodeMetadata, error) {
	if metadata == nil {
		return &BootstrapNodeMetadata{}, nil
	}

	b, err := protomarshal.MarshalProtoNames(metadata)
	if err != nil {
		return nil, fmt.Errorf("failed to read node metadata %v: %v", metadata, err)
	}
	meta := &BootstrapNodeMetadata{}
	if err := json.Unmarshal(b, meta); err != nil {
		return nil, fmt.Errorf("failed to unmarshal node metadata (%v): %v", string(b), err)
	}
	return meta, nil
}

// ParseServiceNodeWithMetadata parse the Envoy Node from the string generated by ServiceNode
// function and the metadata.
func ParseServiceNodeWithMetadata(nodeID string, metadata *NodeMetadata) (*Proxy, error) {
	parts := strings.Split(nodeID, serviceNodeSeparator)
	out := &Proxy{
		Metadata: metadata,
	}

	if len(parts) != 4 {
		return out, fmt.Errorf("missing parts in the service node %q", nodeID)
	}

	if !IsApplicationNodeType(NodeType(parts[0])) {
		return out, fmt.Errorf("invalid node type (valid types: sidecar, router in the service node %q", nodeID)
	}
	out.Type = NodeType(parts[0])

	// Get all IP Addresses from Metadata
	if hasValidIPAddresses(metadata.InstanceIPs) {
		out.IPAddresses = metadata.InstanceIPs
	} else if netutil.IsValidIPAddress(parts[1]) {
		// Fall back, use IP from node id, it's only for backward-compatibility, IP should come from metadata
		out.IPAddresses = append(out.IPAddresses, parts[1])
	}

	// Does query from ingress or router have to carry valid IP address?
	if len(out.IPAddresses) == 0 {
		return out, fmt.Errorf("no valid IP address in the service node id or metadata")
	}

	out.ID = parts[2]
	out.DNSDomain = parts[3]
	if len(metadata.IstioVersion) == 0 {
		log.Warnf("Istio Version is not found in metadata for %v, which may have undesirable side effects", out.ID)
	}
	out.IstioVersion = ParseIstioVersion(metadata.IstioVersion)
	return out, nil
}

// ParseIstioVersion parses a version string and returns IstioVersion struct
func ParseIstioVersion(ver string) *IstioVersion {
	// strip the release- prefix if any and extract the version string
	ver = istioVersionRegexp.FindString(strings.TrimPrefix(ver, "release-"))

	if ver == "" {
		// return very large values assuming latest version
		return MaxIstioVersion
	}

	parts := strings.Split(ver, ".")
	// we are guaranteed to have atleast major and minor based on the regex
	major, _ := strconv.Atoi(parts[0])
	minor, _ := strconv.Atoi(parts[1])
	// Assume very large patch release if not set
	patch := 65535
	if len(parts) > 2 {
		patch, _ = strconv.Atoi(parts[2])
	}
	return &IstioVersion{Major: major, Minor: minor, Patch: patch}
}

// GetOrDefault returns either the value, or the default if the value is empty. Useful when retrieving node metadata fields.
func GetOrDefault(s string, def string) string {
	if len(s) > 0 {
		return s
	}
	return def
}

// GetProxyConfigNamespace extracts the namespace associated with the proxy
// from the proxy metadata or the proxy ID
func GetProxyConfigNamespace(proxy *Proxy) string {
	if proxy == nil {
		return ""
	}

	// First look for ISTIO_META_CONFIG_NAMESPACE
	// All newer proxies (from Istio 1.1 onwards) are supposed to supply this
	if len(proxy.Metadata.Namespace) > 0 {
		return proxy.Metadata.Namespace
	}

	// if not found, for backward compatibility, extract the namespace from
	// the proxy domain. this is a k8s specific hack and should be enabled
	parts := strings.Split(proxy.DNSDomain, ".")
	if len(parts) > 1 { // k8s will have namespace.<domain>
		return parts[0]
	}

	return ""
}

const (
	serviceNodeSeparator = "~"
)

// ParsePort extracts port number from a valid proxy address
func ParsePort(addr string) int {
	_, sPort, err := net.SplitHostPort(addr)
	if sPort == "" {
		return 0
	}
	if err != nil {
		log.Warn(err)
	}
	port, pErr := strconv.Atoi(sPort)
	if pErr != nil {
		log.Warn(pErr)
	}

	return port
}

// hasValidIPAddresses returns true if the input ips are all valid, otherwise returns false.
func hasValidIPAddresses(ipAddresses []string) bool {
	if len(ipAddresses) == 0 {
		return false
	}
	for _, ipAddress := range ipAddresses {
		if !netutil.IsValidIPAddress(ipAddress) {
			return false
		}
	}
	return true
}

// TrafficInterceptionMode indicates how traffic to/from the workload is captured and
// sent to Envoy. This should not be confused with the CaptureMode in the API that indicates
// how the user wants traffic to be intercepted for the listener. TrafficInterceptionMode is
// always derived from the Proxy metadata
type TrafficInterceptionMode string

const (
	// InterceptionNone indicates that the workload is not using IPtables for traffic interception
	InterceptionNone TrafficInterceptionMode = "NONE"

	// InterceptionTproxy implies traffic intercepted by IPtables with TPROXY mode
	InterceptionTproxy TrafficInterceptionMode = "TPROXY"

	// InterceptionRedirect implies traffic intercepted by IPtables with REDIRECT mode
	// This is our default mode
	InterceptionRedirect TrafficInterceptionMode = "REDIRECT"
)

// GetInterceptionMode extracts the interception mode associated with the proxy
// from the proxy metadata
func (node *Proxy) GetInterceptionMode() TrafficInterceptionMode {
	if node == nil {
		return InterceptionRedirect
	}

	switch node.Metadata.InterceptionMode {
	case "TPROXY":
		return InterceptionTproxy
	case "REDIRECT":
		return InterceptionRedirect
	case "NONE":
		return InterceptionNone
	}

	return InterceptionRedirect
}

// IsUnprivileged returns true if the proxy has explicitly indicated that it is
// unprivileged, i.e. it cannot bind to the privileged ports 1-1023.
func (node *Proxy) IsUnprivileged() bool {
	if node == nil || node.Metadata == nil {
		return false
	}
	// expect explicit "true" value
	unprivileged, _ := strconv.ParseBool(node.Metadata.UnprivilegedPod)
	return unprivileged
}

// CanBindToPort returns true if the proxy can bind to a given port.
func (node *Proxy) CanBindToPort(bindTo bool, port uint32) bool {
	if bindTo && IsPrivilegedPort(port) && node.IsUnprivileged() {
		return false
	}
	return true
}

// IsPrivilegedPort returns true if a given port is in the range 1-1023.
func IsPrivilegedPort(port uint32) bool {
	// check for 0 is important because:
	// 1) technically, 0 is not a privileged port; any process can ask to bind to 0
	// 2) this function will be receiving 0 on input in the case of UDS listeners
	return 0 < port && port < 1024
}

func (node *Proxy) IsVM() bool {
	// TODO use node metadata to indicate that this is a VM intstead of the TestVMLabel
	return node.Metadata.Labels[constants.TestVMLabel] != ""
}

func (node *Proxy) IsProxylessGrpc() bool {
	return node.Metadata != nil && node.Metadata.Generator == "grpc"
}

func (node *Proxy) GetNodeName() string {
	if node.Metadata != nil && len(node.Metadata.NodeName) > 0 {
		return node.Metadata.NodeName
	}
	// fall back to get the node name from labels
	// this can happen for an "old" proxy with no `Metadata.NodeName` set
	// TODO: remove this when 1.16 is EOL?
	return node.Labels[label.LabelHostname]
}

func (node *Proxy) FuzzValidate() bool {
	if node.Metadata == nil {
		return false
	}
	found := false
	for _, t := range NodeTypes {
		if node.Type == t {
			found = true
			break
		}
	}
	if !found {
		return false
	}
	return len(node.IPAddresses) != 0
}

func (node *Proxy) EnableHBONE() bool {
	return node.IsAmbient() || (features.EnableHBONE && bool(node.Metadata.EnableHBONE))
}

<<<<<<< HEAD
// WaypointScope is either an entire namespace or an individual service account in the namespace.
=======
// WaypointScope is either an entire namespace or an individual service account
// in the namespace. This setting dictates the upstream TLS verification
// strategy, depending on the binding of the waypoints to its backend
// workloads.
>>>>>>> fff8e9e6
type WaypointScope struct {
	Namespace      string
	ServiceAccount string // optional
}

func (node *Proxy) WaypointScope() WaypointScope {
	return WaypointScope{
		Namespace:      node.ConfigNamespace,
		ServiceAccount: node.Metadata.Annotations[constants.WaypointServiceAccount],
	}
}

type GatewayController interface {
	ConfigStoreController
	// Reconcile updates the internal state of the gateway controller for a given input. This should be
	// called before any List/Get calls if the state has changed
	Reconcile(ctx *PushContext) error
	// SecretAllowed determines if a SDS credential is accessible to a given namespace.
	// For example, for resourceName of `kubernetes-gateway://ns-name/secret-name` and namespace of `ingress-ns`,
	// this would return true only if there was a policy allowing `ingress-ns` to access Secrets in the `ns-name` namespace.
	SecretAllowed(resourceName string, namespace string) bool
}

// OutboundListenerClass is a helper to turn a NodeType for outbound to a ListenerClass.
func OutboundListenerClass(t NodeType) istionetworking.ListenerClass {
	if t == Router {
		return istionetworking.ListenerClassGateway
	}
	return istionetworking.ListenerClassSidecarOutbound
}<|MERGE_RESOLUTION|>--- conflicted
+++ resolved
@@ -109,14 +109,6 @@
 	// EndpointShards for a service. This is a global (per-server) list, built from
 	// incremental updates. This is keyed by service and namespace
 	EndpointIndex *EndpointIndex
-<<<<<<< HEAD
-
-	// TODO this can probably be part of the k8s controller's Pod indexing
-	// splitting it out just lets us modify things quicker in PoC state without
-	// upstream breaking us
-	// AmbientWorkloads ambient.Cache
-=======
->>>>>>> fff8e9e6
 }
 
 func (e *Environment) Mesh() *meshconfig.MeshConfig {
@@ -672,12 +664,9 @@
 	// The istiod address when running ASM Managed Control Plane.
 	CloudrunAddr string `json:"CLOUDRUN_ADDR,omitempty"`
 
-<<<<<<< HEAD
 	// AcmgType can be one of acmg.NodeType TODO(stevenctl,ambient) make the type ambient.NodeType
 	AcmgType string `json:"ACMG_TYPE,omitempty"`
 
-=======
->>>>>>> fff8e9e6
 	// Contains a copy of the raw metadata. This is needed to lookup arbitrary values.
 	// If a value is known ahead of time it should be added to the struct rather than reading from here,
 	Raw map[string]any `json:"-"`
@@ -727,7 +716,6 @@
 	return node.IsWaypointProxy() || node.IsZTunnel()
 }
 
-<<<<<<< HEAD
 // IsCoreProxy returns true if the proxy is acting as a coreproxy proxy in an acmg mesh.
 func (node *Proxy) IsCoreProxy() bool {
 	return node.Metadata.AcmgType == acmg.TypeCoreProxy
@@ -743,8 +731,6 @@
 	return node.IsCoreProxy() || node.IsNodeProxy()
 }
 
-=======
->>>>>>> fff8e9e6
 func (m *BootstrapNodeMetadata) UnmarshalJSON(data []byte) error {
 	// Create a new type from the target type to avoid recursion.
 	type BootstrapNodeMetadata2 BootstrapNodeMetadata
@@ -838,13 +824,10 @@
 
 	// Ztunnel type is used for node proxies (ztunnel)
 	Ztunnel NodeType = "ztunnel"
-<<<<<<< HEAD
 
 	CoreProxy NodeType = "coreproxy"
 
 	NodeProxy NodeType = "nodeproxy"
-=======
->>>>>>> fff8e9e6
 )
 
 var NodeTypes = [...]NodeType{SidecarProxy, Router, Waypoint, Ztunnel}
@@ -1252,14 +1235,10 @@
 	return node.IsAmbient() || (features.EnableHBONE && bool(node.Metadata.EnableHBONE))
 }
 
-<<<<<<< HEAD
-// WaypointScope is either an entire namespace or an individual service account in the namespace.
-=======
 // WaypointScope is either an entire namespace or an individual service account
 // in the namespace. This setting dictates the upstream TLS verification
 // strategy, depending on the binding of the waypoints to its backend
 // workloads.
->>>>>>> fff8e9e6
 type WaypointScope struct {
 	Namespace      string
 	ServiceAccount string // optional
