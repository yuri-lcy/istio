// Copyright Istio Authors
//
// Licensed under the Apache License, Version 2.0 (the "License");
// you may not use this file except in compliance with the License.
// You may obtain a copy of the License at
//
//     http://www.apache.org/licenses/LICENSE-2.0
//
// Unless required by applicable law or agreed to in writing, software
// distributed under the License is distributed on an "AS IS" BASIS,
// WITHOUT WARRANTIES OR CONDITIONS OF ANY KIND, either express or implied.
// See the License for the specific language governing permissions and
// limitations under the License.

package model

import (
	"bytes"
	"encoding/json"
	"fmt"
	"istio.io/istio/pilot/pkg/acmg"
	"net"
	"regexp"
	"sort"
	"strconv"
	"strings"
	"sync"
	"time"

	core "github.com/envoyproxy/go-control-plane/envoy/config/core/v3"
	discovery "github.com/envoyproxy/go-control-plane/envoy/service/discovery/v3"
	anypb "google.golang.org/protobuf/types/known/anypb"
	"google.golang.org/protobuf/types/known/structpb"

	meshconfig "istio.io/api/mesh/v1alpha1"
	"istio.io/istio/pilot/pkg/credentials"
	"istio.io/istio/pilot/pkg/features"
	istionetworking "istio.io/istio/pilot/pkg/networking"
	"istio.io/istio/pilot/pkg/serviceregistry/util/label"
	"istio.io/istio/pilot/pkg/trustbundle"
	networkutil "istio.io/istio/pilot/pkg/util/network"
	"istio.io/istio/pkg/cluster"
	"istio.io/istio/pkg/config/constants"
	"istio.io/istio/pkg/config/host"
	"istio.io/istio/pkg/config/mesh"
	"istio.io/istio/pkg/network"
	"istio.io/istio/pkg/spiffe"
	"istio.io/istio/pkg/util/identifier"
	netutil "istio.io/istio/pkg/util/net"
	"istio.io/istio/pkg/util/protomarshal"
	"istio.io/istio/pkg/util/sets"
	"istio.io/pkg/ledger"
	"istio.io/pkg/monitoring"
)

var _ mesh.Holder = &Environment{}

func NewEnvironment() *Environment {
	return &Environment{
		PushContext:   NewPushContext(),
		EndpointIndex: NewEndpointIndex(),
	}
}

// Environment provides an aggregate environmental API for Pilot
type Environment struct {
	// Discovery interface for listing services and instances.
	ServiceDiscovery

	// Config interface for listing routing rules
	ConfigStore

<<<<<<< HEAD
	// For getting sidecarless/ambient info
	ambient.Cache

	acmg.AcmgCache

=======
>>>>>>> 68775e16
	// Watcher is the watcher for the mesh config (to be merged into the config store)
	mesh.Watcher

	// NetworksWatcher (loaded from a config map) provides information about the
	// set of networks inside a mesh and how to route to endpoints in each
	// network. Each network provides information about the endpoints in a
	// routable L3 network. A single routable L3 network can have one or more
	// service registries.
	NetworksWatcher mesh.NetworksWatcher

	NetworkManager *NetworkManager

	// PushContext holds information during push generation. It is reset on config change, at the beginning
	// of the pushAll. It will hold all errors and stats and possibly caches needed during the entire cache computation.
	// DO NOT USE EXCEPT FOR TESTS AND HANDLING OF NEW CONNECTIONS.
	// ALL USE DURING A PUSH SHOULD USE THE ONE CREATED AT THE
	// START OF THE PUSH, THE GLOBAL ONE MAY CHANGE AND REFLECT A DIFFERENT
	// CONFIG AND PUSH
	PushContext *PushContext

	// DomainSuffix provides a default domain for the Istio server.
	DomainSuffix string

	ledger ledger.Ledger

	// TrustBundle: List of Mesh TrustAnchors
	TrustBundle *trustbundle.TrustBundle

	clusterLocalServices ClusterLocalProvider

	CredentialsController credentials.MulticlusterController

	GatewayAPIController GatewayController

	// EndpointShards for a service. This is a global (per-server) list, built from
	// incremental updates. This is keyed by service and namespace
	EndpointIndex *EndpointIndex

	// TODO this can probably be part of the k8s controller's Pod indexing
	// splitting it out just lets us modify things quicker in PoC state without
	// upstream breaking us
	// AmbientWorkloads ambient.Cache
}

func (e *Environment) Mesh() *meshconfig.MeshConfig {
	if e != nil && e.Watcher != nil {
		return e.Watcher.Mesh()
	}
	return nil
}

func (e *Environment) MeshNetworks() *meshconfig.MeshNetworks {
	if e != nil && e.NetworksWatcher != nil {
		return e.NetworksWatcher.Networks()
	}
	return nil
}

// GetDiscoveryAddress parses the DiscoveryAddress specified via MeshConfig.
func (e *Environment) GetDiscoveryAddress() (host.Name, string, error) {
	proxyConfig := mesh.DefaultProxyConfig()
	if e.Mesh().DefaultConfig != nil {
		proxyConfig = e.Mesh().DefaultConfig
	}
	hostname, port, err := net.SplitHostPort(proxyConfig.DiscoveryAddress)
	if err != nil {
		return "", "", fmt.Errorf("invalid Istiod Address: %s, %v", proxyConfig.DiscoveryAddress, err)
	}
	if _, err := strconv.Atoi(port); err != nil {
		return "", "", fmt.Errorf("invalid Istiod Port: %s, %s, %v", port, proxyConfig.DiscoveryAddress, err)
	}
	return host.Name(hostname), port, nil
}

func (e *Environment) AddMeshHandler(h func()) {
	if e != nil && e.Watcher != nil {
		e.Watcher.AddMeshHandler(h)
	}
}

func (e *Environment) AddNetworksHandler(h func()) {
	if e != nil && e.NetworksWatcher != nil {
		e.NetworksWatcher.AddNetworksHandler(h)
	}
}

func (e *Environment) AddMetric(metric monitoring.Metric, key string, proxyID, msg string) {
	if e != nil && e.PushContext != nil {
		e.PushContext.AddMetric(metric, key, proxyID, msg)
	}
}

func (e *Environment) Version() string {
	if x := e.GetLedger(); x != nil {
		return x.RootHash()
	}
	return ""
}

// Init initializes the Environment for use.
func (e *Environment) Init() {
	// Use a default DomainSuffix, if none was provided.
	if len(e.DomainSuffix) == 0 {
		e.DomainSuffix = constants.DefaultClusterLocalDomain
	}

	// Create the cluster-local service registry.
	e.clusterLocalServices = NewClusterLocalProvider(e)
}

func (e *Environment) InitNetworksManager(updater XDSUpdater) (err error) {
	e.NetworkManager, err = NewNetworkManager(e, updater)
	return
}

func (e *Environment) ClusterLocal() ClusterLocalProvider {
	return e.clusterLocalServices
}

func (e *Environment) GetLedger() ledger.Ledger {
	return e.ledger
}

func (e *Environment) SetLedger(l ledger.Ledger) {
	e.ledger = l
}

// Resources is an alias for array of marshaled resources.
type Resources = []*discovery.Resource

// DeletedResources is an alias for array of strings that represent removed resources in delta.
type DeletedResources = []string

func AnyToUnnamedResources(r []*anypb.Any) Resources {
	a := make(Resources, 0, len(r))
	for _, rr := range r {
		a = append(a, &discovery.Resource{Resource: rr})
	}
	return a
}

func ResourcesToAny(r Resources) []*anypb.Any {
	a := make([]*anypb.Any, 0, len(r))
	for _, rr := range r {
		a = append(a, rr.Resource)
	}
	return a
}

// XdsUpdates include information about the subset of updated resources.
// See for example EDS incremental updates.
type XdsUpdates = sets.Set[ConfigKey]

// XdsLogDetails contains additional metadata that is captured by Generators and used by xds processors
// like Ads and Delta to uniformly log.
type XdsLogDetails struct {
	Incremental    bool
	AdditionalInfo string
}

var DefaultXdsLogDetails = XdsLogDetails{}

// XdsResourceGenerator creates the response for a typeURL DiscoveryRequest or DeltaDiscoveryRequest. If no generator
// is associated with a Proxy, the default (a networking.core.ConfigGenerator instance) will be used.
// The server may associate a different generator based on client metadata. Different
// WatchedResources may use same or different Generator.
// Note: any errors returned will completely close the XDS stream. Use with caution; typically and empty
// or no response is preferred.
type XdsResourceGenerator interface {
	// Generate generates the Sotw resources for Xds.
	Generate(proxy *Proxy, w *WatchedResource, req *PushRequest) (Resources, XdsLogDetails, error)
}

// XdsDeltaResourceGenerator generates Sotw and delta resources.
type XdsDeltaResourceGenerator interface {
	XdsResourceGenerator
	// GenerateDeltas returns the changed and removed resources, along with whether or not delta was actually used.
	GenerateDeltas(proxy *Proxy, req *PushRequest, w *WatchedResource) (Resources, DeletedResources, XdsLogDetails, bool, error)
}

// Proxy contains information about an specific instance of a proxy (envoy sidecar, gateway,
// etc). The Proxy is initialized when a sidecar connects to Pilot, and populated from
// 'node' info in the protocol as well as data extracted from registries.
//
// In current Istio implementation nodes use a 4-parts '~' delimited ID.
// Type~IPAddress~ID~Domain
type Proxy struct {
	sync.RWMutex

	// Type specifies the node type. First part of the ID.
	Type NodeType

	// IPAddresses is the IP addresses of the proxy used to identify it and its
	// co-located service instances. Example: "10.60.1.6". In some cases, the host
	// where the proxy and service instances reside may have more than one IP address
	IPAddresses []string

	// ID is the unique platform-specific sidecar proxy ID. For k8s it is the pod ID and
	// namespace <podName.namespace>.
	ID string

	// Locality is the location of where Envoy proxy runs. This is extracted from
	// the registry where possible. If the registry doesn't provide a locality for the
	// proxy it will use the one sent via ADS that can be configured in the Envoy bootstrap
	Locality *core.Locality

	// DNSDomain defines the DNS domain suffix for short hostnames (e.g.
	// "default.svc.cluster.local")
	DNSDomain string

	// ConfigNamespace defines the namespace where this proxy resides
	// for the purposes of network scoping.
	// NOTE: DO NOT USE THIS FIELD TO CONSTRUCT DNS NAMES
	ConfigNamespace string

	// Labels specifies the set of workload instance (ex: k8s pod) labels associated with this node.
	// Labels can be different from that in Metadata because of pod labels update after startup,
	// while NodeMetadata.Labels are set during bootstrap.
	Labels map[string]string

	// Metadata key-value pairs extending the Node identifier
	Metadata *NodeMetadata

	// the sidecarScope associated with the proxy
	SidecarScope *SidecarScope

	// the sidecarScope associated with the proxy previously
	PrevSidecarScope *SidecarScope

	// The merged gateways associated with the proxy if this is a Router
	MergedGateway *MergedGateway

	// service instances associated with the proxy
	ServiceInstances []*ServiceInstance

	// Istio version associated with the Proxy
	IstioVersion *IstioVersion

	// VerifiedIdentity determines whether a proxy had its identity verified. This
	// generally occurs by JWT or mTLS authentication. This can be false when
	// connecting over plaintext. If this is set to true, we can verify the proxy has
	// access to ConfigNamespace namespace. However, other options such as node type
	// are not part of an Istio identity and thus are not verified.
	VerifiedIdentity *spiffe.Identity

	// IPMode of proxy.
	ipMode IPMode

	// GlobalUnicastIP stores the global unicast IP if available, otherwise nil
	GlobalUnicastIP string

	// XdsResourceGenerator is used to generate resources for the node, based on the PushContext.
	// If nil, the default networking/core v2 generator is used. This field can be set
	// at connect time, based on node metadata, to trigger generation of a different style
	// of configuration.
	XdsResourceGenerator XdsResourceGenerator

	// WatchedResources contains the list of watched resources for the proxy, keyed by the DiscoveryRequest TypeUrl.
	WatchedResources map[string]*WatchedResource

	// XdsNode is the xDS node identifier
	XdsNode *core.Node

	AutoregisteredWorkloadEntryName string

	// LastPushContext stores the most recent push context for this proxy. This will be monotonically
	// increasing in version. Requests should send config based on this context; not the global latest.
	// Historically, the latest was used which can cause problems when computing whether a push is
	// required, as the computed sidecar scope version would not monotonically increase.
	LastPushContext *PushContext
	// LastPushTime records the time of the last push. This is used in conjunction with
	// LastPushContext; the XDS cache depends on knowing the time of the PushContext to determine if a
	// key is stale or not.
	LastPushTime time.Time
}

// WatchedResource tracks an active DiscoveryRequest subscription.
type WatchedResource struct {
	// TypeUrl is copied from the DiscoveryRequest.TypeUrl that initiated watching this resource.
	// nolint
	TypeUrl string

	// ResourceNames tracks the list of resources that are actively watched.
	// For LDS and CDS, all resources of the TypeUrl type are watched if it is empty.
	// For endpoints the resource names will have list of clusters and for clusters it is empty.
	// For Delta Xds, all resources of the TypeUrl that a client has subscribed to.
	ResourceNames []string

	// Wildcard indicates the subscription is a wildcard subscription. This only applies to types that
	// allow both wildcard and non-wildcard subscriptions.
	Wildcard bool

	// NonceSent is the nonce sent in the last sent response. If it is equal with NonceAcked, the
	// last message has been processed. If empty: we never sent a message of this type.
	NonceSent string

	// NonceAcked is the last acked message.
	NonceAcked string

	// AlwaysRespond, if true, will ensure that even when a request would otherwise be treated as an
	// ACK, it will be responded to. This typically happens when a proxy reconnects to another instance of
	// Istiod. In that case, Envoy expects us to respond to EDS/RDS/SDS requests to finish warming of
	// clusters/listeners.
	// Typically, this should be set to 'false' after response; keeping it true would likely result in an endless loop.
	AlwaysRespond bool

	// LastResources tracks the contents of the last push.
	// This field is extremely expensive to maintain and is typically disabled
	LastResources Resources
}

var istioVersionRegexp = regexp.MustCompile(`^([1-9]+)\.([0-9]+)(\.([0-9]+))?`)

// StringList is a list that will be marshaled to a comma separate string in Json
type StringList []string

func (l StringList) MarshalJSON() ([]byte, error) {
	if l == nil {
		return nil, nil
	}
	return []byte(`"` + strings.Join(l, ",") + `"`), nil
}

func (l *StringList) UnmarshalJSON(data []byte) error {
	if len(data) < 2 || string(data) == `""` {
		*l = []string{}
	} else {
		*l = strings.Split(string(data[1:len(data)-1]), ",")
	}
	return nil
}

// PodPort describes a mapping of port name to port number. Generally, this is just the definition of
// a port in Kubernetes, but without depending on Kubernetes api.
type PodPort struct {
	// If specified, this must be an IANA_SVC_NAME and unique within the pod. Each
	// named port in a pod must have a unique name. Name for the port that can be
	// referred to by services.
	// +optional
	Name string `json:"name,omitempty"`
	// Number of port to expose on the pod's IP address.
	// This must be a valid port number, 0 < x < 65536.
	ContainerPort int `json:"containerPort"`
	// Name of the protocol
	Protocol string `json:"protocol"`
}

// PodPortList defines a list of PodPort's that is serialized as a string
// This is for legacy reasons, where proper JSON was not supported and was written as a string
type PodPortList []PodPort

func (l PodPortList) MarshalJSON() ([]byte, error) {
	if l == nil {
		return nil, nil
	}
	b, err := json.Marshal([]PodPort(l))
	if err != nil {
		return nil, err
	}
	b = bytes.ReplaceAll(b, []byte{'"'}, []byte{'\\', '"'})
	out := append([]byte{'"'}, b...)
	out = append(out, '"')
	return out, nil
}

func (l *PodPortList) UnmarshalJSON(data []byte) error {
	var pl []PodPort
	pls, err := strconv.Unquote(string(data))
	if err != nil {
		return err
	}
	if err := json.Unmarshal([]byte(pls), &pl); err != nil {
		return err
	}
	*l = pl
	return nil
}

// StringBool defines a boolean that is serialized as a string for legacy reasons
type StringBool bool

func (s StringBool) MarshalJSON() ([]byte, error) {
	return []byte(fmt.Sprintf(`"%t"`, s)), nil
}

func (s *StringBool) UnmarshalJSON(data []byte) error {
	pls, err := strconv.Unquote(string(data))
	if err != nil {
		return err
	}
	b, err := strconv.ParseBool(pls)
	if err != nil {
		return err
	}
	*s = StringBool(b)
	return nil
}

// ProxyConfig can only be marshaled using (gogo) jsonpb. However, the rest of node meta is not a proto
// To allow marshaling, we need to define a custom type that calls out to the gogo marshaller
type NodeMetaProxyConfig meshconfig.ProxyConfig

func (s *NodeMetaProxyConfig) MarshalJSON() ([]byte, error) {
	pc := (*meshconfig.ProxyConfig)(s)
	return protomarshal.Marshal(pc)
}

func (s *NodeMetaProxyConfig) UnmarshalJSON(data []byte) error {
	pc := (*meshconfig.ProxyConfig)(s)
	return protomarshal.UnmarshalAllowUnknown(data, pc)
}

// Node is a typed version of Envoy node with metadata.
type Node struct {
	// ID of the Envoy node
	ID string
	// Metadata is the typed node metadata
	Metadata *BootstrapNodeMetadata
	// RawMetadata is the untyped node metadata
	RawMetadata map[string]any
	// Locality from Envoy bootstrap
	Locality *core.Locality
}

// BootstrapNodeMetadata is a superset of NodeMetadata, intended to model the entirety of the node metadata
// we configure in the Envoy bootstrap. This is split out from NodeMetadata to explicitly segment the parameters
// that are consumed by Pilot from the parameters used only as part of the bootstrap. Fields used by bootstrap only
// are consumed by Envoy itself, such as the telemetry filters.
type BootstrapNodeMetadata struct {
	NodeMetadata

	// InstanceName is the short name for the workload instance (ex: pod name)
	// replaces POD_NAME
	InstanceName string `json:"NAME,omitempty"`

	// Owner specifies the workload owner (opaque string). Typically, this is the owning controller of
	// of the workload instance (ex: k8s deployment for a k8s pod).
	Owner string `json:"OWNER,omitempty"`

	// PilotSAN is the list of subject alternate names for the xDS server.
	PilotSubjectAltName []string `json:"PILOT_SAN,omitempty"`

	// XDSRootCert defines the root cert to use for XDS connections
	XDSRootCert string `json:"-"`

	// OutlierLogPath is the cluster manager outlier event log path.
	OutlierLogPath string `json:"OUTLIER_LOG_PATH,omitempty"`

	// AppContainers is the list of containers in the pod.
	AppContainers string `json:"APP_CONTAINERS,omitempty"`

	// IstioProxySHA is the SHA of the proxy version.
	IstioProxySHA string `json:"ISTIO_PROXY_SHA,omitempty"`
}

// NodeMetadata defines the metadata associated with a proxy
// Fields should not be assumed to exist on the proxy, especially newly added fields which will not exist
// on older versions.
// The JSON field names should never change, as they are needed for backward compatibility with older proxies
// nolint: maligned
type NodeMetadata struct {
	// ProxyConfig defines the proxy config specified for a proxy.
	// Note that this setting may be configured different for each proxy, due user overrides
	// or from different versions of proxies connecting. While Pilot has access to the meshConfig.defaultConfig,
	// this field should be preferred if it is present.
	ProxyConfig *NodeMetaProxyConfig `json:"PROXY_CONFIG,omitempty"`

	// IstioVersion specifies the Istio version associated with the proxy
	IstioVersion string `json:"ISTIO_VERSION,omitempty"`

	// IstioRevision specifies the Istio revision associated with the proxy.
	// Mostly used when istiod requests the upstream.
	IstioRevision string `json:"ISTIO_REVISION,omitempty"`

	// Labels specifies the set of workload instance (ex: k8s pod) labels associated with this node.
	// It contains both StaticLabels and pod labels if any, it is a superset of StaticLabels.
	// Note: it is not meant to be used during xds generation.
	Labels map[string]string `json:"LABELS,omitempty"`

	// StaticLabels specifies the set of labels from `ISTIO_METAJSON_LABELS`.
	StaticLabels map[string]string `json:"STATIC_LABELS,omitempty"`

	// Annotations specifies the set of workload instance (ex: k8s pod) annotations associated with this node.
	Annotations map[string]string `json:"ANNOTATIONS,omitempty"`

	// InstanceIPs is the set of IPs attached to this proxy
	InstanceIPs StringList `json:"INSTANCE_IPS,omitempty"`

	// Namespace is the namespace in which the workload instance is running.
	Namespace string `json:"NAMESPACE,omitempty"`

	// NodeName is the name of the kubernetes node on which the workload instance is running.
	NodeName string `json:"NODE_NAME,omitempty"`

	// WorkloadName specifies the name of the workload represented by this node.
	WorkloadName string `json:"WORKLOAD_NAME,omitempty"`

	// InterceptionMode is the name of the metadata variable that carries info about
	// traffic interception mode at the proxy
	InterceptionMode TrafficInterceptionMode `json:"INTERCEPTION_MODE,omitempty"`

	// ServiceAccount specifies the service account which is running the workload.
	ServiceAccount string `json:"SERVICE_ACCOUNT,omitempty"`

	// HTTPProxyPort enables http proxy on the port for the current sidecar.
	// Same as MeshConfig.HttpProxyPort, but with per/sidecar scope.
	HTTPProxyPort string `json:"HTTP_PROXY_PORT,omitempty"`

	// MeshID specifies the mesh ID environment variable.
	MeshID string `json:"MESH_ID,omitempty"`

	// ClusterID defines the cluster the node belongs to.
	ClusterID cluster.ID `json:"CLUSTER_ID,omitempty"`

	// Network defines the network the node belongs to. It is an optional metadata,
	// set at injection time. When set, the Endpoints returned to a node and not on same network
	// will be replaced with the gateway defined in the settings.
	Network network.ID `json:"NETWORK,omitempty"`

	// RequestedNetworkView specifies the networks that the proxy wants to see
	RequestedNetworkView StringList `json:"REQUESTED_NETWORK_VIEW,omitempty"`

	// PodPorts defines the ports on a pod. This is used to lookup named ports.
	PodPorts PodPortList `json:"POD_PORTS,omitempty"`

	// TLSServerCertChain is the absolute path to server cert-chain file
	TLSServerCertChain string `json:"TLS_SERVER_CERT_CHAIN,omitempty"`
	// TLSServerKey is the absolute path to server private key file
	TLSServerKey string `json:"TLS_SERVER_KEY,omitempty"`
	// TLSServerRootCert is the absolute path to server root cert file
	TLSServerRootCert string `json:"TLS_SERVER_ROOT_CERT,omitempty"`
	// TLSClientCertChain is the absolute path to client cert-chain file
	TLSClientCertChain string `json:"TLS_CLIENT_CERT_CHAIN,omitempty"`
	// TLSClientKey is the absolute path to client private key file
	TLSClientKey string `json:"TLS_CLIENT_KEY,omitempty"`
	// TLSClientRootCert is the absolute path to client root cert file
	TLSClientRootCert string `json:"TLS_CLIENT_ROOT_CERT,omitempty"`

	CertBaseDir string `json:"BASE,omitempty"`

	// IdleTimeout specifies the idle timeout for the proxy, in duration format (10s).
	// If not set, default timeout is 1 hour.
	IdleTimeout string `json:"IDLE_TIMEOUT,omitempty"`

	// HTTP10 indicates the application behind the sidecar is making outbound http requests with HTTP/1.0
	// protocol. It will enable the "AcceptHttp_10" option on the http options for outbound HTTP listeners.
	// Alpha in 1.1, based on feedback may be turned into an API or change. Set to "1" to enable.
	HTTP10 string `json:"HTTP10,omitempty"`

	// Generator indicates the client wants to use a custom Generator plugin.
	Generator string `json:"GENERATOR,omitempty"`

	// DNSCapture indicates whether the workload has enabled dns capture
	DNSCapture StringBool `json:"DNS_CAPTURE,omitempty"`

	// DNSAutoAllocate indicates whether the workload should have auto allocated addresses for ServiceEntry
	// This allows resolving ServiceEntries, which is especially useful for distinguishing TCP traffic
	// This depends on DNSCapture.
	DNSAutoAllocate StringBool `json:"DNS_AUTO_ALLOCATE,omitempty"`

	// EnableHBONE, if set, will enable generation of HBONE config.
	// Note: this only impacts sidecars; ztunnel and waypoint proxy unconditionally use HBONE.
	EnableHBONE StringBool `json:"ENABLE_HBONE,omitempty"`

	// AutoRegister will enable auto registration of the connected endpoint to the service registry using the given WorkloadGroup name
	AutoRegisterGroup string `json:"AUTO_REGISTER_GROUP,omitempty"`

	// UnprivilegedPod is used to determine whether a Gateway Pod can open ports < 1024
	UnprivilegedPod string `json:"UNPRIVILEGED_POD,omitempty"`

	// PlatformMetadata contains any platform specific metadata
	PlatformMetadata map[string]string `json:"PLATFORM_METADATA,omitempty"`

	// StsPort specifies the port of security token exchange server (STS).
	// Used by envoy filters
	StsPort string `json:"STS_PORT,omitempty"`

	// Envoy status port redirecting to agent status port.
	EnvoyStatusPort int `json:"ENVOY_STATUS_PORT,omitempty"`

	// Envoy prometheus port redirecting to admin port prometheus endpoint.
	EnvoyPrometheusPort int `json:"ENVOY_PROMETHEUS_PORT,omitempty"`

	// ExitOnZeroActiveConnections terminates Envoy if there are no active connections if set.
	ExitOnZeroActiveConnections StringBool `json:"EXIT_ON_ZERO_ACTIVE_CONNECTIONS,omitempty"`

	// InboundListenerExactBalance sets connection balance config to use exact_balance for virtualInbound,
	// as long as QUIC, since it uses UDP, isn't also used.
	InboundListenerExactBalance StringBool `json:"INBOUND_LISTENER_EXACT_BALANCE,omitempty"`

	// OutboundListenerExactBalance sets connection balance config to use exact_balance for outbound
	// redirected tcp listeners. This does not change the virtualOutbound listener.
	OutboundListenerExactBalance StringBool `json:"OUTBOUND_LISTENER_EXACT_BALANCE,omitempty"`

	// The istiod address when running ASM Managed Control Plane.
	CloudrunAddr string `json:"CLOUDRUN_ADDR,omitempty"`

	// Contains a copy of the raw metadata. This is needed to lookup arbitrary values.
	// If a value is known ahead of time it should be added to the struct rather than reading from here,
	Raw map[string]any `json:"-"`
}

// ProxyConfigOrDefault is a helper function to get the ProxyConfig from metadata, or fallback to a default
// This is useful as the logic should check for proxy config from proxy first and then defer to mesh wide defaults
// if not present.
func (m NodeMetadata) ProxyConfigOrDefault(def *meshconfig.ProxyConfig) *meshconfig.ProxyConfig {
	if m.ProxyConfig != nil {
		return (*meshconfig.ProxyConfig)(m.ProxyConfig)
	}
	return def
}

// GetView returns a restricted view of the mesh for this proxy. The view can be
// restricted by network (via ISTIO_META_REQUESTED_NETWORK_VIEW).
// If not set, we assume that the proxy wants to see endpoints in any network.
func (node *Proxy) GetView() ProxyView {
	return newProxyView(node)
}

// InNetwork returns true if the proxy is on the given network, or if either
// the proxy's network or the given network is unspecified ("").
func (node *Proxy) InNetwork(network network.ID) bool {
	return node == nil || identifier.IsSameOrEmpty(network.String(), node.Metadata.Network.String())
}

// InCluster returns true if the proxy is in the given cluster, or if either
// the proxy's cluster id or the given cluster id is unspecified ("").
func (node *Proxy) InCluster(cluster cluster.ID) bool {
	return node == nil || identifier.IsSameOrEmpty(cluster.String(), node.Metadata.ClusterID.String())
}

// IsWaypointProxy returns true if the proxy is acting as a waypoint proxy in an ambient mesh.
func (node *Proxy) IsWaypointProxy() bool {
	return node.Type == Waypoint
}

// IsZTunnel returns true if the proxy is acting as a ztunnel in an ambient mesh.
func (node *Proxy) IsZTunnel() bool {
	return node.Type == Ztunnel
}

// IsAmbient returns true if the proxy is acting as either a ztunnel or a waypoint proxy in an ambient mesh.
func (node *Proxy) IsAmbient() bool {
	return node.IsWaypointProxy() || node.IsZTunnel()
}

func (m *BootstrapNodeMetadata) UnmarshalJSON(data []byte) error {
	// Create a new type from the target type to avoid recursion.
	type BootstrapNodeMetadata2 BootstrapNodeMetadata

	t2 := &BootstrapNodeMetadata2{}
	if err := json.Unmarshal(data, t2); err != nil {
		return err
	}
	var raw map[string]any
	if err := json.Unmarshal(data, &raw); err != nil {
		return err
	}
	*m = BootstrapNodeMetadata(*t2)
	m.Raw = raw

	return nil
}

// ToStruct converts NodeMetadata to a protobuf structure. This should be used only for debugging - performance is bad.
func (m NodeMetadata) ToStruct() *structpb.Struct {
	j, err := json.Marshal(m)
	if err != nil {
		return nil
	}

	pbs := &structpb.Struct{}
	if err := protomarshal.Unmarshal(j, pbs); err != nil {
		return nil
	}

	return pbs
}

// IstioVersion encodes the Istio version of the proxy. This is a low key way to
// do semver style comparisons and generate the appropriate envoy config
type IstioVersion struct {
	Major int
	Minor int
	Patch int
}

var MaxIstioVersion = &IstioVersion{Major: 65535, Minor: 65535, Patch: 65535}

// Compare returns -1/0/1 if version is less than, equal or greater than inv
// To compare only on major, call this function with { X, -1, -1}.
// to compare only on major & minor, call this function with {X, Y, -1}.
func (pversion *IstioVersion) Compare(inv *IstioVersion) int {
	// check major
	if r := compareVersion(pversion.Major, inv.Major); r != 0 {
		return r
	}

	// check minor
	if inv.Minor > -1 {
		if r := compareVersion(pversion.Minor, inv.Minor); r != 0 {
			return r
		}

		// check patch
		if inv.Patch > -1 {
			if r := compareVersion(pversion.Patch, inv.Patch); r != 0 {
				return r
			}
		}
	}
	return 0
}

func compareVersion(ov, nv int) int {
	if ov == nv {
		return 0
	}
	if ov < nv {
		return -1
	}
	return 1
}

// NodeType decides the responsibility of the proxy serves in the mesh
type NodeType string

const (
	// SidecarProxy type is used for sidecar proxies in the application containers
	SidecarProxy NodeType = "sidecar"

	// Router type is used for standalone proxies acting as L7/L4 routers
	Router NodeType = "router"

	// Waypoint type is used for waypoint proxies
	Waypoint NodeType = "waypoint"

	// Ztunnel type is used for node proxies (ztunnel)
	Ztunnel NodeType = "ztunnel"

	CoreProxy NodeType = "coreproxy"

	NodeProxy NodeType = "nodeproxy"
)

var NodeTypes = [...]NodeType{SidecarProxy, Router, Waypoint, Ztunnel}

// IPMode represents the IP mode of proxy.
type IPMode int

// IPMode constants starting with index 1.
const (
	IPv4 IPMode = iota + 1
	IPv6
	Dual
)

// IsApplicationNodeType verifies that the NodeType is one of the declared constants in the model
func IsApplicationNodeType(nType NodeType) bool {
	switch nType {
	case SidecarProxy, Router, Waypoint, Ztunnel:
		return true
	default:
		return false
	}
}

// ServiceNode encodes the proxy node attributes into a URI-acceptable string
func (node *Proxy) ServiceNode() string {
	ip := ""
	if len(node.IPAddresses) > 0 {
		ip = node.IPAddresses[0]
	}
	return strings.Join([]string{
		string(node.Type), ip, node.ID, node.DNSDomain,
	}, serviceNodeSeparator)
}

// SetSidecarScope identifies the sidecar scope object associated with this
// proxy and updates the proxy Node. This is a convenience hack so that
// callers can simply call push.Services(node) while the implementation of
// push.Services can return the set of services from the proxyNode's
// sidecar scope or from the push context's set of global services. Similar
// logic applies to push.VirtualServices and push.DestinationRule. The
// short cut here is useful only for CDS and parts of RDS generation code.
//
// Listener generation code will still use the SidecarScope object directly
// as it needs the set of services for each listener port.
func (node *Proxy) SetSidecarScope(ps *PushContext) {
	sidecarScope := node.SidecarScope

	switch node.Type {
	case SidecarProxy:
		node.SidecarScope = ps.getSidecarScope(node, node.Labels)
	case Router, Waypoint:
		// Gateways should just have a default scope with egress: */*
		node.SidecarScope = ps.getSidecarScope(node, nil)
	}
	node.PrevSidecarScope = sidecarScope
}

// SetGatewaysForProxy merges the Gateway objects associated with this
// proxy and caches the merged object in the proxy Node. This is a convenience hack so that
// callers can simply call push.MergedGateways(node) instead of having to
// fetch all the gateways and invoke the merge call in multiple places (lds/rds).
// Must be called after ServiceInstances are set
func (node *Proxy) SetGatewaysForProxy(ps *PushContext) {
	if node.Type != Router {
		return
	}
	node.MergedGateway = ps.mergeGateways(node)
}

func (node *Proxy) SetServiceInstances(serviceDiscovery ServiceDiscovery) {
	instances := serviceDiscovery.GetProxyServiceInstances(node)

	// Keep service instances in order of creation/hostname.
	sort.SliceStable(instances, func(i, j int) bool {
		if instances[i].Service != nil && instances[j].Service != nil {
			if !instances[i].Service.CreationTime.Equal(instances[j].Service.CreationTime) {
				return instances[i].Service.CreationTime.Before(instances[j].Service.CreationTime)
			}
			// Additionally, sort by hostname just in case services created automatically at the same second.
			return instances[i].Service.Hostname < instances[j].Service.Hostname
		}
		return true
	})

	node.ServiceInstances = instances
}

// SetWorkloadLabels will set the node.Labels.
// It merges both node meta labels and workload labels and give preference to workload labels.
func (node *Proxy) SetWorkloadLabels(env *Environment) {
	// If this is VM proxy, do not override labels at all, because in istio test we use pod to simulate VM.
	if node.IsVM() {
		node.Labels = node.Metadata.Labels
		return
	}
	labels := env.GetProxyWorkloadLabels(node)
	if labels != nil {
		node.Labels = make(map[string]string, len(labels)+len(node.Metadata.StaticLabels))
		// we can't just equate proxy workload labels to node meta labels as it may be customized by user
		// with `ISTIO_METAJSON_LABELS` env (pkg/bootstrap/config.go extractAttributesMetadata).
		// so, we fill the `ISTIO_METAJSON_LABELS` as well.
		for k, v := range node.Metadata.StaticLabels {
			node.Labels[k] = v
		}
		for k, v := range labels {
			node.Labels[k] = v
		}
	} else {
		// If could not find pod labels, fallback to use the node metadata labels.
		node.Labels = node.Metadata.Labels
	}
}

// DiscoverIPMode discovers the IP Versions supported by Proxy based on its IP addresses.
func (node *Proxy) DiscoverIPMode() {
	if networkutil.AllIPv4(node.IPAddresses) {
		node.ipMode = IPv4
	} else if networkutil.AllIPv6(node.IPAddresses) {
		node.ipMode = IPv6
	} else {
		node.ipMode = Dual
	}
	node.GlobalUnicastIP = networkutil.GlobalUnicastIP(node.IPAddresses)
}

// SupportsIPv4 returns true if proxy supports IPv4 addresses.
func (node *Proxy) SupportsIPv4() bool {
	return node.ipMode == IPv4 || node.ipMode == Dual
}

// SupportsIPv6 returns true if proxy supports IPv6 addresses.
func (node *Proxy) SupportsIPv6() bool {
	return node.ipMode == IPv6 || node.ipMode == Dual
}

// IsIPv6 returns true if proxy only supports IPv6 addresses.
func (node *Proxy) IsIPv6() bool {
	return node.ipMode == IPv6
}

// GetIPMode returns proxy's ipMode
func (node *Proxy) GetIPMode() IPMode {
	return node.ipMode
}

// ParseMetadata parses the opaque Metadata from an Envoy Node into string key-value pairs.
// Any non-string values are ignored.
func ParseMetadata(metadata *structpb.Struct) (*NodeMetadata, error) {
	if metadata == nil {
		return &NodeMetadata{}, nil
	}

	boostrapNodeMeta, err := ParseBootstrapNodeMetadata(metadata)
	if err != nil {
		return nil, err
	}
	return &boostrapNodeMeta.NodeMetadata, nil
}

// ParseBootstrapNodeMetadata parses the opaque Metadata from an Envoy Node into string key-value pairs.
func ParseBootstrapNodeMetadata(metadata *structpb.Struct) (*BootstrapNodeMetadata, error) {
	if metadata == nil {
		return &BootstrapNodeMetadata{}, nil
	}

	b, err := protomarshal.MarshalProtoNames(metadata)
	if err != nil {
		return nil, fmt.Errorf("failed to read node metadata %v: %v", metadata, err)
	}
	meta := &BootstrapNodeMetadata{}
	if err := json.Unmarshal(b, meta); err != nil {
		return nil, fmt.Errorf("failed to unmarshal node metadata (%v): %v", string(b), err)
	}
	return meta, nil
}

// ParseServiceNodeWithMetadata parse the Envoy Node from the string generated by ServiceNode
// function and the metadata.
func ParseServiceNodeWithMetadata(nodeID string, metadata *NodeMetadata) (*Proxy, error) {
	parts := strings.Split(nodeID, serviceNodeSeparator)
	out := &Proxy{
		Metadata: metadata,
	}

	if len(parts) != 4 {
		return out, fmt.Errorf("missing parts in the service node %q", nodeID)
	}

	if !IsApplicationNodeType(NodeType(parts[0])) {
		return out, fmt.Errorf("invalid node type (valid types: sidecar, router in the service node %q", nodeID)
	}
	out.Type = NodeType(parts[0])

	// Get all IP Addresses from Metadata
	if hasValidIPAddresses(metadata.InstanceIPs) {
		out.IPAddresses = metadata.InstanceIPs
	} else if netutil.IsValidIPAddress(parts[1]) {
		// Fall back, use IP from node id, it's only for backward-compatibility, IP should come from metadata
		out.IPAddresses = append(out.IPAddresses, parts[1])
	}

	// Does query from ingress or router have to carry valid IP address?
	if len(out.IPAddresses) == 0 {
		return out, fmt.Errorf("no valid IP address in the service node id or metadata")
	}

	out.ID = parts[2]
	out.DNSDomain = parts[3]
	if len(metadata.IstioVersion) == 0 {
		log.Warnf("Istio Version is not found in metadata for %v, which may have undesirable side effects", out.ID)
	}
	out.IstioVersion = ParseIstioVersion(metadata.IstioVersion)
	return out, nil
}

// ParseIstioVersion parses a version string and returns IstioVersion struct
func ParseIstioVersion(ver string) *IstioVersion {
	// strip the release- prefix if any and extract the version string
	ver = istioVersionRegexp.FindString(strings.TrimPrefix(ver, "release-"))

	if ver == "" {
		// return very large values assuming latest version
		return MaxIstioVersion
	}

	parts := strings.Split(ver, ".")
	// we are guaranteed to have atleast major and minor based on the regex
	major, _ := strconv.Atoi(parts[0])
	minor, _ := strconv.Atoi(parts[1])
	// Assume very large patch release if not set
	patch := 65535
	if len(parts) > 2 {
		patch, _ = strconv.Atoi(parts[2])
	}
	return &IstioVersion{Major: major, Minor: minor, Patch: patch}
}

// GetOrDefault returns either the value, or the default if the value is empty. Useful when retrieving node metadata fields.
func GetOrDefault(s string, def string) string {
	if len(s) > 0 {
		return s
	}
	return def
}

// GetProxyConfigNamespace extracts the namespace associated with the proxy
// from the proxy metadata or the proxy ID
func GetProxyConfigNamespace(proxy *Proxy) string {
	if proxy == nil {
		return ""
	}

	// First look for ISTIO_META_CONFIG_NAMESPACE
	// All newer proxies (from Istio 1.1 onwards) are supposed to supply this
	if len(proxy.Metadata.Namespace) > 0 {
		return proxy.Metadata.Namespace
	}

	// if not found, for backward compatibility, extract the namespace from
	// the proxy domain. this is a k8s specific hack and should be enabled
	parts := strings.Split(proxy.DNSDomain, ".")
	if len(parts) > 1 { // k8s will have namespace.<domain>
		return parts[0]
	}

	return ""
}

const (
	serviceNodeSeparator = "~"
)

// ParsePort extracts port number from a valid proxy address
func ParsePort(addr string) int {
	_, sPort, err := net.SplitHostPort(addr)
	if sPort == "" {
		return 0
	}
	if err != nil {
		log.Warn(err)
	}
	port, pErr := strconv.Atoi(sPort)
	if pErr != nil {
		log.Warn(pErr)
	}

	return port
}

// hasValidIPAddresses returns true if the input ips are all valid, otherwise returns false.
func hasValidIPAddresses(ipAddresses []string) bool {
	if len(ipAddresses) == 0 {
		return false
	}
	for _, ipAddress := range ipAddresses {
		if !netutil.IsValidIPAddress(ipAddress) {
			return false
		}
	}
	return true
}

// TrafficInterceptionMode indicates how traffic to/from the workload is captured and
// sent to Envoy. This should not be confused with the CaptureMode in the API that indicates
// how the user wants traffic to be intercepted for the listener. TrafficInterceptionMode is
// always derived from the Proxy metadata
type TrafficInterceptionMode string

const (
	// InterceptionNone indicates that the workload is not using IPtables for traffic interception
	InterceptionNone TrafficInterceptionMode = "NONE"

	// InterceptionTproxy implies traffic intercepted by IPtables with TPROXY mode
	InterceptionTproxy TrafficInterceptionMode = "TPROXY"

	// InterceptionRedirect implies traffic intercepted by IPtables with REDIRECT mode
	// This is our default mode
	InterceptionRedirect TrafficInterceptionMode = "REDIRECT"
)

// GetInterceptionMode extracts the interception mode associated with the proxy
// from the proxy metadata
func (node *Proxy) GetInterceptionMode() TrafficInterceptionMode {
	if node == nil {
		return InterceptionRedirect
	}

	switch node.Metadata.InterceptionMode {
	case "TPROXY":
		return InterceptionTproxy
	case "REDIRECT":
		return InterceptionRedirect
	case "NONE":
		return InterceptionNone
	}

	return InterceptionRedirect
}

// IsUnprivileged returns true if the proxy has explicitly indicated that it is
// unprivileged, i.e. it cannot bind to the privileged ports 1-1023.
func (node *Proxy) IsUnprivileged() bool {
	if node == nil || node.Metadata == nil {
		return false
	}
	// expect explicit "true" value
	unprivileged, _ := strconv.ParseBool(node.Metadata.UnprivilegedPod)
	return unprivileged
}

// CanBindToPort returns true if the proxy can bind to a given port.
func (node *Proxy) CanBindToPort(bindTo bool, port uint32) bool {
	if bindTo && IsPrivilegedPort(port) && node.IsUnprivileged() {
		return false
	}
	return true
}

// IsPrivilegedPort returns true if a given port is in the range 1-1023.
func IsPrivilegedPort(port uint32) bool {
	// check for 0 is important because:
	// 1) technically, 0 is not a privileged port; any process can ask to bind to 0
	// 2) this function will be receiving 0 on input in the case of UDS listeners
	return 0 < port && port < 1024
}

func (node *Proxy) IsVM() bool {
	// TODO use node metadata to indicate that this is a VM intstead of the TestVMLabel
	return node.Metadata.Labels[constants.TestVMLabel] != ""
}

func (node *Proxy) IsProxylessGrpc() bool {
	return node.Metadata != nil && node.Metadata.Generator == "grpc"
}

func (node *Proxy) GetNodeName() string {
	if node.Metadata != nil && len(node.Metadata.NodeName) > 0 {
		return node.Metadata.NodeName
	}
	// fall back to get the node name from labels
	// this can happen for an "old" proxy with no `Metadata.NodeName` set
	// TODO: remove this when 1.16 is EOL?
	return node.Labels[label.LabelHostname]
}

func (node *Proxy) FuzzValidate() bool {
	if node.Metadata == nil {
		return false
	}
	found := false
	for _, t := range NodeTypes {
		if node.Type == t {
			found = true
			break
		}
	}
	if !found {
		return false
	}
	return len(node.IPAddresses) != 0
}

func (node *Proxy) EnableHBONE() bool {
	return node.IsAmbient() || (features.EnableHBONE && bool(node.Metadata.EnableHBONE))
}

// WaypointScope is either an entire namespace or an individual service account in the namespace.
type WaypointScope struct {
	Namespace      string
	ServiceAccount string // optional
}

func (node *Proxy) WaypointScope() WaypointScope {
	return WaypointScope{
		Namespace:      node.ConfigNamespace,
		ServiceAccount: node.Metadata.Annotations[constants.WaypointServiceAccount],
	}
}

type GatewayController interface {
	ConfigStoreController
	// Reconcile updates the internal state of the gateway controller for a given input. This should be
	// called before any List/Get calls if the state has changed
	Reconcile(ctx *PushContext) error
	// SecretAllowed determines if a SDS credential is accessible to a given namespace.
	// For example, for resourceName of `kubernetes-gateway://ns-name/secret-name` and namespace of `ingress-ns`,
	// this would return true only if there was a policy allowing `ingress-ns` to access Secrets in the `ns-name` namespace.
	SecretAllowed(resourceName string, namespace string) bool
}

// OutboundListenerClass is a helper to turn a NodeType for outbound to a ListenerClass.
func OutboundListenerClass(t NodeType) istionetworking.ListenerClass {
	if t == Router {
		return istionetworking.ListenerClassGateway
	}
	return istionetworking.ListenerClassSidecarOutbound
}<|MERGE_RESOLUTION|>--- conflicted
+++ resolved
@@ -70,14 +70,8 @@
 	// Config interface for listing routing rules
 	ConfigStore
 
-<<<<<<< HEAD
-	// For getting sidecarless/ambient info
-	ambient.Cache
-
 	acmg.AcmgCache
 
-=======
->>>>>>> 68775e16
 	// Watcher is the watcher for the mesh config (to be merged into the config store)
 	mesh.Watcher
 
