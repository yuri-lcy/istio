// Copyright Istio Authors
//
// Licensed under the Apache License, Version 2.0 (the "License");
// you may not use this file except in compliance with the License.
// You may obtain a copy of the License at
//
//     http://www.apache.org/licenses/LICENSE-2.0
//
// Unless required by applicable law or agreed to in writing, software
// distributed under the License is distributed on an "AS IS" BASIS,
// WITHOUT WARRANTIES OR CONDITIONS OF ANY KIND, either express or implied.
// See the License for the specific language governing permissions and
// limitations under the License.

package model

import (
	"reflect"
	"testing"

	networking "istio.io/api/networking/v1alpha3"
	"istio.io/istio/pkg/config"
)

// TestEnvoyFilterMatch tests the matching logic for EnvoyFilter, in particular the regex -> prefix optimization
func TestEnvoyFilterMatch(t *testing.T) {
	cases := []struct {
		name                  string
		config                *networking.EnvoyFilter
		expectedVersionPrefix string
		matches               map[string]bool
	}{
		{
			"version prefix match",
			&networking.EnvoyFilter{
				ConfigPatches: []*networking.EnvoyFilter_EnvoyConfigObjectPatch{
					{
						Patch: &networking.EnvoyFilter_Patch{},
						Match: &networking.EnvoyFilter_EnvoyConfigObjectMatch{
							Proxy: &networking.EnvoyFilter_ProxyMatch{ProxyVersion: `^1\.6.*`},
						},
					},
				},
			},
			"1.6",
			map[string]bool{
				"1.6":         true,
				"1.6.0":       true,
				"1.6-dev.foo": true,
				"1.5":         false,
				"11.6":        false,
				"foo1.6":      false,
			},
		},
		{
			"version prefix mismatch",
			&networking.EnvoyFilter{
				ConfigPatches: []*networking.EnvoyFilter_EnvoyConfigObjectPatch{
					{
						Patch: &networking.EnvoyFilter_Patch{},
						Match: &networking.EnvoyFilter_EnvoyConfigObjectMatch{
							Proxy: &networking.EnvoyFilter_ProxyMatch{ProxyVersion: `1\.6.*`},
						},
					},
				},
			},
			"",
			map[string]bool{
				"1.6":         true,
				"1.6.0":       true,
				"1.6-dev.foo": true,
				"1.5":         false,
				"11.6":        true,
				"foo1.6":      true,
			},
		},
		{
			"non-numeric",
			&networking.EnvoyFilter{
				ConfigPatches: []*networking.EnvoyFilter_EnvoyConfigObjectPatch{
					{
						Patch: &networking.EnvoyFilter_Patch{},
						Match: &networking.EnvoyFilter_EnvoyConfigObjectMatch{
							Proxy: &networking.EnvoyFilter_ProxyMatch{ProxyVersion: `foobar`},
						},
					},
				},
			},
			"",
			map[string]bool{
				"1.6":         false,
				"1.6.0":       false,
				"1.6-dev.foo": false,
				"foobar":      true,
			},
		},
	}
	for _, tt := range cases {
		got := convertToEnvoyFilterWrapper(&config.Config{
			Meta: config.Meta{},
			Spec: tt.config,
		})
		if len(got.Patches[networking.EnvoyFilter_INVALID]) != 1 {
			t.Fatalf("unexpected patches: %v", got.Patches)
		}
		filter := got.Patches[networking.EnvoyFilter_INVALID][0]
		if filter.ProxyPrefixMatch != tt.expectedVersionPrefix {
			t.Errorf("unexpected prefix: got %v wanted %v", filter.ProxyPrefixMatch, tt.expectedVersionPrefix)
		}
		for ver, match := range tt.matches {
			got := proxyMatch(&Proxy{Metadata: &NodeMetadata{IstioVersion: ver}}, filter)
			if got != match {
				t.Errorf("expected %v to match %v, got %v", ver, match, got)
			}
		}
	}
}

func TestConvertEnvoyFilter(t *testing.T) {
	cfilter := convertToEnvoyFilterWrapper(&config.Config{
		Meta: config.Meta{Name: "test", Namespace: "testns"},
		Spec: &networking.EnvoyFilter{
			ConfigPatches: []*networking.EnvoyFilter_EnvoyConfigObjectPatch{
				{
					Patch: &networking.EnvoyFilter_Patch{},
					Match: &networking.EnvoyFilter_EnvoyConfigObjectMatch{
						Proxy: &networking.EnvoyFilter_ProxyMatch{ProxyVersion: `foobar`},
					},
				},
			},
		},
	})
	if cfilter.Name != "test" && cfilter.Namespace != "testns" {
		t.Errorf("expected name %s got %s and namespace %s got %s", "test", cfilter.Name, "testns", cfilter.Namespace)
	}
}

func TestKeysApplyingTo(t *testing.T) {
	e := &EnvoyFilterWrapper{
		Patches: map[networking.EnvoyFilter_ApplyTo][]*EnvoyFilterConfigPatchWrapper{
			networking.EnvoyFilter_HTTP_FILTER: {
				{
					Name:      "http",
					Namespace: "ns",
<<<<<<< HEAD
=======
					FullName:  genFullName("ns", "http"),
>>>>>>> fff8e9e6
				},
			},
			networking.EnvoyFilter_NETWORK_FILTER: {
				{
					Name:      "b",
					Namespace: "ns",
<<<<<<< HEAD
=======
					FullName:  genFullName("ns", "b"),
>>>>>>> fff8e9e6
				},
				{
					Name:      "c",
					Namespace: "ns",
<<<<<<< HEAD
=======
					FullName:  genFullName("ns", "c"),
>>>>>>> fff8e9e6
				},
				{
					Name:      "a",
					Namespace: "ns",
<<<<<<< HEAD
=======
					FullName:  genFullName("ns", "a"),
>>>>>>> fff8e9e6
				},
				{
					Name:      "a",
					Namespace: "ns",
<<<<<<< HEAD
=======
					FullName:  genFullName("ns", "a"),
>>>>>>> fff8e9e6
				},
			},
		},
	}
	tests := []struct {
		name    string
		efw     *EnvoyFilterWrapper
		applyTo []networking.EnvoyFilter_ApplyTo
		want    []string
	}{
		{
			name:    "http filters",
			efw:     e,
			applyTo: []networking.EnvoyFilter_ApplyTo{networking.EnvoyFilter_HTTP_FILTER},
			want:    []string{"ns/http"},
		},
		{
			name:    "network filters",
			efw:     e,
			applyTo: []networking.EnvoyFilter_ApplyTo{networking.EnvoyFilter_NETWORK_FILTER},
			want:    []string{"ns/a", "ns/b", "ns/c"},
		},
		{
			name:    "cluster filters",
			efw:     e,
			applyTo: []networking.EnvoyFilter_ApplyTo{networking.EnvoyFilter_CLUSTER},
			want:    []string{},
		},
		{
			name: "route filters",
			efw:  e,
			applyTo: []networking.EnvoyFilter_ApplyTo{
				networking.EnvoyFilter_ROUTE_CONFIGURATION,
				networking.EnvoyFilter_VIRTUAL_HOST,
				networking.EnvoyFilter_HTTP_ROUTE,
			},
			want: []string{},
		},
		{
			name: "http and network filters",
			efw:  e,
			applyTo: []networking.EnvoyFilter_ApplyTo{
				networking.EnvoyFilter_HTTP_FILTER,
				networking.EnvoyFilter_NETWORK_FILTER,
			},
			want: []string{"ns/a", "ns/b", "ns/c", "ns/http"},
		},
	}
	for _, tt := range tests {
		t.Run(tt.name, func(t *testing.T) {
			if got := tt.efw.KeysApplyingTo(tt.applyTo...); !reflect.DeepEqual(got, tt.want) {
				t.Errorf("got %v, want %v", got, tt.want)
			}
		})
	}
}<|MERGE_RESOLUTION|>--- conflicted
+++ resolved
@@ -142,44 +142,29 @@
 				{
 					Name:      "http",
 					Namespace: "ns",
-<<<<<<< HEAD
-=======
 					FullName:  genFullName("ns", "http"),
->>>>>>> fff8e9e6
 				},
 			},
 			networking.EnvoyFilter_NETWORK_FILTER: {
 				{
 					Name:      "b",
 					Namespace: "ns",
-<<<<<<< HEAD
-=======
 					FullName:  genFullName("ns", "b"),
->>>>>>> fff8e9e6
 				},
 				{
 					Name:      "c",
 					Namespace: "ns",
-<<<<<<< HEAD
-=======
 					FullName:  genFullName("ns", "c"),
->>>>>>> fff8e9e6
 				},
 				{
 					Name:      "a",
 					Namespace: "ns",
-<<<<<<< HEAD
-=======
 					FullName:  genFullName("ns", "a"),
->>>>>>> fff8e9e6
 				},
 				{
 					Name:      "a",
 					Namespace: "ns",
-<<<<<<< HEAD
-=======
 					FullName:  genFullName("ns", "a"),
->>>>>>> fff8e9e6
 				},
 			},
 		},
