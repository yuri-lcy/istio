// Copyright Istio Authors
//
// Licensed under the Apache License, Version 2.0 (the "License");
// you may not use this file except in compliance with the License.
// You may obtain a copy of the License at
//
//     http://www.apache.org/licenses/LICENSE-2.0
//
// Unless required by applicable law or agreed to in writing, software
// distributed under the License is distributed on an "AS IS" BASIS,
// WITHOUT WARRANTIES OR CONDITIONS OF ANY KIND, either express or implied.
// See the License for the specific language governing permissions and
// limitations under the License.

package model

import (
	"fmt"
	"sort"
	"strings"
	"sync"
	"time"

	udpa "github.com/cncf/xds/go/udpa/type/v1"
	accesslog "github.com/envoyproxy/go-control-plane/envoy/config/accesslog/v3"
	listener "github.com/envoyproxy/go-control-plane/envoy/config/listener/v3"
	httpwasm "github.com/envoyproxy/go-control-plane/envoy/extensions/filters/http/wasm/v3"
	hcm "github.com/envoyproxy/go-control-plane/envoy/extensions/filters/network/http_connection_manager/v3"
	wasmfilter "github.com/envoyproxy/go-control-plane/envoy/extensions/filters/network/wasm/v3"
	wasm "github.com/envoyproxy/go-control-plane/envoy/extensions/wasm/v3"
	"google.golang.org/protobuf/types/known/anypb"
	"google.golang.org/protobuf/types/known/durationpb"
	"google.golang.org/protobuf/types/known/structpb"
	wrappers "google.golang.org/protobuf/types/known/wrapperspb"

	sd "istio.io/api/envoy/extensions/stackdriver/config/v1alpha1"
	"istio.io/api/envoy/extensions/stats"
	meshconfig "istio.io/api/mesh/v1alpha1"
	tpb "istio.io/api/telemetry/v1alpha1"
	"istio.io/istio/pilot/pkg/networking"
	"istio.io/istio/pilot/pkg/util/protoconv"
	"istio.io/istio/pkg/config/labels"
	"istio.io/istio/pkg/config/schema/gvk"
	"istio.io/istio/pkg/config/xds"
	"istio.io/istio/pkg/util/protomarshal"
	"istio.io/istio/pkg/util/sets"
)

// Telemetry holds configuration for Telemetry API resources.
type Telemetry struct {
	Name      string         `json:"name"`
	Namespace string         `json:"namespace"`
	Spec      *tpb.Telemetry `json:"spec"`
}

// Telemetries organizes Telemetry configuration by namespace.
type Telemetries struct {
	// Maps from namespace to the Telemetry configs.
	NamespaceToTelemetries map[string][]Telemetry `json:"namespace_to_telemetries"`

	// The name of the root namespace.
	RootNamespace string `json:"root_namespace"`

	// Computed meshConfig
	meshConfig *meshconfig.MeshConfig

	// computedMetricsFilters contains the set of cached HCM/listener filters for the metrics portion.
	// These filters are extremely costly, as we insert them into every listener on every proxy, and to
	// generate them we need to merge many telemetry specs and perform 2 Any marshals.
	// To improve performance, we store a cache based on the Telemetries that impacted the filter, as well as
	// its class and protocol. This is protected by mu.
	// Currently, this only applies to metrics, but a similar concept can likely be applied to logging and
	// tracing for performance.
	// The computedMetricsFilters lifetime is bound to the Telemetries object. During a push context
	// creation, we will preserve the Telemetries (and thus the cache) if not Telemetries are modified.
	// As result, this cache will live until any Telemetry is modified.
	computedMetricsFilters map[metricsKey]any
	computedLoggingConfig  map[loggingKey][]LoggingConfig
	mu                     sync.Mutex
}

// telemetryKey defines a key into the computedMetricsFilters cache.
type telemetryKey struct {
	// Root stores the Telemetry in the root namespace, if any
	Root NamespacedName
	// Namespace stores the Telemetry in the root namespace, if any
	Namespace NamespacedName
	// Workload stores the Telemetry in the root namespace, if any
	Workload NamespacedName
}

// loggingKey defines a key into the computedLoggingConfig cache.
type loggingKey struct {
	telemetryKey
	Class    networking.ListenerClass
	Protocol networking.ListenerProtocol
}

// metricsKey defines a key into the computedMetricsFilters cache.
type metricsKey struct {
	telemetryKey
	Class     networking.ListenerClass
	Protocol  networking.ListenerProtocol
	ProxyType NodeType
}

// getTelemetries returns the Telemetry configurations for the given environment.
func getTelemetries(env *Environment) *Telemetries {
	telemetries := &Telemetries{
		NamespaceToTelemetries: map[string][]Telemetry{},
		RootNamespace:          env.Mesh().GetRootNamespace(),
		meshConfig:             env.Mesh(),
		computedMetricsFilters: map[metricsKey]any{},
		computedLoggingConfig:  map[loggingKey][]LoggingConfig{},
	}

	fromEnv := env.List(gvk.Telemetry, NamespaceAll)
	sortConfigByCreationTime(fromEnv)
	for _, config := range fromEnv {
		telemetry := Telemetry{
			Name:      config.Name,
			Namespace: config.Namespace,
			Spec:      config.Spec.(*tpb.Telemetry),
		}
		telemetries.NamespaceToTelemetries[config.Namespace] = append(telemetries.NamespaceToTelemetries[config.Namespace], telemetry)
	}

	return telemetries
}

type metricsConfig struct {
	ClientMetrics     metricConfig
	ServerMetrics     metricConfig
	ReportingInterval *durationpb.Duration
}

type metricConfig struct {
	// if ture, do not add filter to chain
	Disabled  bool
	Overrides []metricsOverride
}

type telemetryFilterConfig struct {
	metricsConfig
	Provider      *meshconfig.MeshConfig_ExtensionProvider
	Metrics       bool
	AccessLogging bool
	LogsFilter    *tpb.AccessLogging_Filter
	NodeType      NodeType
}

func (t telemetryFilterConfig) MetricsForClass(c networking.ListenerClass) metricConfig {
	switch c {
	case networking.ListenerClassGateway:
		return t.ClientMetrics
	case networking.ListenerClassSidecarInbound:
		return t.ServerMetrics
	case networking.ListenerClassSidecarOutbound:
		return t.ClientMetrics
	default:
		return t.ClientMetrics
	}
}

type metricsOverride struct {
	Name     string
	Disabled bool
	Tags     []tagOverride
}

type tagOverride struct {
	Name   string
	Remove bool
	Value  string
}

// computedTelemetries contains the various Telemetry configurations in scope for a given proxy.
// This can include the root namespace, namespace, and workload Telemetries combined
type computedTelemetries struct {
	telemetryKey
	Metrics []*tpb.Metrics
	Logging []*computedAccessLogging
	Tracing []*tpb.Tracing
}

// computedAccessLogging contains the various AccessLogging configurations in scope for a given proxy,
// include combined configurations for one of the following levels: 1. the root namespace level
// 2. namespace level 3. workload level combined.
type computedAccessLogging struct {
	telemetryKey
	Logging []*tpb.AccessLogging
}

type TracingConfig struct {
	ServerSpec TracingSpec
	ClientSpec TracingSpec
}

type TracingSpec struct {
	Provider                     *meshconfig.MeshConfig_ExtensionProvider
	Disabled                     bool
	RandomSamplingPercentage     float64
	CustomTags                   map[string]*tpb.Tracing_CustomTag
	UseRequestIDForTraceSampling bool
}

type LoggingConfig struct {
<<<<<<< HEAD
=======
	Disabled  bool
>>>>>>> fff8e9e6
	AccessLog *accesslog.AccessLog
	Provider  *meshconfig.MeshConfig_ExtensionProvider
	Filter    *tpb.AccessLogging_Filter
}

type loggingSpec struct {
	Disabled bool
	Filter   *tpb.AccessLogging_Filter
}

func workloadMode(class networking.ListenerClass) tpb.WorkloadMode {
	switch class {
	case networking.ListenerClassGateway:
		return tpb.WorkloadMode_CLIENT
	case networking.ListenerClassSidecarInbound:
		return tpb.WorkloadMode_SERVER
	case networking.ListenerClassSidecarOutbound:
		return tpb.WorkloadMode_CLIENT
	case networking.ListenerClassUndefined:
		// this should not happen, just in case
		return tpb.WorkloadMode_CLIENT
	}

	return tpb.WorkloadMode_CLIENT
}

// AccessLogging returns the logging configuration for a given proxy and listener class.
<<<<<<< HEAD
// If nil is returned, access logs are not configured via Telemetry and should use fallback mechanisms.
// If a non-nil but empty configuration is passed, access logging is explicitly disabled.
=======
// If nil or empty configuration is returned, access logs are not configured via Telemetry and should use fallback mechanisms.
// If access logging is explicitly disabled, a configuration with disabled set to true is returned.
>>>>>>> fff8e9e6
func (t *Telemetries) AccessLogging(push *PushContext, proxy *Proxy, class networking.ListenerClass) []LoggingConfig {
	ct := t.applicableTelemetries(proxy)
	if len(ct.Logging) == 0 && len(t.meshConfig.GetDefaultProviders().GetAccessLogging()) == 0 {
		// No Telemetry API configured, fall back to legacy mesh config setting
		return nil
	}

	key := loggingKey{
		telemetryKey: ct.telemetryKey,
		Class:        class,
	}
	t.mu.Lock()
	defer t.mu.Unlock()
	precomputed, ok := t.computedLoggingConfig[key]
	if ok {
		return precomputed
	}

	providers := mergeLogs(ct.Logging, t.meshConfig, workloadMode(class))
	cfgs := make([]LoggingConfig, 0, len(providers))
<<<<<<< HEAD
	for p, f := range providers {
=======
	for p, v := range providers {
>>>>>>> fff8e9e6
		fp := t.fetchProvider(p)
		if fp == nil {
			log.Debugf("fail to fetch provider %s", p)
			continue
<<<<<<< HEAD
		}
		cfg := LoggingConfig{
			Provider: fp,
			Filter:   f,
		}
=======
		}
		cfg := LoggingConfig{
			Provider: fp,
			Filter:   v.Filter,
			Disabled: v.Disabled,
		}
>>>>>>> fff8e9e6

		al := telemetryAccessLog(push, fp)
		if al == nil {
			// stackdriver will be handled in HTTPFilters/TCPFilters
			continue
		}
		cfg.AccessLog = al
		cfgs = append(cfgs, cfg)
	}

	t.computedLoggingConfig[key] = cfgs
	return cfgs
}

// Tracing returns the logging tracing for a given proxy. If nil is returned, tracing
// are not configured via Telemetry and should use fallback mechanisms. If a non-nil but disabled is set,
// then tracing is explicitly disabled
func (t *Telemetries) Tracing(proxy *Proxy) *TracingConfig {
	ct := t.applicableTelemetries(proxy)

	providerNames := t.meshConfig.GetDefaultProviders().GetTracing()
	hasDefaultProvider := len(providerNames) > 0

	if len(ct.Tracing) == 0 && !hasDefaultProvider {
		return nil
	}

	clientSpec := TracingSpec{UseRequestIDForTraceSampling: true}
	serverSpec := TracingSpec{UseRequestIDForTraceSampling: true}

	if hasDefaultProvider {
		// todo: what do we want to do with more than one default provider?
		// for now, use only the first provider.
		fetched := t.fetchProvider(providerNames[0])
		clientSpec.Provider = fetched
		serverSpec.Provider = fetched
	}

	for _, m := range ct.Tracing {
		names := getProviderNames(m.Providers)

		specs := []*TracingSpec{&clientSpec, &serverSpec}
		if m.Match != nil {
			switch m.Match.Mode {
			case tpb.WorkloadMode_CLIENT:
				specs = []*TracingSpec{&clientSpec}
			case tpb.WorkloadMode_SERVER:
				specs = []*TracingSpec{&serverSpec}
			}
		}

		if len(names) > 0 {
			// NOTE: we only support a single provider per mode
			// so, choosing the first provider returned in the list
			// is the "safest"
			fetched := t.fetchProvider(names[0])
			for _, spec := range specs {
				spec.Provider = fetched
			}
		}

		// Now merge in any overrides
		if m.DisableSpanReporting != nil {
			for _, spec := range specs {
				spec.Disabled = m.DisableSpanReporting.GetValue()
			}
		}
		// TODO: metrics overrides do a deep merge, but here we do a shallow merge.
		// We should consider if we want to reconcile the two.
		if m.CustomTags != nil {
			for _, spec := range specs {
				spec.CustomTags = m.CustomTags
			}
		}
		if m.RandomSamplingPercentage != nil {
			for _, spec := range specs {
				spec.RandomSamplingPercentage = m.RandomSamplingPercentage.GetValue()
			}
		}
		if m.UseRequestIdForTraceSampling != nil {
			for _, spec := range specs {
				spec.UseRequestIDForTraceSampling = m.UseRequestIdForTraceSampling.Value
			}
		}
	}

	// If no provider is configured (and retrieved) for the tracing specs,
	// then we will disable the configuration.
	if clientSpec.Provider == nil {
		clientSpec.Disabled = true
	}
	if serverSpec.Provider == nil {
		serverSpec.Disabled = true
	}

	cfg := TracingConfig{
		ClientSpec: clientSpec,
		ServerSpec: serverSpec,
	}
	return &cfg
}

// HTTPFilters computes the HttpFilter for a given proxy/class
func (t *Telemetries) HTTPFilters(proxy *Proxy, class networking.ListenerClass) []*hcm.HttpFilter {
	if res := t.telemetryFilters(proxy, class, networking.ListenerProtocolHTTP); res != nil {
		return res.([]*hcm.HttpFilter)
	}
	return nil
}

// TCPFilters computes the TCPFilters for a given proxy/class
func (t *Telemetries) TCPFilters(proxy *Proxy, class networking.ListenerClass) []*listener.Filter {
	if res := t.telemetryFilters(proxy, class, networking.ListenerProtocolTCP); res != nil {
		return res.([]*listener.Filter)
	}
	return nil
}

// applicableTelemetries fetches the relevant telemetry configurations for a given proxy
func (t *Telemetries) applicableTelemetries(proxy *Proxy) computedTelemetries {
	if t == nil {
		return computedTelemetries{}
	}

	namespace := proxy.ConfigNamespace
	// Order here matters. The latter elements will override the first elements
	ms := []*tpb.Metrics{}
	ls := []*computedAccessLogging{}
	ts := []*tpb.Tracing{}
	key := telemetryKey{}
	if t.RootNamespace != "" {
		telemetry := t.namespaceWideTelemetryConfig(t.RootNamespace)
		if telemetry != (Telemetry{}) {
			key.Root = NamespacedName{Name: telemetry.Name, Namespace: telemetry.Namespace}
			ms = append(ms, telemetry.Spec.GetMetrics()...)
			if len(telemetry.Spec.GetAccessLogging()) != 0 {
				ls = append(ls, &computedAccessLogging{
					telemetryKey: telemetryKey{
						Root: key.Root,
					},
					Logging: telemetry.Spec.GetAccessLogging(),
				})
			}
			ts = append(ts, telemetry.Spec.GetTracing()...)
		}
	}

	if namespace != t.RootNamespace {
		telemetry := t.namespaceWideTelemetryConfig(namespace)
		if telemetry != (Telemetry{}) {
			key.Namespace = NamespacedName{Name: telemetry.Name, Namespace: telemetry.Namespace}
			ms = append(ms, telemetry.Spec.GetMetrics()...)
			if len(telemetry.Spec.GetAccessLogging()) != 0 {
				ls = append(ls, &computedAccessLogging{
					telemetryKey: telemetryKey{
						Namespace: key.Namespace,
					},
					Logging: telemetry.Spec.GetAccessLogging(),
				})
			}
			ts = append(ts, telemetry.Spec.GetTracing()...)
		}
	}

	for _, telemetry := range t.NamespaceToTelemetries[namespace] {
		spec := telemetry.Spec
		if len(spec.GetSelector().GetMatchLabels()) == 0 {
			continue
		}
		selector := labels.Instance(spec.GetSelector().GetMatchLabels())
		if selector.SubsetOf(proxy.Labels) {
			key.Workload = NamespacedName{Name: telemetry.Name, Namespace: telemetry.Namespace}
			ms = append(ms, spec.GetMetrics()...)
			if len(telemetry.Spec.GetAccessLogging()) != 0 {
				ls = append(ls, &computedAccessLogging{
					telemetryKey: telemetryKey{
						Workload: NamespacedName{Name: telemetry.Name, Namespace: telemetry.Namespace},
					},
					Logging: telemetry.Spec.GetAccessLogging(),
				})
			}
			ts = append(ts, spec.GetTracing()...)
			break
		}
	}

	return computedTelemetries{
		telemetryKey: key,
		Metrics:      ms,
		Logging:      ls,
		Tracing:      ts,
	}
}

// telemetryFilters computes the filters for the given proxy/class and protocol. This computes the
// set of applicable Telemetries, merges them, then translates to the appropriate filters based on the
// extension providers in the mesh config. Where possible, the result is cached.
// Currently, this includes metrics and access logging, as some providers are implemented in filters.
func (t *Telemetries) telemetryFilters(proxy *Proxy, class networking.ListenerClass, protocol networking.ListenerProtocol) any {
	if t == nil {
		return nil
	}

	c := t.applicableTelemetries(proxy)

	key := metricsKey{
		telemetryKey: c.telemetryKey,
		Class:        class,
		Protocol:     protocol,
		ProxyType:    proxy.Type,
	}
	t.mu.Lock()
	defer t.mu.Unlock()
	precomputed, f := t.computedMetricsFilters[key]
	if f {
		return precomputed
	}

	// First, take all the metrics configs and transform them into a normalized form
	tmm := mergeMetrics(c.Metrics, t.meshConfig)
	log.Debugf("merged metrics, proxyID: %s metrics: %+v", proxy.ID, tmm)
	// Additionally, fetch relevant access logging configurations
	tml := mergeLogs(c.Logging, t.meshConfig, workloadMode(class))

	// The above result is in a nested map to deduplicate responses. This loses ordering, so we convert to
	// a list to retain stable naming
	allKeys := sets.New[string]()
<<<<<<< HEAD
	for k := range tml {
=======
	for k, v := range tml {
		if v.Disabled {
			continue
		}
>>>>>>> fff8e9e6
		allKeys.Insert(k)
	}
	for k := range tmm {
		allKeys.Insert(k)
	}

	m := make([]telemetryFilterConfig, 0, allKeys.Len())
	for _, k := range sets.SortedList(allKeys) {
		p := t.fetchProvider(k)
		if p == nil {
			continue
		}
		_, logging := tml[k]
		_, metrics := tmm[k]

		cfg := telemetryFilterConfig{
			Provider:      p,
			metricsConfig: tmm[k],
			AccessLogging: logging,
			Metrics:       metrics,
<<<<<<< HEAD
			LogsFilter:    tml[p.Name],
=======
			LogsFilter:    tml[p.Name].Filter,
>>>>>>> fff8e9e6
			NodeType:      proxy.Type,
		}
		m = append(m, cfg)
	}

	var res any
	// Finally, compute the actual filters based on the protoc
	switch protocol {
	case networking.ListenerProtocolHTTP:
		res = buildHTTPTelemetryFilter(class, m)
	default:
		res = buildTCPTelemetryFilter(class, m)
	}

	// Update cache
	t.computedMetricsFilters[key] = res
	return res
}

// mergeLogs returns the set of providers for the given logging configuration.
// The provider names are mapped to any applicable access logging filter that has been applied in provider configuration.
<<<<<<< HEAD
func mergeLogs(logs []*computedAccessLogging, mesh *meshconfig.MeshConfig, mode tpb.WorkloadMode) map[string]*tpb.AccessLogging_Filter {
	providers := map[string]*tpb.AccessLogging_Filter{}
=======
func mergeLogs(logs []*computedAccessLogging, mesh *meshconfig.MeshConfig, mode tpb.WorkloadMode) map[string]loggingSpec {
	providers := map[string]loggingSpec{}
>>>>>>> fff8e9e6

	if len(logs) == 0 {
		for _, dp := range mesh.GetDefaultProviders().GetAccessLogging() {
			// Insert the default provider.
<<<<<<< HEAD
			providers[dp] = nil
=======
			providers[dp] = loggingSpec{}
>>>>>>> fff8e9e6
		}
		return providers
	}
	providerNames := mesh.GetDefaultProviders().GetAccessLogging()
<<<<<<< HEAD
	filters := map[string]*tpb.AccessLogging_Filter{}
	for _, m := range logs {
		names := sets.New[string]()
		for _, p := range m.Logging {
=======
	filters := map[string]loggingSpec{}
	for _, m := range logs {
		names := sets.New[string]()
		for _, p := range m.Logging {
			if !matchWorkloadMode(p.Match, mode) {
				continue
			}
>>>>>>> fff8e9e6
			subProviders := getProviderNames(p.Providers)
			names.InsertAll(subProviders...)

			for _, prov := range subProviders {
<<<<<<< HEAD
				filters[prov] = p.Filter
=======
				filters[prov] = loggingSpec{
					Filter: p.Filter,
				}
>>>>>>> fff8e9e6
			}
		}

		if names.Len() > 0 {
			providerNames = names.UnsortedList()
		}
	}
	inScopeProviders := sets.New(providerNames...)

	parentProviders := mesh.GetDefaultProviders().GetAccessLogging()
	for _, l := range logs {
		for _, m := range l.Logging {
			providerNames := getProviderNames(m.Providers)
			if len(providerNames) == 0 {
				providerNames = parentProviders
			}
			parentProviders = providerNames
			for _, provider := range providerNames {
				if !inScopeProviders.Contains(provider) {
					// We don't care about this, remove it
					// This occurs when a top level provider is later disabled by a lower level
					continue
				}

				if !matchWorkloadMode(m.Match, mode) {
					continue
				}

				// see UT: server - multi filters disabled
				if m.GetDisabled().GetValue() {
<<<<<<< HEAD
					delete(providers, provider)
=======
					providers[provider] = loggingSpec{Disabled: true}
>>>>>>> fff8e9e6
					continue
				}

				providers[provider] = filters[provider]
			}
		}
	}

	return providers
}

func matchWorkloadMode(selector *tpb.AccessLogging_LogSelector, mode tpb.WorkloadMode) bool {
	if selector == nil {
		return true
	}

	if selector.Mode == tpb.WorkloadMode_CLIENT_AND_SERVER {
		return true
	}

	return selector.Mode == mode
}

func (t *Telemetries) namespaceWideTelemetryConfig(namespace string) Telemetry {
	for _, tel := range t.NamespaceToTelemetries[namespace] {
		if len(tel.Spec.GetSelector().GetMatchLabels()) == 0 {
			return tel
		}
	}
	return Telemetry{}
}

// fetchProvider finds the matching ExtensionProviders from the mesh config
func (t *Telemetries) fetchProvider(m string) *meshconfig.MeshConfig_ExtensionProvider {
	for _, p := range t.meshConfig.ExtensionProviders {
		if strings.EqualFold(m, p.Name) {
			return p
		}
	}
	return nil
}

var allMetrics = func() []string {
	r := make([]string, 0, len(tpb.MetricSelector_IstioMetric_value))
	for k := range tpb.MetricSelector_IstioMetric_value {
		if k != tpb.MetricSelector_IstioMetric_name[int32(tpb.MetricSelector_ALL_METRICS)] {
			r = append(r, k)
		}
	}
	sort.Strings(r)
	return r
}()

// mergeMetrics merges many Metrics objects into a normalized configuration
func mergeMetrics(metrics []*tpb.Metrics, mesh *meshconfig.MeshConfig) map[string]metricsConfig {
	type metricOverride struct {
		Disabled     *wrappers.BoolValue
		TagOverrides map[string]*tpb.MetricsOverrides_TagOverride
	}
	// provider -> mode -> metric -> overrides
	providers := map[string]map[tpb.WorkloadMode]map[string]metricOverride{}

	if len(metrics) == 0 {
		for _, dp := range mesh.GetDefaultProviders().GetMetrics() {
			// Insert the default provider. It has no overrides; presence of the key is sufficient to
			// get the filter created.
			providers[dp] = map[tpb.WorkloadMode]map[string]metricOverride{}
		}
	}

	providerNames := mesh.GetDefaultProviders().GetMetrics()
	for _, m := range metrics {
		names := getProviderNames(m.Providers)
		// If providers is set, it overrides the parent. If not, inherent from the parent. It is not a deep merge.
		if len(names) > 0 {
			providerNames = names
		}
	}
	// Record the names of all providers we should configure. Anything else we will ignore
	inScopeProviders := sets.New(providerNames...)

	parentProviders := mesh.GetDefaultProviders().GetMetrics()
	disabledAllMetricsProviders := sets.New[string]()
	reportingIntervals := map[string]*durationpb.Duration{}
	for _, m := range metrics {
		providerNames := getProviderNames(m.Providers)
		// If providers is not set, use parent's
		if len(providerNames) == 0 {
			providerNames = parentProviders
		}

		reportInterval := m.GetReportingInterval()
		parentProviders = providerNames
		for _, provider := range providerNames {
			if !inScopeProviders.Contains(provider) {
				// We don't care about this, remove it
				// This occurs when a top level provider is later disabled by a lower level
				continue
			}

			if reportInterval != nil {
				reportingIntervals[provider] = reportInterval
			}

			if _, f := providers[provider]; !f {
				providers[provider] = map[tpb.WorkloadMode]map[string]metricOverride{
					tpb.WorkloadMode_CLIENT: {},
					tpb.WorkloadMode_SERVER: {},
				}
			}

			mp := providers[provider]
			// For each override, we normalize the configuration. The metrics list is an ordered list - latter
			// elements have precedence. As a result, we will apply updates on top of previous entries.
			for _, o := range m.Overrides {
				// if we disable all metrics, we should drop the entire filter
				if isAllMetrics(o.GetMatch()) && o.Disabled.GetValue() {
					for _, mode := range getModes(o.GetMatch().GetMode()) {
						key := metricProviderModeKey(provider, mode)
						disabledAllMetricsProviders.Insert(key)
					}

					continue
				}

				metricsNames := getMatches(o.GetMatch())
				// If client or server is set explicitly, only apply there. Otherwise, we will apply to both.
				// Note: client and server keys may end up the same, which is fine
				for _, mode := range getModes(o.GetMatch().GetMode()) {
					// root namespace disables all, but then enables them by namespace scoped
					key := metricProviderModeKey(provider, mode)
					disabledAllMetricsProviders.Delete(key)
					// Next, get all matches.
					// This is a bit funky because the matches are oneof of ENUM and customer metric. We normalize
					// these to strings, so we may end up with a list like [REQUEST_COUNT, my-customer-metric].
					// TODO: we always flatten ALL_METRICS into each metric mode. For some stats providers (prometheus),
					// we are able to apply overrides to all metrics directly rather than duplicating the config.
					// We should tweak this to collapse to this mode where possible
					for _, metricName := range metricsNames {
						if _, f := mp[mode]; !f {
							mp[mode] = map[string]metricOverride{}
						}
						override := mp[mode][metricName]
						if o.Disabled != nil {
							override.Disabled = o.Disabled
						}
						for k, v := range o.TagOverrides {
							if override.TagOverrides == nil {
								override.TagOverrides = map[string]*tpb.MetricsOverrides_TagOverride{}
							}
							override.TagOverrides[k] = v
						}
						mp[mode][metricName] = override
					}
				}
			}
		}
	}

	processed := map[string]metricsConfig{}
	for provider, modeMap := range providers {
		tmm := processed[provider]
		tmm.ReportingInterval = reportingIntervals[provider]

		for mode, metricMap := range modeMap {
			key := metricProviderModeKey(provider, mode)
			if disabledAllMetricsProviders.Contains(key) {
				switch mode {
				case tpb.WorkloadMode_CLIENT:
					tmm.ClientMetrics.Disabled = true
				case tpb.WorkloadMode_SERVER:
					tmm.ServerMetrics.Disabled = true
				}
				continue
			}

			for metric, override := range metricMap {
				tags := []tagOverride{}
				for k, v := range override.TagOverrides {
					o := tagOverride{Name: k}
					switch v.Operation {
					case tpb.MetricsOverrides_TagOverride_REMOVE:
						o.Remove = true
						o.Value = ""
					case tpb.MetricsOverrides_TagOverride_UPSERT:
						o.Value = v.GetValue()
						o.Remove = false
					}
					tags = append(tags, o)
				}
				// Keep order deterministic
				sort.Slice(tags, func(i, j int) bool {
					return tags[i].Name < tags[j].Name
				})
				mo := metricsOverride{
					Name:     metric,
					Disabled: override.Disabled.GetValue(),
					Tags:     tags,
				}

				switch mode {
				case tpb.WorkloadMode_CLIENT:
					tmm.ClientMetrics.Overrides = append(tmm.ClientMetrics.Overrides, mo)
				default:
					tmm.ServerMetrics.Overrides = append(tmm.ServerMetrics.Overrides, mo)
				}
			}
		}

		// Keep order deterministic
		sort.Slice(tmm.ServerMetrics.Overrides, func(i, j int) bool {
			return tmm.ServerMetrics.Overrides[i].Name < tmm.ServerMetrics.Overrides[j].Name
		})
		sort.Slice(tmm.ClientMetrics.Overrides, func(i, j int) bool {
			return tmm.ClientMetrics.Overrides[i].Name < tmm.ClientMetrics.Overrides[j].Name
		})
		processed[provider] = tmm
	}
	return processed
}

func metricProviderModeKey(provider string, mode tpb.WorkloadMode) string {
	return fmt.Sprintf("%s/%s", provider, mode)
}

func getProviderNames(providers []*tpb.ProviderRef) []string {
	res := make([]string, 0, len(providers))
	for _, p := range providers {
		res = append(res, p.GetName())
	}
	return res
}

func getModes(mode tpb.WorkloadMode) []tpb.WorkloadMode {
	switch mode {
	case tpb.WorkloadMode_CLIENT, tpb.WorkloadMode_SERVER:
		return []tpb.WorkloadMode{mode}
	default:
		return []tpb.WorkloadMode{tpb.WorkloadMode_CLIENT, tpb.WorkloadMode_SERVER}
	}
}

func isAllMetrics(match *tpb.MetricSelector) bool {
	switch m := match.GetMetricMatch().(type) {
	case *tpb.MetricSelector_CustomMetric:
		return false
	case *tpb.MetricSelector_Metric:
		return m.Metric == tpb.MetricSelector_ALL_METRICS
	default:
		return false
	}
}

func getMatches(match *tpb.MetricSelector) []string {
	switch m := match.GetMetricMatch().(type) {
	case *tpb.MetricSelector_CustomMetric:
		return []string{m.CustomMetric}
	case *tpb.MetricSelector_Metric:
		if m.Metric == tpb.MetricSelector_ALL_METRICS {
			return allMetrics
		}
		return []string{m.Metric.String()}
	default:
		return allMetrics
	}
}

var waypointStatsConfig = protoconv.MessageToAny(&udpa.TypedStruct{
	TypeUrl: "type.googleapis.com/stats.PluginConfig",
	Value: &structpb.Struct{
		Fields: map[string]*structpb.Value{
			"reporter": {
				Kind: &structpb.Value_StringValue{
					StringValue: "SERVER_GATEWAY",
				},
			},
		},
	},
})

func buildHTTPTelemetryFilter(class networking.ListenerClass, metricsCfg []telemetryFilterConfig) []*hcm.HttpFilter {
	res := make([]*hcm.HttpFilter, 0, len(metricsCfg))
	for _, cfg := range metricsCfg {
		switch cfg.Provider.GetProvider().(type) {
		case *meshconfig.MeshConfig_ExtensionProvider_Prometheus:
			if cfg.NodeType == Waypoint {
				f := &hcm.HttpFilter{
					Name:       xds.StatsFilterName,
					ConfigType: &hcm.HttpFilter_TypedConfig{TypedConfig: waypointStatsConfig},
				}
				res = append(res, f)
			} else {
				if statsCfg := generateStatsConfig(class, cfg); statsCfg != nil {
					f := &hcm.HttpFilter{
						Name:       xds.StatsFilterName,
						ConfigType: &hcm.HttpFilter_TypedConfig{TypedConfig: statsCfg},
					}
					res = append(res, f)
				}
			}
		case *meshconfig.MeshConfig_ExtensionProvider_Stackdriver:
			sdCfg := generateSDConfig(class, cfg)
			vmConfig := ConstructVMConfig("", "envoy.wasm.null.stackdriver")
			vmConfig.VmConfig.VmId = stackdriverVMID(class)

			wasmConfig := &httpwasm.Wasm{
				Config: &wasm.PluginConfig{
					RootId:        vmConfig.VmConfig.VmId,
					Vm:            vmConfig,
					Configuration: sdCfg,
				},
			}

			f := &hcm.HttpFilter{
				Name:       xds.StackdriverFilterName,
				ConfigType: &hcm.HttpFilter_TypedConfig{TypedConfig: protoconv.MessageToAny(wasmConfig)},
			}
			res = append(res, f)
		default:
			// Only prometheus and SD supported currently
			continue
		}
	}
	return res
}

func buildTCPTelemetryFilter(class networking.ListenerClass, telemetryConfigs []telemetryFilterConfig) []*listener.Filter {
	res := []*listener.Filter{}
	for _, telemetryCfg := range telemetryConfigs {
		switch telemetryCfg.Provider.GetProvider().(type) {
		case *meshconfig.MeshConfig_ExtensionProvider_Prometheus:
			if telemetryCfg.NodeType == Waypoint {
				f := &listener.Filter{
					Name:       xds.StatsFilterName,
					ConfigType: &listener.Filter_TypedConfig{TypedConfig: waypointStatsConfig},
				}
				res = append(res, f)
			} else {
				if cfg := generateStatsConfig(class, telemetryCfg); cfg != nil {
					f := &listener.Filter{
						Name:       xds.StatsFilterName,
						ConfigType: &listener.Filter_TypedConfig{TypedConfig: cfg},
					}
					res = append(res, f)
				}
			}
		case *meshconfig.MeshConfig_ExtensionProvider_Stackdriver:
			cfg := generateSDConfig(class, telemetryCfg)
			vmConfig := ConstructVMConfig("", "envoy.wasm.null.stackdriver")
			vmConfig.VmConfig.VmId = stackdriverVMID(class)

			wasmConfig := &wasmfilter.Wasm{
				Config: &wasm.PluginConfig{
					RootId:        vmConfig.VmConfig.VmId,
					Vm:            vmConfig,
					Configuration: cfg,
				},
			}

			f := &listener.Filter{
				Name:       xds.StackdriverFilterName,
				ConfigType: &listener.Filter_TypedConfig{TypedConfig: protoconv.MessageToAny(wasmConfig)},
			}
			res = append(res, f)
		default:
			// Only prometheus and SD supported currently
			continue
		}
	}
	return res
}

func stackdriverVMID(class networking.ListenerClass) string {
	switch class {
	case networking.ListenerClassSidecarInbound:
		return "stackdriver_inbound"
	default:
		return "stackdriver_outbound"
	}
}

var metricToSDServerMetrics = map[string]string{
	"REQUEST_COUNT":          "server/request_count",
	"REQUEST_DURATION":       "server/response_latencies",
	"REQUEST_SIZE":           "server/request_bytes",
	"RESPONSE_SIZE":          "server/response_bytes",
	"TCP_OPENED_CONNECTIONS": "server/connection_open_count",
	"TCP_CLOSED_CONNECTIONS": "server/connection_close_count",
	"TCP_SENT_BYTES":         "server/sent_bytes_count",
	"TCP_RECEIVED_BYTES":     "server/received_bytes_count",
	"GRPC_REQUEST_MESSAGES":  "",
	"GRPC_RESPONSE_MESSAGES": "",
}

var metricToSDClientMetrics = map[string]string{
	"REQUEST_COUNT":          "client/request_count",
	"REQUEST_DURATION":       "client/response_latencies",
	"REQUEST_SIZE":           "client/request_bytes",
	"RESPONSE_SIZE":          "client/response_bytes",
	"TCP_OPENED_CONNECTIONS": "client/connection_open_count",
	"TCP_CLOSED_CONNECTIONS": "client/connection_close_count",
	"TCP_SENT_BYTES":         "client/sent_bytes_count",
	"TCP_RECEIVED_BYTES":     "client/received_bytes_count",
	"GRPC_REQUEST_MESSAGES":  "",
	"GRPC_RESPONSE_MESSAGES": "",
}

// used for CEL expressions in stackdriver serialization
var jsonUnescaper = strings.NewReplacer(`\u003e`, `>`, `\u003c`, `<`, `\u0026`, `&`)

func generateSDConfig(class networking.ListenerClass, telemetryConfig telemetryFilterConfig) *anypb.Any {
	cfg := sd.PluginConfig{
		DisableHostHeaderFallback: disableHostHeaderFallback(class),
	}
	metricNameMap := metricToSDClientMetrics
	if class == networking.ListenerClassSidecarInbound {
		metricNameMap = metricToSDServerMetrics
	}
	metricCfg := telemetryConfig.MetricsForClass(class)
	if !metricCfg.Disabled {
		for _, override := range metricCfg.Overrides {
			metricName, f := metricNameMap[override.Name]
			if !f {
				// Not a predefined metric, must be a custom one
				metricName = override.Name
			}
			if metricName == "" {
				continue
			}
			if cfg.MetricsOverrides == nil {
				cfg.MetricsOverrides = map[string]*sd.MetricsOverride{}
			}
			if _, f := cfg.MetricsOverrides[metricName]; !f {
				cfg.MetricsOverrides[metricName] = &sd.MetricsOverride{}
			}
			cfg.MetricsOverrides[metricName].Drop = override.Disabled
			for _, t := range override.Tags {
				if t.Remove {
					// Remove is not supported by SD
					continue
				}
				if cfg.MetricsOverrides[metricName].TagOverrides == nil {
					cfg.MetricsOverrides[metricName].TagOverrides = map[string]string{}
				}
				cfg.MetricsOverrides[metricName].TagOverrides[t.Name] = t.Value
			}
		}
	}

	if telemetryConfig.AccessLogging {
		if telemetryConfig.LogsFilter != nil {
			cfg.AccessLoggingFilterExpression = telemetryConfig.LogsFilter.Expression
		} else {
			if class == networking.ListenerClassSidecarInbound {
				cfg.AccessLogging = sd.PluginConfig_FULL
			} else {
				// this can be achieved via CEL: `response.code >= 400 || response.code == 0`
				cfg.AccessLogging = sd.PluginConfig_ERRORS_ONLY
			}
		}
	} else {
		// The field is deprecated, but until it is removed we need to set it.
		cfg.DisableServerAccessLogging = true // nolint: staticcheck
	}

	cfg.MetricExpiryDuration = durationpb.New(1 * time.Hour)
	// In WASM we are not actually processing protobuf at all, so we need to encode this to JSON
	cfgJSON, _ := protomarshal.MarshalProtoNames(&cfg)

	// MarshalProtoNames() forces HTML-escaped JSON encoding.
	// this can be problematic for CEL expressions, particularly those using
	// '>', '<', and '&'s. It is easier to use replaceAll operations than it is
	// to mimic MarshalProtoNames() with configured JSON Encoder.
	pb := &wrappers.StringValue{Value: jsonUnescaper.Replace(string(cfgJSON))}

	return protoconv.MessageToAny(pb)
}

var metricToPrometheusMetric = map[string]string{
	"REQUEST_COUNT":          "requests_total",
	"REQUEST_DURATION":       "request_duration_milliseconds",
	"REQUEST_SIZE":           "request_bytes",
	"RESPONSE_SIZE":          "response_bytes",
	"TCP_OPENED_CONNECTIONS": "tcp_connections_opened_total",
	"TCP_CLOSED_CONNECTIONS": "tcp_connections_closed_total",
	"TCP_SENT_BYTES":         "tcp_sent_bytes_total",
	"TCP_RECEIVED_BYTES":     "tcp_received_bytes_total",
	"GRPC_REQUEST_MESSAGES":  "request_messages_total",
	"GRPC_RESPONSE_MESSAGES": "response_messages_total",
}

func generateStatsConfig(class networking.ListenerClass, filterConfig telemetryFilterConfig) *anypb.Any {
	if !filterConfig.Metrics {
		// No metric for prometheus
		return nil
	}

	listenerCfg := filterConfig.MetricsForClass(class)
	if listenerCfg.Disabled {
		// no metrics for this listener
		return nil
	}

	cfg := stats.PluginConfig{
		DisableHostHeaderFallback: disableHostHeaderFallback(class),
		TcpReportingDuration:      filterConfig.ReportingInterval,
	}

	for _, override := range listenerCfg.Overrides {
		metricName, f := metricToPrometheusMetric[override.Name]
		if !f {
			// Not a predefined metric, must be a custom one
			metricName = override.Name
		}
		mc := &stats.MetricConfig{
			Dimensions: map[string]string{},
			Name:       metricName,
			Drop:       override.Disabled,
		}
		for _, t := range override.Tags {
			if t.Remove {
				mc.TagsToRemove = append(mc.TagsToRemove, t.Name)
			} else {
				mc.Dimensions[t.Name] = t.Value
			}
		}
		cfg.Metrics = append(cfg.Metrics, mc)
	}

	return protoconv.MessageToAny(&cfg)
}

func disableHostHeaderFallback(class networking.ListenerClass) bool {
	return class == networking.ListenerClassSidecarInbound || class == networking.ListenerClassGateway
}<|MERGE_RESOLUTION|>--- conflicted
+++ resolved
@@ -205,10 +205,7 @@
 }
 
 type LoggingConfig struct {
-<<<<<<< HEAD
-=======
 	Disabled  bool
->>>>>>> fff8e9e6
 	AccessLog *accesslog.AccessLog
 	Provider  *meshconfig.MeshConfig_ExtensionProvider
 	Filter    *tpb.AccessLogging_Filter
@@ -236,13 +233,8 @@
 }
 
 // AccessLogging returns the logging configuration for a given proxy and listener class.
-<<<<<<< HEAD
-// If nil is returned, access logs are not configured via Telemetry and should use fallback mechanisms.
-// If a non-nil but empty configuration is passed, access logging is explicitly disabled.
-=======
 // If nil or empty configuration is returned, access logs are not configured via Telemetry and should use fallback mechanisms.
 // If access logging is explicitly disabled, a configuration with disabled set to true is returned.
->>>>>>> fff8e9e6
 func (t *Telemetries) AccessLogging(push *PushContext, proxy *Proxy, class networking.ListenerClass) []LoggingConfig {
 	ct := t.applicableTelemetries(proxy)
 	if len(ct.Logging) == 0 && len(t.meshConfig.GetDefaultProviders().GetAccessLogging()) == 0 {
@@ -263,29 +255,17 @@
 
 	providers := mergeLogs(ct.Logging, t.meshConfig, workloadMode(class))
 	cfgs := make([]LoggingConfig, 0, len(providers))
-<<<<<<< HEAD
-	for p, f := range providers {
-=======
 	for p, v := range providers {
->>>>>>> fff8e9e6
 		fp := t.fetchProvider(p)
 		if fp == nil {
 			log.Debugf("fail to fetch provider %s", p)
 			continue
-<<<<<<< HEAD
-		}
-		cfg := LoggingConfig{
-			Provider: fp,
-			Filter:   f,
-		}
-=======
 		}
 		cfg := LoggingConfig{
 			Provider: fp,
 			Filter:   v.Filter,
 			Disabled: v.Disabled,
 		}
->>>>>>> fff8e9e6
 
 		al := telemetryAccessLog(push, fp)
 		if al == nil {
@@ -513,14 +493,10 @@
 	// The above result is in a nested map to deduplicate responses. This loses ordering, so we convert to
 	// a list to retain stable naming
 	allKeys := sets.New[string]()
-<<<<<<< HEAD
-	for k := range tml {
-=======
 	for k, v := range tml {
 		if v.Disabled {
 			continue
 		}
->>>>>>> fff8e9e6
 		allKeys.Insert(k)
 	}
 	for k := range tmm {
@@ -541,11 +517,7 @@
 			metricsConfig: tmm[k],
 			AccessLogging: logging,
 			Metrics:       metrics,
-<<<<<<< HEAD
-			LogsFilter:    tml[p.Name],
-=======
 			LogsFilter:    tml[p.Name].Filter,
->>>>>>> fff8e9e6
 			NodeType:      proxy.Type,
 		}
 		m = append(m, cfg)
@@ -567,32 +539,17 @@
 
 // mergeLogs returns the set of providers for the given logging configuration.
 // The provider names are mapped to any applicable access logging filter that has been applied in provider configuration.
-<<<<<<< HEAD
-func mergeLogs(logs []*computedAccessLogging, mesh *meshconfig.MeshConfig, mode tpb.WorkloadMode) map[string]*tpb.AccessLogging_Filter {
-	providers := map[string]*tpb.AccessLogging_Filter{}
-=======
 func mergeLogs(logs []*computedAccessLogging, mesh *meshconfig.MeshConfig, mode tpb.WorkloadMode) map[string]loggingSpec {
 	providers := map[string]loggingSpec{}
->>>>>>> fff8e9e6
 
 	if len(logs) == 0 {
 		for _, dp := range mesh.GetDefaultProviders().GetAccessLogging() {
 			// Insert the default provider.
-<<<<<<< HEAD
-			providers[dp] = nil
-=======
 			providers[dp] = loggingSpec{}
->>>>>>> fff8e9e6
 		}
 		return providers
 	}
 	providerNames := mesh.GetDefaultProviders().GetAccessLogging()
-<<<<<<< HEAD
-	filters := map[string]*tpb.AccessLogging_Filter{}
-	for _, m := range logs {
-		names := sets.New[string]()
-		for _, p := range m.Logging {
-=======
 	filters := map[string]loggingSpec{}
 	for _, m := range logs {
 		names := sets.New[string]()
@@ -600,18 +557,13 @@
 			if !matchWorkloadMode(p.Match, mode) {
 				continue
 			}
->>>>>>> fff8e9e6
 			subProviders := getProviderNames(p.Providers)
 			names.InsertAll(subProviders...)
 
 			for _, prov := range subProviders {
-<<<<<<< HEAD
-				filters[prov] = p.Filter
-=======
 				filters[prov] = loggingSpec{
 					Filter: p.Filter,
 				}
->>>>>>> fff8e9e6
 			}
 		}
 
@@ -642,11 +594,7 @@
 
 				// see UT: server - multi filters disabled
 				if m.GetDisabled().GetValue() {
-<<<<<<< HEAD
-					delete(providers, provider)
-=======
 					providers[provider] = loggingSpec{Disabled: true}
->>>>>>> fff8e9e6
 					continue
 				}
 
