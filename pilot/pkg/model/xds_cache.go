--- conflicted
+++ resolved
@@ -18,81 +18,12 @@
 	"time"
 
 	discovery "github.com/envoyproxy/go-control-plane/envoy/service/discovery/v3"
-<<<<<<< HEAD
-	"github.com/google/go-cmp/cmp"
-	"github.com/hashicorp/golang-lru/v2/simplelru"
-	"golang.org/x/exp/slices"
-	"google.golang.org/protobuf/testing/protocmp"
-=======
->>>>>>> fff8e9e6
 
 	"istio.io/istio/pilot/pkg/features"
 	"istio.io/istio/pkg/config/schema/kind"
 	"istio.io/istio/pkg/util/sets"
 )
 
-<<<<<<< HEAD
-var enableStats = func() bool {
-	return features.EnableXDSCacheMetrics
-}
-
-var (
-	xdsCacheReads = monitoring.RegisterIf(monitoring.NewSum(
-		"xds_cache_reads",
-		"Total number of xds cache xdsCacheReads.",
-		monitoring.WithLabels(typeTag)), enableStats)
-
-	xdsCacheEvictions = monitoring.RegisterIf(monitoring.NewSum(
-		"xds_cache_evictions",
-		"Total number of xds cache evictions.",
-		monitoring.WithLabels(typeTag)), enableStats)
-
-	xdsCacheSize = monitoring.RegisterIf(monitoring.NewGauge(
-		"xds_cache_size",
-		"Current size of xds cache"), enableStats)
-
-	dependentConfigSize = monitoring.RegisterIf(monitoring.NewGauge(
-		"xds_cache_dependent_config_size",
-		"Current size of dependent configs"), enableStats)
-
-	xdsCacheHits              = xdsCacheReads.With(typeTag.Value("hit"))
-	xdsCacheMisses            = xdsCacheReads.With(typeTag.Value("miss"))
-	xdsCacheEvictsionsOnClear = xdsCacheEvictions.With(typeTag.Value("clear"))
-	xdsCacheEvictsionsOnSize  = xdsCacheEvictions.With(typeTag.Value("size"))
-)
-
-func hit() {
-	xdsCacheHits.Increment()
-}
-
-func miss() {
-	xdsCacheMisses.Increment()
-}
-
-func size(cs int) {
-	xdsCacheSize.Record(float64(cs))
-}
-
-// XdsCacheEntry interface defines functions that should be implemented by
-// resources that can be cached.
-type XdsCacheEntry interface {
-	// Key is the key to be used in cache.
-	Key() string
-	// DependentTypes are config types that this cache key is dependant on.
-	// Whenever any configs of this type changes, we should invalidate this cache entry.
-	// Note: DependentConfigs should be preferred wherever possible.
-	DependentTypes() []kind.Kind
-	// DependentConfigs is config items that this cache key is dependent on.
-	// Whenever these configs change, we should invalidate this cache entry.
-	DependentConfigs() []ConfigHash
-	// Cacheable indicates whether this entry is valid for cache. For example
-	// for EDS to be cacheable, the Endpoint should have corresponding service.
-	Cacheable() bool
-}
-
-type CacheToken uint64
-
-=======
 type XdsCacheImpl struct {
 	cds typedXdsCache[uint64]
 	eds typedXdsCache[uint64]
@@ -100,7 +31,6 @@
 	sds typedXdsCache[string]
 }
 
->>>>>>> fff8e9e6
 // XdsCache interface defines a store for caching XDS responses.
 // All operations are thread safe.
 type XdsCache interface {
@@ -117,141 +47,6 @@
 	Clear(sets.Set[ConfigKey])
 	// ClearAll clears the entire cache.
 	ClearAll()
-<<<<<<< HEAD
-	// Keys returns all currently configured keys. This is for testing/debug only
-	Keys() []string
-	// Snapshot returns a snapshot of all keys and values. This is for testing/debug only
-	Snapshot() map[string]*discovery.Resource
-}
-
-// NewXdsCache returns an instance of a cache.
-func NewXdsCache() XdsCache {
-	cache := &lruCache{
-		enableAssertions: features.EnableUnsafeAssertions,
-		configIndex:      map[ConfigHash]sets.String{},
-		typesIndex:       map[kind.Kind]sets.String{},
-	}
-	cache.store = newLru(cache.onEvict)
-
-	return cache
-}
-
-// NewLenientXdsCache returns an instance of a cache that does not validate token based get/set and enable assertions.
-func NewLenientXdsCache() XdsCache {
-	cache := &lruCache{
-		enableAssertions: false,
-		configIndex:      map[ConfigHash]sets.String{},
-		typesIndex:       map[kind.Kind]sets.String{},
-	}
-	cache.store = newLru(cache.onEvict)
-
-	return cache
-}
-
-type lruCache struct {
-	enableAssertions bool
-	store            simplelru.LRUCache[string, cacheValue]
-	// token stores the latest token of the store, used to prevent stale data overwrite.
-	// It is refreshed when Clear or ClearAll are called
-	token       CacheToken
-	mu          sync.RWMutex
-	configIndex map[ConfigHash]sets.String
-	typesIndex  map[kind.Kind]sets.String
-
-	// mark whether a key is evicted on Clear call, passively.
-	evictedOnClear bool
-}
-
-var _ XdsCache = &lruCache{}
-
-func newLru(evictCallback simplelru.EvictCallback[string, cacheValue]) simplelru.LRUCache[string, cacheValue] {
-	sz := features.XDSCacheMaxSize
-	if sz <= 0 {
-		sz = 20000
-	}
-	l, err := simplelru.NewLRU(sz, evictCallback)
-	if err != nil {
-		panic(fmt.Errorf("invalid lru configuration: %v", err))
-	}
-	return l
-}
-
-func (l *lruCache) recordDependentConfigSize() {
-	dsize := 0
-	for _, dependents := range l.configIndex {
-		dsize += len(dependents)
-	}
-	dependentConfigSize.Record(float64(dsize))
-}
-
-// This is the callback passed to LRU, it will be called whenever a key is removed.
-func (l *lruCache) onEvict(k string, v cacheValue) {
-	if l.evictedOnClear {
-		xdsCacheEvictsionsOnClear.Increment()
-	} else {
-		xdsCacheEvictsionsOnSize.Increment()
-	}
-
-	// The following cleanup logic needs to be called on every evict(whether passive or on exceeding size)
-	// because, passive eviction might be triggered by one of many dependent configs and we need to clear the
-	// reference from other dependents.
-	// We don't need to acquire locks, since this function is called when we write to the store.
-	l.clearIndexes(k, v)
-}
-
-func (l *lruCache) updateConfigIndex(k string, dependentConfigs []ConfigHash) {
-	for _, cfg := range dependentConfigs {
-		sets.InsertOrNew(l.configIndex, cfg, k)
-	}
-	l.recordDependentConfigSize()
-}
-
-func (l *lruCache) clearConfigIndex(k string, dependentConfigs []ConfigHash) {
-	for _, cfg := range dependentConfigs {
-		sets.DeleteCleanupLast(l.configIndex, cfg, k)
-	}
-	l.recordDependentConfigSize()
-}
-
-func (l *lruCache) updateTypesIndex(k string, dependentTypes []kind.Kind) {
-	for _, t := range dependentTypes {
-		sets.InsertOrNew(l.typesIndex, t, k)
-	}
-}
-
-func (l *lruCache) clearTypesIndex(k string, dependentTypes []kind.Kind) {
-	for _, t := range dependentTypes {
-		sets.DeleteCleanupLast(l.typesIndex, t, k)
-	}
-}
-
-func (l *lruCache) clearIndexes(key string, value cacheValue) {
-	l.clearConfigIndex(key, value.dependentConfigs)
-	l.clearTypesIndex(key, value.dependentTypes)
-}
-
-// assertUnchanged checks that a cache entry is not changed. This helps catch bad cache invalidation
-// We should never have a case where we overwrite an existing item with a new change. Instead, when
-// config sources change, Clear/ClearAll should be called. At this point, we may get multiple writes
-// because multiple writers may get cache misses concurrently, but they ought to generate identical
-// configuration. This also checks that our XDS config generation is deterministic, which is a very
-// important property.
-func (l *lruCache) assertUnchanged(key string, existing *discovery.Resource, replacement *discovery.Resource) {
-	if l.enableAssertions {
-		if existing == nil {
-			// This is a new addition, not an update
-			return
-		}
-		// Record time so that we can correlate when the error actually happened, since the async reporting
-		// may be delayed
-		t0 := time.Now()
-		// This operation is really slow, which makes tests fail for unrelated reasons, so we process it async.
-		go func() {
-			if !cmp.Equal(existing, replacement, protocmp.Transform()) {
-				warning := fmt.Errorf("assertion failed at %v, cache entry changed but not cleared for key %v: %v\n%v\n%v",
-					t0, key, cmp.Diff(existing, replacement, protocmp.Transform()), existing, replacement)
-				panic(warning)
-=======
 	// Keys returns all currently configured keys for the type. This is for testing/debug only
 	Keys(t string) []any
 	// Snapshot returns a snapshot of all values. This is for testing/debug only
@@ -315,7 +110,6 @@
 				x.sds.Flush()
 			case <-stop:
 				return
->>>>>>> fff8e9e6
 			}
 		}
 	}()
@@ -326,126 +120,6 @@
 		return
 	}
 	k := entry.Key()
-<<<<<<< HEAD
-	l.mu.Lock()
-	defer l.mu.Unlock()
-	cur, f := l.store.Get(k)
-	if f {
-		// This is the stale resource
-		if token <= cur.token || token < l.token {
-			// entry may be stale, we need to drop it. This can happen when the cache is invalidated
-			// after we call Get.
-			return
-		}
-		if l.enableAssertions {
-			l.assertUnchanged(k, cur.value, value)
-		}
-	}
-
-	if token < l.token {
-		return
-	}
-
-	// we have to make sure we evict old entries with the same key
-	// to prevent leaking in the index maps
-	if f {
-		l.clearIndexes(k, cur)
-	}
-
-	dependentConfigs := entry.DependentConfigs()
-	dependentTypes := entry.DependentTypes()
-	toWrite := cacheValue{value: value, token: token, dependentConfigs: dependentConfigs, dependentTypes: dependentTypes}
-	l.store.Add(k, toWrite)
-	l.token = token
-	l.updateConfigIndex(k, dependentConfigs)
-	l.updateTypesIndex(k, dependentTypes)
-	size(l.store.Len())
-}
-
-type cacheValue struct {
-	value            *discovery.Resource
-	token            CacheToken
-	dependentConfigs []ConfigHash
-	dependentTypes   []kind.Kind
-}
-
-func (l *lruCache) Get(entry XdsCacheEntry) (*discovery.Resource, bool) {
-	if !entry.Cacheable() {
-		return nil, false
-	}
-	k := entry.Key()
-	l.mu.Lock()
-	defer l.mu.Unlock()
-	cv, ok := l.store.Get(k)
-	if !ok {
-		miss()
-		return nil, false
-	}
-	if cv.value == nil {
-		miss()
-		return nil, false
-	}
-	hit()
-	return cv.value, true
-}
-
-func (l *lruCache) Clear(configs sets.Set[ConfigKey]) {
-	l.mu.Lock()
-	defer l.mu.Unlock()
-	l.token = CacheToken(time.Now().UnixNano())
-	l.evictedOnClear = true
-	defer func() {
-		l.evictedOnClear = false
-	}()
-	for ckey := range configs {
-		referenced := l.configIndex[ckey.HashCode()]
-		delete(l.configIndex, ckey.HashCode())
-		for key := range referenced {
-			l.store.Remove(key)
-		}
-		tReferenced := l.typesIndex[ckey.Kind]
-		delete(l.typesIndex, ckey.Kind)
-		for key := range tReferenced {
-			l.store.Remove(key)
-		}
-	}
-	size(l.store.Len())
-}
-
-func (l *lruCache) ClearAll() {
-	l.mu.Lock()
-	defer l.mu.Unlock()
-	l.token = CacheToken(time.Now().UnixNano())
-	// Purge with an evict function would turn up to be pretty slow since
-	// it runs the function for every key in the store, might be better to just
-	// create a new store.
-	l.store = newLru(l.onEvict)
-	l.configIndex = map[ConfigHash]sets.String{}
-	l.typesIndex = map[kind.Kind]sets.String{}
-	size(l.store.Len())
-}
-
-func (l *lruCache) Keys() []string {
-	l.mu.RLock()
-	defer l.mu.RUnlock()
-	return slices.Clone(l.store.Keys())
-}
-
-func (l *lruCache) Snapshot() map[string]*discovery.Resource {
-	l.mu.RLock()
-	defer l.mu.RUnlock()
-	iKeys := l.store.Keys()
-	res := make(map[string]*discovery.Resource, len(iKeys))
-	for _, ik := range iKeys {
-		v, ok := l.store.Get(ik)
-		if !ok {
-			continue
-		}
-
-		res[ik] = v.value
-	}
-	return res
-=======
 	switch entry.Type() {
 	case CDSType:
 		key := k.(uint64)
@@ -561,23 +235,14 @@
 }
 
 func (d DisabledCache) ClearAll() {
->>>>>>> fff8e9e6
 }
 
 func (d DisabledCache) Keys(t string) []any {
 	return nil
 }
 
-<<<<<<< HEAD
-func (d DisabledCache) Clear(configsUpdated sets.Set[ConfigKey]) {}
-
-func (d DisabledCache) ClearAll() {}
-
-func (d DisabledCache) Keys() []string { return nil }
-=======
 func (d DisabledCache) Snapshot() []*discovery.Resource {
 	return nil
 }
->>>>>>> fff8e9e6
 
 var _ XdsCache = &DisabledCache{}