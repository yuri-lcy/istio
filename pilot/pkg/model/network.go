--- conflicted
+++ resolved
@@ -27,14 +27,10 @@
 	"github.com/miekg/dns"
 	"golang.org/x/exp/slices"
 
-	meshconfig "istio.io/api/mesh/v1alpha1"
 	"istio.io/istio/pilot/pkg/features"
 	"istio.io/istio/pkg/cluster"
 	"istio.io/istio/pkg/network"
-<<<<<<< HEAD
-=======
 	"istio.io/istio/pkg/util/istiomultierror"
->>>>>>> fff8e9e6
 	netutil "istio.io/istio/pkg/util/net"
 	"istio.io/istio/pkg/util/sets"
 )
@@ -95,24 +91,14 @@
 	}
 	mgr := &NetworkManager{env: env, NameCache: nameCache, xdsUpdater: xdsUpdater}
 	env.AddNetworksHandler(mgr.reloadGateways)
-<<<<<<< HEAD
-	if features.EnableHCMInternalNetworks {
-		env.AddNetworksHandler(mgr.reloadNetworkEndpoints)
-	}
-=======
 	// register to per registry, will be called when gateway service changed
->>>>>>> fff8e9e6
 	env.AppendNetworkGatewayHandler(mgr.reloadGateways)
 	nameCache.AppendNetworkGatewayHandler(mgr.reloadGateways)
 	mgr.reload()
 	return mgr, nil
 }
 
-<<<<<<< HEAD
-// reloadGaeways reloads NetworkGateways and triggers a push if they change.
-=======
 // reloadGateways reloads NetworkGateways and triggers a push if they change.
->>>>>>> fff8e9e6
 func (mgr *NetworkManager) reloadGateways() {
 	mgr.mu.Lock()
 	oldGateways := make(NetworkGatewaySet)
@@ -125,42 +111,6 @@
 
 	if changed && mgr.xdsUpdater != nil {
 		log.Infof("gateways changed, triggering push")
-		mgr.xdsUpdater.ConfigUpdate(&PushRequest{Full: true, Reason: []TriggerReason{NetworksTrigger}})
-	}
-}
-
-// reloadNetworkEndpoints reloads NetworkEndpoints and triggers a push if they change.
-func (mgr *NetworkManager) reloadNetworkEndpoints() {
-	oldNetworks := mgr.env.NetworksWatcher.PrevNetworks()
-	currNetworks := mgr.env.NetworksWatcher.Networks()
-	// There are no network endpoints - no need to push.
-	if oldNetworks == nil && currNetworks == nil {
-		return
-	}
-
-	oldEndpoints := make([]*meshconfig.Network_NetworkEndpoints, 0)
-	newEndpoints := make([]*meshconfig.Network_NetworkEndpoints, 0)
-	if currNetworks != nil {
-		for _, networkconf := range currNetworks.Networks {
-			for _, ne := range networkconf.Endpoints {
-				if len(ne.GetFromCidr()) > 0 {
-					newEndpoints = append(newEndpoints, ne)
-				}
-			}
-		}
-	}
-	if oldNetworks != nil {
-		for _, networkconf := range oldNetworks.Networks {
-			for _, oe := range networkconf.Endpoints {
-				if len(oe.GetFromCidr()) > 0 {
-					oldEndpoints = append(oldEndpoints, oe)
-				}
-			}
-		}
-	}
-
-	if !reflect.DeepEqual(newEndpoints, oldEndpoints) && mgr.xdsUpdater != nil {
-		log.Infof("endpoints changed, triggering push")
 		mgr.xdsUpdater.ConfigUpdate(&PushRequest{Full: true, Reason: []TriggerReason{NetworksTrigger}})
 	}
 }
@@ -567,45 +517,6 @@
 	return out, ttl, nil
 }
 
-<<<<<<< HEAD
-// resolve gets all the A and AAAA records for the given name
-func (n *networkGatewayNameCache) resolve(name string) ([]string, time.Duration) {
-	ttl := uint32(math.MaxUint32)
-	var out []string
-
-	var mu sync.Mutex
-	var wg sync.WaitGroup
-	doResolve := func(dnsType uint16) {
-		defer wg.Done()
-
-		res := n.client.Query(new(dns.Msg).SetQuestion(dns.Fqdn(name), dnsType))
-		if len(res.Answer) == 0 {
-			return
-		}
-
-		mu.Lock()
-		defer mu.Unlock()
-		for _, rr := range res.Answer {
-			switch dnsType {
-			case dns.TypeA:
-				out = append(out, rr.(*dns.A).A.String())
-			case dns.TypeAAAA:
-				out = append(out, rr.(*dns.AAAA).AAAA.String())
-			}
-			if nextTTL := rr.Header().Ttl; nextTTL < ttl {
-				ttl = nextTTL
-			}
-		}
-	}
-
-	wg.Add(2)
-	go doResolve(dns.TypeA)
-	go doResolve(dns.TypeAAAA)
-	wg.Wait()
-
-	sort.Strings(out)
-	return out, time.Duration(ttl) * time.Second
-=======
 // https://github.com/coredns/coredns/blob/v1.10.1/plugin/pkg/dnsutil/ttl.go
 func minimalTTL(m *dns.Msg) time.Duration {
 	// No records or OPT is the only record, return a short ttl as a fail safe.
@@ -636,7 +547,6 @@
 		}
 	}
 	return minTTL
->>>>>>> fff8e9e6
 }
 
 // TODO share code with pkg/dns
@@ -688,19 +598,6 @@
 	var response *dns.Msg
 	for _, upstream := range c.resolvConfServers {
 		cResponse, _, err := c.Exchange(req, upstream)
-<<<<<<< HEAD
-		if err == nil {
-			response = cResponse
-			code := response.MsgHdr.Rcode
-			if code == dns.RcodeSuccess {
-				break
-			}
-			codeString := dns.RcodeToString[code]
-			log.Debugf("upstream dns error: %v: %v: %v", upstream, getReqNames(req), codeString)
-		} else {
-			log.Infof("upstream dns failure: %v: %v: %v", upstream, getReqNames(req), err)
-		}
-=======
 		rcode := dns.RcodeServerFailure
 		if err == nil && cResponse != nil {
 			rcode = cResponse.Rcode
@@ -717,7 +614,6 @@
 		}
 		codeString := dns.RcodeToString[rcode]
 		log.Debugf("upstream dns error: %v: %v: %v", upstream, getReqNames(req), codeString)
->>>>>>> fff8e9e6
 	}
 	if response == nil {
 		response = new(dns.Msg)
