# BASE_DISTRIBUTION is used to switch between the old base distribution and distroless base images
ARG BASE_DISTRIBUTION=debug

# Version is the base image version from the TLD Makefile
ARG BASE_VERSION=latest
ARG ISTIO_BASE_REGISTRY=gcr.io/istio-release

# The following section is used as base image if BASE_DISTRIBUTION=debug
FROM ${ISTIO_BASE_REGISTRY}/base:${BASE_VERSION} as debug

# The following section is used as base image if BASE_DISTRIBUTION=distroless
# This image is a custom built debian11 distroless image with multiarchitecture support.
# It is built on the base distroless image, with iptables binary and libraries added
# The source can be found at https://github.com/istio/distroless/tree/iptables
# This version is from commit a8b3fb577adb785211ce704fdf892983fc268b11.
<<<<<<< HEAD
FROM gcr.io/istio-release/iptables@sha256:4be99c4dbc0a158fc4404d66198bf18f321292ffeff55201e9c8fa518a54b81e as distroless
=======
FROM ${ISTIO_BASE_REGISTRY}/iptables@sha256:4be99c4dbc0a158fc4404d66198bf18f321292ffeff55201e9c8fa518a54b81e as distroless
>>>>>>> fff8e9e6

# This will build the final image based on either debug or distroless from above
# hadolint ignore=DL3006
FROM ${BASE_DISTRIBUTION:-debug}

WORKDIR /

ARG proxy_version
ARG istio_version
ARG SIDECAR=envoy

# Copy Envoy bootstrap templates used by pilot-agent
COPY envoy_bootstrap.json /var/lib/istio/envoy/envoy_bootstrap_tmpl.json
COPY gcp_envoy_bootstrap.json /var/lib/istio/envoy/gcp_envoy_bootstrap_tmpl.json

# Install Envoy.
ARG TARGETARCH
COPY ${TARGETARCH:-amd64}/${SIDECAR} /usr/local/bin/${SIDECAR}
RUN echo $TARGETARCH
# Environment variable indicating the exact proxy sha - for debugging or version-specific configs
ENV ISTIO_META_ISTIO_PROXY_SHA $proxy_version
# Environment variable indicating the exact build, for debugging
ENV ISTIO_META_ISTIO_VERSION $istio_version

ARG TARGETARCH
COPY ${TARGETARCH:-amd64}/pilot-agent /usr/local/bin/pilot-agent

# The pilot-agent will bootstrap Envoy.
ENTRYPOINT ["/usr/local/bin/pilot-agent"]<|MERGE_RESOLUTION|>--- conflicted
+++ resolved
@@ -13,11 +13,7 @@
 # It is built on the base distroless image, with iptables binary and libraries added
 # The source can be found at https://github.com/istio/distroless/tree/iptables
 # This version is from commit a8b3fb577adb785211ce704fdf892983fc268b11.
-<<<<<<< HEAD
-FROM gcr.io/istio-release/iptables@sha256:4be99c4dbc0a158fc4404d66198bf18f321292ffeff55201e9c8fa518a54b81e as distroless
-=======
 FROM ${ISTIO_BASE_REGISTRY}/iptables@sha256:4be99c4dbc0a158fc4404d66198bf18f321292ffeff55201e9c8fa518a54b81e as distroless
->>>>>>> fff8e9e6
 
 # This will build the final image based on either debug or distroless from above
 # hadolint ignore=DL3006
@@ -36,7 +32,7 @@
 # Install Envoy.
 ARG TARGETARCH
 COPY ${TARGETARCH:-amd64}/${SIDECAR} /usr/local/bin/${SIDECAR}
-RUN echo $TARGETARCH
+
 # Environment variable indicating the exact proxy sha - for debugging or version-specific configs
 ENV ISTIO_META_ISTIO_PROXY_SHA $proxy_version
 # Environment variable indicating the exact build, for debugging
