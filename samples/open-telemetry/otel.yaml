--- conflicted
+++ resolved
@@ -2,10 +2,6 @@
 kind: ConfigMap
 metadata:
   name: opentelemetry-collector-conf
-<<<<<<< HEAD
-  namespace: istio-system
-=======
->>>>>>> fff8e9e6
   labels:
     app: opentelemetry-collector
 data:
@@ -25,8 +21,6 @@
         endpoint: http://zipkin.istio-system.svc:9411/api/v2/spans
       logging:
         loglevel: debug
-<<<<<<< HEAD
-=======
       jaeger:
         endpoint: jaeger-collector.istio-system.svc.cluster.local:14250
         tls:
@@ -35,7 +29,6 @@
           enabled: true
         retry_on_failure:
           enabled: true
->>>>>>> fff8e9e6
     extensions:
       health_check:
         port: 13133
@@ -54,19 +47,12 @@
           exporters:
           - zipkin
           - logging
-<<<<<<< HEAD
-=======
           - jaeger
->>>>>>> fff8e9e6
 ---
 apiVersion: v1
 kind: Service
 metadata:
   name: opentelemetry-collector
-<<<<<<< HEAD
-  namespace: istio-system
-=======
->>>>>>> fff8e9e6
   labels:
     app: opentelemetry-collector
 spec:
@@ -86,10 +72,6 @@
 kind: Deployment
 metadata:
   name: opentelemetry-collector
-<<<<<<< HEAD
-  namespace: istio-system
-=======
->>>>>>> fff8e9e6
 spec:
   selector:
     matchLabels:
