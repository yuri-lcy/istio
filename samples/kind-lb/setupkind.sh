#!/bin/bash
# Copyright Istio Authors
#
#   Licensed under the Apache License, Version 2.0 (the "License");
#
set -e

# This script can only produce desired results on Linux systems.
ENVOS=$(uname 2>/dev/null || true)
if [[ "${ENVOS}" != "Linux" ]]; then
  echo "Your system is not supported by this script. Only Linux is supported"
  exit 1
fi

# Check prerequisites
REQUISITES=("kubectl" "kind" "docker")
for item in "${REQUISITES[@]}"; do
  if [[ -z $(which "${item}") ]]; then
    echo "${item} cannot be found on your system, please install ${item}"
    exit 1
  fi
done

# Function to print the usage message
function printHelp() {
  echo "Usage: "
  echo "    $0 --cluster-name cluster1 --k8s-release 1.22.1 --ip-space 255"
  echo ""
  echo "Where:"
  echo "    -n|--cluster-name  - name of the k8s cluster to be created"
  echo "    -r|--k8s-release   - the release of the k8s to setup, latest available if not given"
  echo "    -s|--ip-space      - the 2rd to the last part for public ip addresses, 255 if not given, valid range: 0-255"
  echo "    -i|--ip-family     - ip family to be supported, default is ipv4 only. Value should be ipv4, ipv6, or dual"
  echo "    -h|--help          - print the usage of this script"
}

# Setup default values
CLUSTERNAME="cluster1"
K8SRELEASE=""
IPSPACE=255
IPFAMILY="ipv4"

# Handling parameters
while [[ $# -gt 0 ]]; do
  optkey="$1"
  case $optkey in
    -h|--help)
      printHelp; exit 0;;
    -n|--cluster-name)
      CLUSTERNAME="$2"; shift 2;;
    -r|--k8s-release)
      K8SRELEASE="--image=kindest/node:v$2"; shift 2;;
    -s|--ip-space)
      IPSPACE="$2"; shift 2;;
    -i|--ip-family)
      IPFAMILY="${2,,}";shift 2;;
<<<<<<< HEAD
=======
    -m|--mode)
      MODE="$2"; shift 2;;
>>>>>>> fff8e9e6
    *) # unknown option
      echo "parameter $1 is not supported"; printHelp; exit 1;;
  esac
done

# This block is to setup kind to have a local image repo to push
# images using localhost:5000, to use this feature, start up
# a registry container such as gcr.io/istio-testing/registry, then
# connect it to the docker network where kind nodes are running on
# which normally will be called kind
FEATURES=$(cat << EOF
featureGates:
  MixedProtocolLBService: true
  GRPCContainerProbe: true
kubeadmConfigPatches:
  - |
    apiVersion: kubeadm.k8s.io/v1beta2
    kind: ClusterConfiguration
    metadata:
      name: config
    etcd:
      local:
        # Run etcd in a tmpfs (in RAM) for performance improvements
        dataDir: /tmp/kind-cluster-etcd
    # We run single node, drop leader election to reduce overhead
    controllerManagerExtraArgs:
      leader-elect: "false"
    schedulerExtraArgs:
      leader-elect: "false"
    apiServer:
      extraArgs:
        "service-account-issuer": "kubernetes.default.svc"
        "service-account-signing-key-file": "/etc/kubernetes/pki/sa.key"
containerdConfigPatches:
  - |-
    [plugins."io.containerd.grpc.v1.cri".registry.mirrors."localhost:5000"]
      endpoint = ["http://kind-registry:5000"]
EOF
)

validIPFamilies=("ipv4" "ipv6" "dual")
# Validate if the ip family value is correct.
isValid="false"
for family in "${validIPFamilies[@]}"; do
  if [[ "$family" == "${IPFAMILY}" ]]; then
    isValid="true"
    break
  fi
done

if [[ "${isValid}" == "false" ]]; then
  echo "${IPFAMILY} is not valid ip family, valid values are ipv4, ipv6 or dual"
  exit 1
fi

<<<<<<< HEAD
=======
if [[ "${MODE}" == "ambient" ]]; then
NODES=$(cat << EOF
nodes:
- role: control-plane
- role: worker
- role: worker
EOF
)
else
NODES=$(cat << EOF
nodes:
- role: control-plane
EOF
)
fi


>>>>>>> fff8e9e6
# Create k8s cluster using the giving release and name
if [[ -z "${K8SRELEASE}" ]]; then
  cat << EOF | kind create cluster --config -
kind: Cluster
apiVersion: kind.x-k8s.io/v1alpha4
${FEATURES}
name: ${CLUSTERNAME}
<<<<<<< HEAD
=======
${NODES}
>>>>>>> fff8e9e6
networking:
  ipFamily: ${IPFAMILY}
EOF
else
  cat << EOF | kind create cluster "${K8SRELEASE}" --config -
kind: Cluster
apiVersion: kind.x-k8s.io/v1alpha4
${FEATURES}
name: ${CLUSTERNAME}
<<<<<<< HEAD
=======
${NODES}
>>>>>>> fff8e9e6
networking:
  ipFamily: ${IPFAMILY}
EOF
fi

# Setup cluster context
kubectl cluster-info --context "kind-${CLUSTERNAME}"

# Setup metallb using v0.13.6
kubectl apply -f https://raw.githubusercontent.com/metallb/metallb/v0.13.6/config/manifests/metallb-native.yaml
<<<<<<< HEAD

addrName="IPAddress"
ipv4Prefix=""
ipv6Prefix=""

# Get both ipv4 and ipv6 gateway for the cluster
gatewaystr=$(docker network inspect -f '{{range .IPAM.Config }}{{ .Gateway }} {{end}}' kind | cut -f1,2)
read -r -a gateways <<< "${gatewaystr}"
for gateway in "${gateways[@]}"; do
  if [[ "$gateway" == *"."* ]]; then
    ipv4Prefix=$(echo "${gateway}" |cut -d'.' -f1,2)
  else
    ipv6Prefix=$(echo "${gateway}" |cut -d':' -f1,2,3,4)
  fi
done

if [[ "${IPFAMILY}" == "ipv4" ]]; then
  addrName="IPAddress"
  ipv4Range="- ${ipv4Prefix}.$IPSPACE.200-${ipv4Prefix}.$IPSPACE.240"
  ipv6Range=""
elif [[ "${IPFAMILY}" == "ipv6" ]]; then
  ipv4Range=""
  ipv6Range="- ${ipv6Prefix}::$IPSPACE:200-${ipv6Prefix}::$IPSPACE:240"
  addrName="GlobalIPv6Address"
else
  ipv4Range="- ${ipv4Prefix}.$IPSPACE.200-${ipv4Prefix}.$IPSPACE.240"
  ipv6Range="- ${ipv6Prefix}::$IPSPACE:200-${ipv6Prefix}::$IPSPACE:240"
fi

=======

addrName="IPAddress"
ipv4Prefix=""
ipv6Prefix=""

# Get both ipv4 and ipv6 gateway for the cluster
gatewaystr=$(docker network inspect -f '{{range .IPAM.Config }}{{ .Gateway }} {{end}}' kind | cut -f1,2)
read -r -a gateways <<< "${gatewaystr}"
for gateway in "${gateways[@]}"; do
  if [[ "$gateway" == *"."* ]]; then
    ipv4Prefix=$(echo "${gateway}" |cut -d'.' -f1,2)
  else
    ipv6Prefix=$(echo "${gateway}" |cut -d':' -f1,2,3,4)
  fi
done

if [[ "${IPFAMILY}" == "ipv4" ]]; then
  addrName="IPAddress"
  ipv4Range="- ${ipv4Prefix}.$IPSPACE.200-${ipv4Prefix}.$IPSPACE.240"
  ipv6Range=""
elif [[ "${IPFAMILY}" == "ipv6" ]]; then
  ipv4Range=""
  ipv6Range="- ${ipv6Prefix}::$IPSPACE:200-${ipv6Prefix}::$IPSPACE:240"
  addrName="GlobalIPv6Address"
else
  ipv4Range="- ${ipv4Prefix}.$IPSPACE.200-${ipv4Prefix}.$IPSPACE.240"
  ipv6Range="- ${ipv6Prefix}::$IPSPACE:200-${ipv6Prefix}::$IPSPACE:240"
fi

>>>>>>> fff8e9e6
# utility function to wait for pods to be ready
function waitForPods() {
  ns=$1
  lb=$2
  waittime=$3
  # Wait for the pods to be ready in the given namespace with lable
  while : ; do
    res=$(kubectl wait --context "kind-${CLUSTERNAME}" -n "${ns}" pod \
      -l "${lb}" --for=condition=Ready --timeout="${waittime}s" 2>/dev/null ||true)
    if [[ "${res}" == *"condition met"* ]]; then
      break
    fi
    echo "Waiting for pods in namespace ${ns} with label ${lb} to be ready..."
    sleep "${waittime}"
  done
}

waitForPods metallb-system app=metallb 10

# Now configure the loadbalancer public IP range
cat <<EOF | kubectl apply -f -
apiVersion: metallb.io/v1beta1
kind: IPAddressPool
metadata:
  namespace: metallb-system
  name: address-pool
spec:
  addresses:
    ${ipv4Range}
    ${ipv6Range}
---
apiVersion: metallb.io/v1beta1
kind: L2Advertisement
metadata:
  name: empty
  namespace: metallb-system
EOF

# Wait for the public IP address to become available.
while : ; do
  ip=$(docker inspect -f '{{range.NetworkSettings.Networks}}{{.'${addrName}'}}{{end}}' "${CLUSTERNAME}"-control-plane)
  if [[ -n "${ip}" ]]; then
    #Change the kubeconfig file not to use the loopback IP
    if [[ "${IPFAMILY}" == "ipv6" ]]; then
      ip="[${ip}]"
    fi
    kubectl config set clusters.kind-"${CLUSTERNAME}".server https://"${ip}":6443
    break
  fi
  echo 'Waiting for public IP address to be available...'
  sleep 3
done

echo "Kubernetes cluster ${CLUSTERNAME} was created successfully!"<|MERGE_RESOLUTION|>--- conflicted
+++ resolved
@@ -54,11 +54,8 @@
       IPSPACE="$2"; shift 2;;
     -i|--ip-family)
       IPFAMILY="${2,,}";shift 2;;
-<<<<<<< HEAD
-=======
     -m|--mode)
       MODE="$2"; shift 2;;
->>>>>>> fff8e9e6
     *) # unknown option
       echo "parameter $1 is not supported"; printHelp; exit 1;;
   esac
@@ -114,8 +111,6 @@
   exit 1
 fi
 
-<<<<<<< HEAD
-=======
 if [[ "${MODE}" == "ambient" ]]; then
 NODES=$(cat << EOF
 nodes:
@@ -133,7 +128,6 @@
 fi
 
 
->>>>>>> fff8e9e6
 # Create k8s cluster using the giving release and name
 if [[ -z "${K8SRELEASE}" ]]; then
   cat << EOF | kind create cluster --config -
@@ -141,10 +135,7 @@
 apiVersion: kind.x-k8s.io/v1alpha4
 ${FEATURES}
 name: ${CLUSTERNAME}
-<<<<<<< HEAD
-=======
 ${NODES}
->>>>>>> fff8e9e6
 networking:
   ipFamily: ${IPFAMILY}
 EOF
@@ -154,10 +145,7 @@
 apiVersion: kind.x-k8s.io/v1alpha4
 ${FEATURES}
 name: ${CLUSTERNAME}
-<<<<<<< HEAD
-=======
 ${NODES}
->>>>>>> fff8e9e6
 networking:
   ipFamily: ${IPFAMILY}
 EOF
@@ -168,7 +156,6 @@
 
 # Setup metallb using v0.13.6
 kubectl apply -f https://raw.githubusercontent.com/metallb/metallb/v0.13.6/config/manifests/metallb-native.yaml
-<<<<<<< HEAD
 
 addrName="IPAddress"
 ipv4Prefix=""
@@ -198,37 +185,6 @@
   ipv6Range="- ${ipv6Prefix}::$IPSPACE:200-${ipv6Prefix}::$IPSPACE:240"
 fi
 
-=======
-
-addrName="IPAddress"
-ipv4Prefix=""
-ipv6Prefix=""
-
-# Get both ipv4 and ipv6 gateway for the cluster
-gatewaystr=$(docker network inspect -f '{{range .IPAM.Config }}{{ .Gateway }} {{end}}' kind | cut -f1,2)
-read -r -a gateways <<< "${gatewaystr}"
-for gateway in "${gateways[@]}"; do
-  if [[ "$gateway" == *"."* ]]; then
-    ipv4Prefix=$(echo "${gateway}" |cut -d'.' -f1,2)
-  else
-    ipv6Prefix=$(echo "${gateway}" |cut -d':' -f1,2,3,4)
-  fi
-done
-
-if [[ "${IPFAMILY}" == "ipv4" ]]; then
-  addrName="IPAddress"
-  ipv4Range="- ${ipv4Prefix}.$IPSPACE.200-${ipv4Prefix}.$IPSPACE.240"
-  ipv6Range=""
-elif [[ "${IPFAMILY}" == "ipv6" ]]; then
-  ipv4Range=""
-  ipv6Range="- ${ipv6Prefix}::$IPSPACE:200-${ipv6Prefix}::$IPSPACE:240"
-  addrName="GlobalIPv6Address"
-else
-  ipv4Range="- ${ipv4Prefix}.$IPSPACE.200-${ipv4Prefix}.$IPSPACE.240"
-  ipv6Range="- ${ipv6Prefix}::$IPSPACE:200-${ipv6Prefix}::$IPSPACE:240"
-fi
-
->>>>>>> fff8e9e6
 # utility function to wait for pods to be ready
 function waitForPods() {
   ns=$1
