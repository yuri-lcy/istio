--- conflicted
+++ resolved
@@ -16,13 +16,10 @@
 
 WORKDIR /opt/microservices
 COPY app.py ./
-<<<<<<< HEAD
-=======
 COPY requirements.txt ./
 
 # install the dependencies and packages in the requirements file
 RUN pip install --no-cache-dir -r requirements.txt
->>>>>>> fff8e9e6
 
 EXPOSE 5000
 
