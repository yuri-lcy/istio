--- conflicted
+++ resolved
@@ -4,21 +4,13 @@
     "name": "PROXY_REPO_SHA",
     "repoName": "proxy",
     "file": "",
-<<<<<<< HEAD
-    "lastStableSHA": "b334008a42bad61b93983ea184a9ea1077591fa2"
-=======
     "lastStableSHA": "da6bffce6dd5f779e744f0a3fc57cf249dc24d63"
->>>>>>> fff8e9e6
   },
   {
     "_comment": "",
     "name": "ZTUNNEL_REPO_SHA",
     "repoName": "ztunnel",
     "file": "",
-<<<<<<< HEAD
-    "lastStableSHA": "ef2372ca575d785c8cdab1f3b5af3da8a3d808b7"
-=======
     "lastStableSHA": "bcca194dd7579a04424a3d57954829ba79331aa7"
->>>>>>> fff8e9e6
   }
 ]