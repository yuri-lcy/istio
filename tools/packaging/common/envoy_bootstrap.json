{
  "node": {
    "id": "{{ .nodeID }}",
    "cluster": "{{ .cluster }}",
    "locality": {
      {{- if .region }}
      "region": "{{ .region }}"
      {{- end }}
      {{- if .zone }}
      {{- if .region }}
      ,
      {{- end }}
      "zone": "{{ .zone }}"
      {{- end }}
      {{- if .sub_zone }}
      {{- if or .region .zone }}
      ,
      {{- end }}
      "sub_zone": "{{ .sub_zone }}"
      {{- end }}
    },
    "metadata": {{ .meta_json_str }}
  },
  "layered_runtime": {
      "layers": [
          {
            "name": "global config",
            "static_layer": {{ .runtime_flags }}
          },
          {
              "name": "admin",
              "admin_layer": {}
          }
      ]
  },
  "bootstrap_extensions": [
<<<<<<< HEAD
=======
    {{- if .metadata_discovery }}
    {
      "name": "metadata_discovery",
      "typed_config": {
        "@type": "type.googleapis.com/udpa.type.v1.TypedStruct",
        "type_url": "type.googleapis.com/istio.workload.BootstrapExtension",
        "value": {
          "config_source": { "ads": {} }
        }
      }
    },
    {{- end }}
>>>>>>> fff8e9e6
    {
      "name": "envoy.bootstrap.internal_listener",
      "typed_config": {
        "@type":"type.googleapis.com/udpa.type.v1.TypedStruct",
<<<<<<< HEAD
        "type_url": "type.googleapis.com/envoy.extensions.bootstrap.internal_listener.v3.InternalListener"
=======
        "type_url": "type.googleapis.com/envoy.extensions.bootstrap.internal_listener.v3.InternalListener",
        "value": {
          "buffer_size_kb": 64
        }
>>>>>>> fff8e9e6
      }
    }
  ],
  "stats_config": {
    "use_all_default_tags": false,
    "stats_tags": [
      {
        "tag_name": "cluster_name",
        "regex": "^cluster\\.((.+?(\\..+?\\.svc\\.cluster\\.local)?)\\.)"
      },
      {
        "tag_name": "tcp_prefix",
        "regex": "^tcp\\.((.*?)\\.)\\w+?$"
      },
      {
        "regex": "_rq(_(\\d{3}))$",
        "tag_name": "response_code"
      },
      {
        "tag_name": "response_code_class",
        "regex": "_rq(_(\\dxx))$"
      },
      {
        "tag_name": "http_conn_manager_listener_prefix",
        "regex": "^listener(?=\\.).*?\\.http\\.(((?:[_.[:digit:]]*|[_\\[\\]aAbBcCdDeEfF[:digit:]]*))\\.)"
      },
      {
        "tag_name": "http_conn_manager_prefix",
        "regex": "^http\\.(((?:[_.[:digit:]]*|[_\\[\\]aAbBcCdDeEfF[:digit:]]*))\\.)"
      },
      {
        "tag_name": "listener_address",
        "regex": "^listener\\.(((?:[_.[:digit:]]*|[_\\[\\]aAbBcCdDeEfF[:digit:]]*))\\.)"
      },
      {
        "tag_name": "mongo_prefix",
        "regex": "^mongo\\.(.+?)\\.(collection|cmd|cx_|op_|delays_|decoding_)(.*?)$"
      },
      {{- range $a, $tag := .extraStatTags }}
      {
        "regex": "({{ $tag }}=\\.=(.*?);\\.;)",
        "tag_name": "{{ $tag }}"
      },
      {{- end }}
      {
        "regex": "(cache\\.(.+?)\\.)",
        "tag_name": "cache"
      },
      {
        "regex": "(component\\.(.+?)\\.)",
        "tag_name": "component"
      },
      {
        "regex": "(tag\\.(.+?);\\.)",
        "tag_name": "tag"
      },
      {
        "regex": "(wasm_filter\\.(.+?)\\.)",
        "tag_name": "wasm_filter"
      },
      {
        "tag_name": "authz_enforce_result",
        "regex": "rbac(\\.(allowed|denied))"
      },
      {
        "tag_name": "authz_dry_run_action",
        "regex": "(\\.istio_dry_run_(allow|deny)_)"
      },
      {
        "tag_name": "authz_dry_run_result",
        "regex": "(\\.shadow_(allowed|denied))"
      }
    ],
    "stats_matcher": {
      "inclusion_list": {
        "patterns": [
          {
          "prefix": "reporter="
          },
          {{- if .metadata_discovery }}
          {
          "prefix": "workload_discovery"
          },
          {{- end }}
          {{- range $a, $s := .inclusionPrefix }}
          {
          "prefix": "{{$s}}"
          },
          {{- end }}
          {{- range $a, $s := .inclusionSuffix }}
          {
          "suffix": "{{$s}}"
          },
          {{- end }}
          {{- range $a, $s := .inclusionRegexps }}
          {
          "safe_regex": {"regex":"{{js $s}}"}
          },
          {{- end }}
          {
          "prefix": "component"
          },
          {
          "prefix": "istio"
          }
        ]
      }
    }
  },
  "admin": {
    "access_log": [
      {
        "name": "envoy.access_loggers.file",
        "typed_config": {
          "@type": "type.googleapis.com/envoy.extensions.access_loggers.file.v3.FileAccessLog",
          "path": "/dev/null"
        }
      }
    ],
    "profile_path": "/var/lib/istio/data/envoy.prof",
    "address": {
      "socket_address": {
        "address": "{{ .localhost }}",
        "port_value": {{ .config.ProxyAdminPort }}
      }
    }
  },
  "dynamic_resources": {
    "lds_config": {
      "ads": {},
      "initial_fetch_timeout": "0s",
      "resource_api_version": "V3"
    },
    "cds_config": {
      "ads": {},
      "initial_fetch_timeout": "0s",
      "resource_api_version": "V3"
    },
    "ads_config": {
      "api_type": "{{ .xds_type }}",
      "set_node_on_first_message_only": true,
      "transport_api_version": "V3",
      "grpc_services": [
        {
          "envoy_grpc": {
            "cluster_name": "xds-grpc"
          }
        }
      ]
    }
  },
  "static_resources": {
    "clusters": [
      {
        "name": "prometheus_stats",
        "type": "STATIC",
        "connect_timeout": "0.250s",
        "lb_policy": "ROUND_ROBIN",
        "load_assignment": {
          "cluster_name": "prometheus_stats",
          "endpoints": [{
            "lb_endpoints": [{
              "endpoint": {
                "address":{
                  "socket_address": {
                    "protocol": "TCP",
                    "address": "{{ .localhost }}",
                    "port_value": {{ .config.ProxyAdminPort }}
                  }
                }
              }
            }]
          }]
        }
      },
      {
        "name": "agent",
        "type": "STATIC",
        "connect_timeout": "0.250s",
        "lb_policy": "ROUND_ROBIN",
        "load_assignment": {
          "cluster_name": "agent",
          "endpoints": [{
            "lb_endpoints": [{
              "endpoint": {
                "address":{
                  "socket_address": {
                    "protocol": "TCP",
                    "address": "{{ .localhost }}",
                    "port_value": {{ .config.StatusPort }}
                  }
                }
              }
            }]
          }]
        }
      },
      {
        "name": "sds-grpc",
        "type": "STATIC",
        "typed_extension_protocol_options": {
          "envoy.extensions.upstreams.http.v3.HttpProtocolOptions": {
           "@type": "type.googleapis.com/envoy.extensions.upstreams.http.v3.HttpProtocolOptions",
           "explicit_http_config": {
            "http2_protocol_options": {}
           }
          }
        },
        "connect_timeout": "1s",
        "lb_policy": "ROUND_ROBIN",
        "load_assignment": {
          "cluster_name": "sds-grpc",
          "endpoints": [{
            "lb_endpoints": [{
              "endpoint": {
                "address":{
                  "pipe": {
                    "path": "./var/run/secrets/workload-spiffe-uds/socket"
                  }
                }
              }
            }]
          }]
        }
      },
      {
        "name": "xds-grpc",
        "type" : "STATIC",
        "connect_timeout": "1s",
        "lb_policy": "ROUND_ROBIN",
        "load_assignment": {
          "cluster_name": "xds-grpc",
          "endpoints": [{
            "lb_endpoints": [{
              "endpoint": {
                "address":{
                  "pipe": {
                    "path": "{{ .config.ConfigPath }}/XDS"
                  }
                }
              }
            }]
          }]
        },
        "circuit_breakers": {
          "thresholds": [
            {
              "priority": "DEFAULT",
              "max_connections": 100000,
              "max_pending_requests": 100000,
              "max_requests": 100000
            },
            {
              "priority": "HIGH",
              "max_connections": 100000,
              "max_pending_requests": 100000,
              "max_requests": 100000
            }
          ]
        },
        "upstream_connection_options": {
          "tcp_keepalive": {
            "keepalive_time": 300
          }
        },
        "max_requests_per_connection": 1,
        "typed_extension_protocol_options": {
          "envoy.extensions.upstreams.http.v3.HttpProtocolOptions": {
           "@type": "type.googleapis.com/envoy.extensions.upstreams.http.v3.HttpProtocolOptions",
           "explicit_http_config": {
            "http2_protocol_options": {}
           }
          }
        }
      }
      {{ if .zipkin }}
      ,
      {
        "name": "zipkin",
        {{- if .tracing_tls }}
        "transport_socket": {{ .tracing_tls }},
        {{- end }}
        "type": "STRICT_DNS",
        "respect_dns_ttl": true,
        "dns_lookup_family": "{{ .dns_lookup_family }}",
        "dns_refresh_rate": "30s",
        "connect_timeout": "1s",
        "lb_policy": "ROUND_ROBIN",
        "load_assignment": {
          "cluster_name": "zipkin",
          "endpoints": [{
            "lb_endpoints": [{
              "endpoint": {
                "address":{
                  "socket_address": {{ .zipkin }}
                }
              }
            }]
          }]
        }
      }
      {{ else if .lightstep }}
      ,
      {
        "name": "lightstep",
        {{- if .tracing_tls }}
        "transport_socket": {{ .tracing_tls }},
        {{- end }}
        "typed_extension_protocol_options": {
          "envoy.extensions.upstreams.http.v3.HttpProtocolOptions": {
           "@type": "type.googleapis.com/envoy.extensions.upstreams.http.v3.HttpProtocolOptions",
           "explicit_http_config": {
            "http2_protocol_options": {}
           }
          }
        },
        "type": "STRICT_DNS",
        "respect_dns_ttl": true,
        "dns_lookup_family": "{{ .dns_lookup_family }}",
        "connect_timeout": "1s",
        "lb_policy": "ROUND_ROBIN",
        "load_assignment": {
          "cluster_name": "lightstep",
          "endpoints": [{
            "lb_endpoints": [{
              "endpoint": {
                "address":{
                  "socket_address": {{ .lightstep }}
                }
              }
            }]
          }]
        }
      }
      {{ else if .datadog }}
      ,
      {
        "name": "datadog_agent",
        {{- if .tracing_tls }}
        "transport_socket": {{ .tracing_tls }},
        {{- end }}
        "connect_timeout": "1s",
        "type": "STRICT_DNS",
        "respect_dns_ttl": true,
        "dns_lookup_family": "{{ .dns_lookup_family }}",
        "lb_policy": "ROUND_ROBIN",
        "load_assignment": {
          "cluster_name": "datadog_agent",
          "endpoints": [{
            "lb_endpoints": [{
              "endpoint": {
                "address":{
                  "socket_address": {{ .datadog }}
                }
              }
            }]
          }]
        }
      }
      {{ end }}
      {{- if .envoy_metrics_service_address }}
      ,
      {
        "name": "envoy_metrics_service",
        "type": "STRICT_DNS",
      {{- if .envoy_metrics_service_tls }}
        "transport_socket": {{ .envoy_metrics_service_tls }},
      {{- end }}
      {{- if .envoy_metrics_service_tcp_keepalive }}
        "upstream_connection_options": {{ .envoy_metrics_service_tcp_keepalive }},
      {{- end }}
        "respect_dns_ttl": true,
        "dns_lookup_family": "{{ .dns_lookup_family }}",
        "connect_timeout": "1s",
        "lb_policy": "ROUND_ROBIN",
        "typed_extension_protocol_options": {
          "envoy.extensions.upstreams.http.v3.HttpProtocolOptions": {
           "@type": "type.googleapis.com/envoy.extensions.upstreams.http.v3.HttpProtocolOptions",
           "explicit_http_config": {
            "http2_protocol_options": {}
           }
          }
        },
        "load_assignment": {
          "cluster_name": "envoy_metrics_service",
          "endpoints": [{
            "lb_endpoints": [{
              "endpoint": {
                "address":{
                  "socket_address": {{ .envoy_metrics_service_address }}
                }
              }
            }]
          }]
        }
      }
      {{ end }}
      {{ if .envoy_accesslog_service_address }}
      ,
      {
        "name": "envoy_accesslog_service",
        "type": "STRICT_DNS",
      {{- if .envoy_accesslog_service_tls }}
        "transport_socket": {{ .envoy_accesslog_service_tls }},
      {{- end }}
      {{- if .envoy_accesslog_service_tcp_keepalive }}
        "upstream_connection_options": {{ .envoy_accesslog_service_tcp_keepalive }},
      {{ end }}
        "respect_dns_ttl": true,
        "dns_lookup_family": "{{ .dns_lookup_family }}",
        "connect_timeout": "1s",
        "lb_policy": "ROUND_ROBIN",
        "typed_extension_protocol_options": {
          "envoy.extensions.upstreams.http.v3.HttpProtocolOptions": {
           "@type": "type.googleapis.com/envoy.extensions.upstreams.http.v3.HttpProtocolOptions",
           "explicit_http_config": {
            "http2_protocol_options": {}
           }
          }
        },
        "load_assignment": {
          "cluster_name": "envoy_accesslog_service",
          "endpoints": [{
            "lb_endpoints": [{
              "endpoint": {
                "address":{
                  "socket_address": {{ .envoy_accesslog_service_address }}
                }
              }
            }]
          }]
        }
      }
      {{ end }}
    ],
    "listeners":[
      {
        "address": {
          "socket_address": {
            "protocol": "TCP",
            "address": "{{ .wildcard }}",
            "port_value": {{ .envoy_prometheus_port }}
          }
        },
        "filter_chains": [
          {
            "filters": [
              {
                "name": "envoy.filters.network.http_connection_manager",
                "typed_config": {
                  "@type": "type.googleapis.com/envoy.extensions.filters.network.http_connection_manager.v3.HttpConnectionManager",
                  "codec_type": "AUTO",
                  "stat_prefix": "stats",
                  "route_config": {
                    "virtual_hosts": [
                      {
                        "name": "backend",
                        "domains": [
                          "*"
                        ],
                        "routes": [
                          {
                            "match": {
                              "prefix": "/stats/prometheus"
                            },
                            "route": {
                              "cluster": "prometheus_stats"
                            }
                          }
                        ]
                      }
                    ]
                  },
                  "http_filters": [{
                    "name": "envoy.filters.http.router",
                    "typed_config": {
                      "@type": "type.googleapis.com/envoy.extensions.filters.http.router.v3.Router"
                    }
                  }]
                }
              }
            ]
          }
        ]
      },
      {
        "address": {
           "socket_address": {
             "protocol": "TCP",
             "address": "{{ .wildcard }}",
             "port_value": {{ .envoy_status_port }}
           }
        },
        "filter_chains": [
          {
            "filters": [
              {
                "name": "envoy.filters.network.http_connection_manager",
                "typed_config": {
                  "@type": "type.googleapis.com/envoy.extensions.filters.network.http_connection_manager.v3.HttpConnectionManager",
                  "codec_type": "AUTO",
                  "stat_prefix": "agent",
                  "route_config": {
                    "virtual_hosts": [
                      {
                        "name": "backend",
                        "domains": [
                          "*"
                        ],
                        "routes": [
                          {
                            "match": {
                              "prefix": "/healthz/ready"
                            },
                            "route": {
                              "cluster": "agent"
                            }
                          }
                        ]
                      }
                    ]
                  },
                  "http_filters": [{
                    "name": "envoy.filters.http.router",
                    "typed_config": {
                      "@type": "type.googleapis.com/envoy.extensions.filters.http.router.v3.Router"
                    }
                  }]
                }
              }
            ]
          }
        ]
      }
    ]
  }
  {{- if .zipkin }}
  ,
  "tracing": {
    "http": {
      "name": "envoy.tracers.zipkin",
      "typed_config": {
        "@type": "type.googleapis.com/envoy.config.trace.v3.ZipkinConfig",
        "collector_cluster": "zipkin",
        "collector_endpoint": "/api/v2/spans",
        "collector_endpoint_version": "HTTP_JSON",
        "trace_id_128bit": true,
        "shared_span_context": false
      }
    }
  }
  {{- else if .lightstep }}
  ,
  "tracing": {
    "http": {
      "name": "envoy.tracers.lightstep",
      "typed_config": {
        "@type": "type.googleapis.com/envoy.config.trace.v3.LightstepConfig",
        "collector_cluster": "lightstep",
        "access_token_file": "{{ .lightstepToken}}"
      }
    }
  }
  {{- else if .datadog }}
  ,
  "tracing": {
    "http": {
      "name": "envoy.tracers.datadog",
      "typed_config": {
        "@type": "type.googleapis.com/envoy.config.trace.v3.DatadogConfig",
        "collector_cluster": "datadog_agent",
        "service_name": "{{ .cluster }}"
      }
    }
  }
  {{- else if .openCensusAgent }}
  ,
  "tracing": {
    "http": {
      "name": "envoy.tracers.opencensus",
      "typed_config": {
        "@type": "type.googleapis.com/envoy.config.trace.v3.OpenCensusConfig",
        "ocagent_exporter_enabled": true,
        "ocagent_address": "{{ .openCensusAgent }}",
        "incoming_trace_context": {{ .openCensusAgentContexts }},
        "outgoing_trace_context": {{ .openCensusAgentContexts }},
        "trace_config": {
          "constant_sampler": {
            "decision": "ALWAYS_PARENT"
          },
          "max_number_of_annotations": 200,
          "max_number_of_attributes": 200,
          "max_number_of_message_events": 200,
          "max_number_of_links": 200
        }
      }
    }
  }
  {{- else if .stackdriver }}
  ,
  "tracing": {
    "http": {
      "name": "envoy.tracers.opencensus",
      "typed_config": {
      "@type": "type.googleapis.com/envoy.config.trace.v3.OpenCensusConfig",
      "stackdriver_exporter_enabled": true,
      "stackdriver_project_id": "{{ .stackdriverProjectID }}",
      {{ if .sts_port }}
      "stackdriver_grpc_service": {
        "google_grpc": {
          "target_uri": "cloudtrace.googleapis.com",
          "stat_prefix": "oc_stackdriver_tracer",
          "channel_credentials": {
            "ssl_credentials": {}
          },
          "call_credentials": [{
            "sts_service": {
              "token_exchange_service_uri": "http://localhost:{{ .sts_port }}/token",
              "subject_token_path": "./var/run/secrets/tokens/istio-token",
              "subject_token_type": "urn:ietf:params:oauth:token-type:jwt",
              "scope": "https://www.googleapis.com/auth/cloud-platform"
            }
          }]
        },
        "initial_metadata": [
        {{ if .gcp_project_id }}
          {
            "key": "x-goog-user-project",
            "value": "{{ .gcp_project_id }}"
          }
        {{ end }}
        ]
      },
      {{ end }}
      "stdout_exporter_enabled": {{ .stackdriverDebug }},
      "incoming_trace_context": ["CLOUD_TRACE_CONTEXT", "TRACE_CONTEXT", "GRPC_TRACE_BIN", "B3"],
      "outgoing_trace_context": ["CLOUD_TRACE_CONTEXT", "TRACE_CONTEXT", "GRPC_TRACE_BIN", "B3"],
      "trace_config":{
        "constant_sampler":{
          "decision": "ALWAYS_PARENT"
        },
        "max_number_of_annotations": {{ .stackdriverMaxAnnotations }},
        "max_number_of_attributes": {{ .stackdriverMaxAttributes }},
        "max_number_of_message_events": {{ .stackdriverMaxEvents }},
        "max_number_of_links": 200
       }
     }
  }}
  {{ end }}
  {{ if or .envoy_metrics_service_address .statsd }}
  ,
  "stats_sinks": [
    {{ if .envoy_metrics_service_address }}
    {
      "name": "envoy.stat_sinks.metrics_service",
      "typed_config": {
        "@type": "type.googleapis.com/envoy.config.metrics.v3.MetricsServiceConfig",
        "transport_api_version": "V3",
        "grpc_service": {
          "envoy_grpc": {
            "cluster_name": "envoy_metrics_service"
          }
        }
      }
    }
    {{ end }}
    {{ if and .envoy_metrics_service_address .statsd }}
    ,
    {{ end }}
    {{ if .statsd }}
    {
      "name": "envoy.stat_sinks.statsd",
      "typed_config": {
        "@type": "type.googleapis.com/envoy.config.metrics.v3.StatsdSink",
        "address": {
          "socket_address": {{ .statsd }}
        }
      }
    }
    {{ end }}
  ]
  {{ end }}
  {{ if .outlier_log_path }}
  ,
  "cluster_manager": {
    "outlier_detection": {
      "event_log_path": "{{ .outlier_log_path }}"
    }
  }
  {{ end }}
}<|MERGE_RESOLUTION|>--- conflicted
+++ resolved
@@ -34,8 +34,6 @@
       ]
   },
   "bootstrap_extensions": [
-<<<<<<< HEAD
-=======
     {{- if .metadata_discovery }}
     {
       "name": "metadata_discovery",
@@ -48,19 +46,14 @@
       }
     },
     {{- end }}
->>>>>>> fff8e9e6
     {
       "name": "envoy.bootstrap.internal_listener",
       "typed_config": {
         "@type":"type.googleapis.com/udpa.type.v1.TypedStruct",
-<<<<<<< HEAD
-        "type_url": "type.googleapis.com/envoy.extensions.bootstrap.internal_listener.v3.InternalListener"
-=======
         "type_url": "type.googleapis.com/envoy.extensions.bootstrap.internal_listener.v3.InternalListener",
         "value": {
           "buffer_size_kb": 64
         }
->>>>>>> fff8e9e6
       }
     }
   ],
