// Copyright Istio Authors
//
// Licensed under the Apache License, Version 2.0 (the "License");
// you may not use this file except in compliance with the License.
// You may obtain a copy of the License at
//
//     http://www.apache.org/licenses/LICENSE-2.0
//
// Unless required by applicable law or agreed to in writing, software
// distributed under the License is distributed on an "AS IS" BASIS,
// WITHOUT WARRANTIES OR CONDITIONS OF ANY KIND, either express or implied.
// See the License for the specific language governing permissions and
// limitations under the License.

package cmd

import (
	"istio.io/istio/tools/istio-clean-iptables/pkg/config"
	"istio.io/istio/tools/istio-iptables/pkg/builder"
	common "istio.io/istio/tools/istio-iptables/pkg/capture"
	types "istio.io/istio/tools/istio-iptables/pkg/config"
	"istio.io/istio/tools/istio-iptables/pkg/constants"
	dep "istio.io/istio/tools/istio-iptables/pkg/dependencies"
)

func NewDependencies(cfg *config.Config) dep.Dependencies {
	if cfg.DryRun {
		return &dep.StdoutStubDependencies{}
	}
	return &dep.RealDependencies{}
}

type IptablesCleaner struct {
	ext dep.Dependencies
	cfg *config.Config
}

func NewIptablesCleaner(cfg *config.Config, ext dep.Dependencies) *IptablesCleaner {
	return &IptablesCleaner{
		ext: ext,
		cfg: cfg,
	}
}

func flushAndDeleteChains(ext dep.Dependencies, cmd string, table string, chains []string) {
	for _, chain := range chains {
		ext.RunQuietlyAndIgnore(cmd, nil, "-t", table, "-F", chain)
		ext.RunQuietlyAndIgnore(cmd, nil, "-t", table, "-X", chain)
	}
}

func DeleteRule(ext dep.Dependencies, cmd string, table string, chain string, rulespec ...string) {
	args := append([]string{"-t", table, "-D", chain}, rulespec...)
<<<<<<< HEAD
	ext.RunQuietlyAndIgnore(cmd, args...)
=======
	ext.RunQuietlyAndIgnore(cmd, nil, args...)
>>>>>>> fff8e9e6
}

func removeOldChains(cfg *config.Config, ext dep.Dependencies, cmd string) {
	// Remove the old TCP rules
	for _, table := range []string{constants.NAT, constants.MANGLE} {
		ext.RunQuietlyAndIgnore(cmd, nil, "-t", table, "-D", constants.PREROUTING, "-p", constants.TCP, "-j", constants.ISTIOINBOUND)
	}
	ext.RunQuietlyAndIgnore(cmd, nil, "-t", constants.NAT, "-D", constants.OUTPUT, "-p", constants.TCP, "-j", constants.ISTIOOUTPUT)

	redirectDNS := cfg.RedirectDNS
	// Remove the old DNS UDP rules
	if redirectDNS {
		ownerGroupsFilter := types.ParseInterceptFilter(cfg.OwnerGroupsInclude, cfg.OwnerGroupsExclude)

		common.HandleDNSUDP(common.DeleteOps, builder.NewIptablesBuilder(nil), ext, cmd, cfg.ProxyUID, cfg.ProxyGID,
			cfg.DNSServersV4, cfg.DNSServersV6, cfg.CaptureAllDNS, ownerGroupsFilter)
	}

	// Flush and delete the istio chains from NAT table.
	chains := []string{constants.ISTIOOUTPUT, constants.ISTIOINBOUND}
	flushAndDeleteChains(ext, cmd, constants.NAT, chains)
	// Flush and delete the istio chains from MANGLE table.
	chains = []string{constants.ISTIOINBOUND, constants.ISTIODIVERT, constants.ISTIOTPROXY}
	flushAndDeleteChains(ext, cmd, constants.MANGLE, chains)

	//
	if cfg.InboundInterceptionMode == constants.TPROXY {
		DeleteRule(ext, cmd, constants.MANGLE, constants.PREROUTING,
			"-p", constants.TCP, "-m", "mark", "--mark", cfg.InboundTProxyMark, "-j", "CONNMARK", "--save-mark")
		DeleteRule(ext, cmd, constants.MANGLE, constants.OUTPUT,
			"-p", constants.TCP, "-m", "connmark", "--mark", cfg.InboundTProxyMark, "-j", "CONNMARK", "--restore-mark")
	}

	// Must be last, the others refer to it
	chains = []string{constants.ISTIOREDIRECT, constants.ISTIOINREDIRECT}
	flushAndDeleteChains(ext, cmd, constants.NAT, chains)
}

func (c *IptablesCleaner) Run() {
	defer func() {
		for _, cmd := range []string{constants.IPTABLESSAVE, constants.IP6TABLESSAVE} {
			// iptables-save is best efforts
			_ = c.ext.Run(cmd, nil)
		}
	}()

	for _, cmd := range []string{constants.IPTABLES, constants.IP6TABLES} {
		removeOldChains(c.cfg, c.ext, cmd)
	}
}<|MERGE_RESOLUTION|>--- conflicted
+++ resolved
@@ -51,11 +51,7 @@
 
 func DeleteRule(ext dep.Dependencies, cmd string, table string, chain string, rulespec ...string) {
 	args := append([]string{"-t", table, "-D", chain}, rulespec...)
-<<<<<<< HEAD
-	ext.RunQuietlyAndIgnore(cmd, args...)
-=======
 	ext.RunQuietlyAndIgnore(cmd, nil, args...)
->>>>>>> fff8e9e6
 }
 
 func removeOldChains(cfg *config.Config, ext dep.Dependencies, cmd string) {
