--- conflicted
+++ resolved
@@ -144,7 +144,6 @@
   - apiGroups: [""]
     verbs: [ "get", "watch", "list", "update", "patch", "create", "delete" ]
     resources: [ "serviceaccounts"]
-<<<<<<< HEAD
 {{- end }}
 ---
 apiVersion: rbac.authorization.k8s.io/v1
@@ -160,7 +159,4 @@
     resources: [ "pods"]
   - apiGroups: [""]
     verbs: [ "get", "watch", "list" ]
-    resources: [ "serviceaccounts"]
-=======
-{{- end }}
->>>>>>> fff8e9e6
+    resources: [ "serviceaccounts"]