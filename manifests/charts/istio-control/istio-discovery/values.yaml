#.Values.pilot for discovery and mesh wide config

## Discovery Settings
pilot:
  autoscaleEnabled: true
  autoscaleMin: 1
  autoscaleMax: 5
  replicaCount: 1
  rollingMaxSurge: 100%
  rollingMaxUnavailable: 25%

  hub: ""
  tag: ""
  variant: ""

  # Can be a full hub/image:tag
  image: pilot
  traceSampling: 1.0

  # Resources for a small pilot install
  resources:
    requests:
      cpu: 500m
      memory: 2048Mi

  # Set to `type: RuntimeDefault` to use the default profile if available.
  seccompProfile: {}

  env: {}

  cpu:
    targetAverageUtilization: 80

  # if protocol sniffing is enabled for outbound
  enableProtocolSniffingForOutbound: true
  # if protocol sniffing is enabled for inbound
  enableProtocolSniffingForInbound: true

  nodeSelector: {}
  podAnnotations: {}
  serviceAnnotations: {}

  # You can use jwksResolverExtraRootCA to provide a root certificate
  # in PEM format. This will then be trusted by pilot when resolving
  # JWKS URIs.
  jwksResolverExtraRootCA: ""

  # This is used to set the source of configuration for
  # the associated address in configSource, if nothing is specified
  # the default MCP is assumed.
  configSource:
    subscribedResources: []

  plugins: []

  # The following is used to limit how long a sidecar can be connected
  # to a pilot. It balances out load across pilot instances at the cost of
  # increasing system churn.
  keepaliveMaxServerConnectionAge: 30m

  # Additional labels to apply to the deployment.
  deploymentLabels: {}

  ## Mesh config settings

  # Install the mesh config map, generated from values.yaml.
  # If false, pilot wil use default values (by default) or user-supplied values.
  configMap: true

  # Additional labels to apply on the pod level for monitoring and logging configuration.
  podLabels: {}

sidecarInjectorWebhook:
  # You can use the field called alwaysInjectSelector and neverInjectSelector which will always inject the sidecar or
  # always skip the injection on pods that match that label selector, regardless of the global policy.
  # See https://istio.io/docs/setup/kubernetes/additional-setup/sidecar-injection/#more-control-adding-exceptions
  neverInjectSelector: []
  alwaysInjectSelector: []

  # injectedAnnotations are additional annotations that will be added to the pod spec after injection
  # This is primarily to support PSP annotations. For example, if you defined a PSP with the annotations:
  #
  # annotations:
  #   apparmor.security.beta.kubernetes.io/allowedProfileNames: runtime/default
  #   apparmor.security.beta.kubernetes.io/defaultProfileName: runtime/default
  #
  # The PSP controller would add corresponding annotations to the pod spec for each container. However, this happens before
  # the inject adds additional containers, so we must specify them explicitly here. With the above example, we could specify:
  # injectedAnnotations:
  #   container.apparmor.security.beta.kubernetes.io/istio-init: runtime/default
  #   container.apparmor.security.beta.kubernetes.io/istio-proxy: runtime/default
  injectedAnnotations: {}

  # This enables injection of sidecar in all namespaces,
  # with the exception of namespaces with "istio-injection:disabled" annotation
  # Only one environment should have this enabled.
  enableNamespacesByDefault: false

  rewriteAppHTTPProbe: true

  # Templates defines a set of custom injection templates that can be used. For example, defining:
  #
  # templates:
  #   hello: |
  #     metadata:
  #       labels:
  #         hello: world
  #
  # Then starting a pod with the `inject.istio.io/templates: hello` annotation, will result in the pod
  # being injected with the hello=world labels.
  # This is intended for advanced configuration only; most users should use the built in template
  templates: {}

  # Default templates specifies a set of default templates that are used in sidecar injection.
  # By default, a template `sidecar` is always provided, which contains the template of default sidecar.
  # To inject other additional templates, define it using the `templates` option, and add it to
  # the default templates list.
  # For example:
  #
  # templates:
  #   hello: |
  #     metadata:
  #       labels:
  #         hello: world
  #
  # defaultTemplates: ["sidecar", "hello"]
  defaultTemplates: []
istiodRemote:
  # Sidecar injector mutating webhook configuration clientConfig.url value.
  # For example: https://$remotePilotAddress:15017/inject
  # The host should not refer to a service running in the cluster; use a service reference by specifying
  # the clientConfig.service field instead.
  injectionURL: ""

  # Sidecar injector mutating webhook configuration path value for the clientConfig.service field.
  # Override to pass env variables, for example: /inject/cluster/remote/net/network2
  injectionPath: "/inject"
telemetry:
  enabled: true
  v2:
    # For Null VM case now.
    # This also enables metadata exchange.
    enabled: true
    metadataExchange:
      # Indicates whether to enable WebAssembly runtime for metadata exchange filter.
      wasmEnabled: false
    # Indicate if prometheus stats filter is enabled or not
    prometheus:
      enabled: true
      # Indicates whether to enable WebAssembly runtime for stats filter.
      wasmEnabled: false
      # overrides stats EnvoyFilter configuration.
      configOverride:
        gateway: {}
        inboundSidecar: {}
        outboundSidecar: {}
    # stackdriver filter settings.
    stackdriver:
      enabled: false
      logging: false
      monitoring: false
      topology: false # deprecated. setting this to true will have no effect, as this option is no longer supported.
      disableOutbound: false
      #  configOverride parts give you the ability to override the low level configuration params passed to envoy filter.

      configOverride: {}
      #  e.g.
      #  disable_server_access_logging: false
      #  disable_host_header_fallback: true
    # Access Log Policy Filter Settings. This enables filtering of access logs from stackdriver.
    accessLogPolicy:
      enabled: false
      # To reduce the number of successful logs, default log window duration is
      # set to 12 hours.
      logWindowDuration: "43200s"
# Revision is set as 'version' label and part of the resource names when installing multiple control planes.
revision: ""

# Revision tags are aliases to Istio control plane revisions
revisionTags: []

# For Helm compatibility.
ownerName: ""

# meshConfig defines runtime configuration of components, including Istiod and istio-agent behavior
# See https://istio.io/docs/reference/config/istio.mesh.v1alpha1/ for all available options
meshConfig:
  enablePrometheusMerge: true
  # Config for the default ProxyConfig.
  # Initially using directly the proxy metadata - can also be activated using annotations
  # on the pod. This is an unsupported low-level API, pending review and decisions on
  # enabling the feature. Enabling the DNS listener is safe - and allows further testing
  # and gradual adoption by setting capture only on specific workloads. It also allows
  # VMs to use other DNS options, like dnsmasq or unbound.

  # The namespace to treat as the administrative root namespace for Istio configuration.
  # When processing a leaf namespace Istio will search for declarations in that namespace first
  # and if none are found it will search in the root namespace. Any matching declaration found in the root namespace
  # is processed as if it were declared in the leaf namespace.

  rootNamespace:

  # The trust domain corresponds to the trust root of a system
  # Refer to https://github.com/spiffe/spiffe/blob/master/standards/SPIFFE-ID.md#21-trust-domain
  trustDomain: "cluster.local"

  # TODO: the intent is to eventually have this enabled by default when security is used.
  # It is not clear if user should normally need to configure - the metadata is typically
  # used as an escape and to control testing and rollout, but it is not intended as a long-term
  # stable API.

  # What we may configure in mesh config is the ".global" - and use of other suffixes.
  # No hurry to do this in 1.6, we're trying to prove the code.

<<<<<<< HEAD
  ambientMesh:
    mode: "OFF"
  acmgMesh:
    mode: "OFF""

=======
>>>>>>> 68775e16
global:
  # Used to locate istiod.
  istioNamespace: istio-system
  # List of cert-signers to allow "approve" action in the istio cluster role
  #
  # certSigners:
  #   - clusterissuers.cert-manager.io/istio-ca
  certSigners: []
  # enable pod disruption budget for the control plane, which is used to
  # ensure Istio control plane components are gradually upgraded or recovered.
  defaultPodDisruptionBudget:
    enabled: true
    # The values aren't mutable due to a current PodDisruptionBudget limitation
    # minAvailable: 1

  # A minimal set of requested resources to applied to all deployments so that
  # Horizontal Pod Autoscaler will be able to function (if set).
  # Each component can overwrite these default values by adding its own resources
  # block in the relevant section below and setting the desired resources values.
  defaultResources:
    requests:
      cpu: 10m
    #   memory: 128Mi
    # limits:
    #   cpu: 100m
    #   memory: 128Mi

  # Default hub for Istio images.
  # Releases are published to docker hub under 'istio' project.
  # Dev builds from prow are on gcr.io
  hub: gcr.io/istio-testing
  # Default tag for Istio images.
  tag: latest
  # Variant of the image to use.
  # Currently supported are: [debug, distroless]
  variant: ""

  # Specify image pull policy if default behavior isn't desired.
  # Default behavior: latest images will be Always else IfNotPresent.
  imagePullPolicy: ""

  # ImagePullSecrets for all ServiceAccount, list of secrets in the same namespace
  # to use for pulling any images in pods that reference this ServiceAccount.
  # For components that don't use ServiceAccounts (i.e. grafana, servicegraph, tracing)
  # ImagePullSecrets will be added to the corresponding Deployment(StatefulSet) objects.
  # Must be set for any cluster configured with private docker registry.
  imagePullSecrets: []
  # - private-registry-key

  # Enabled by default in master for maximising testing.
  istiod:
    enableAnalysis: false

  # To output all istio components logs in json format by adding --log_as_json argument to each container argument
  logAsJson: false

  # Comma-separated minimum per-scope logging level of messages to output, in the form of <scope>:<level>,<scope>:<level>
  # The control plane has different scopes depending on component, but can configure default log level across all components
  # If empty, default scope and level will be used as configured in code
  logging:
    level: "default:info"

  omitSidecarInjectorConfigMap: false

  # Whether to restrict the applications namespace the controller manages;
  # If not set, controller watches all namespaces
  oneNamespace: false

  # Configure whether Operator manages webhook configurations. The current behavior
  # of Istiod is to manage its own webhook configurations.
  # When this option is set as true, Istio Operator, instead of webhooks, manages the
  # webhook configurations. When this option is set as false, webhooks manage their
  # own webhook configurations.
  operatorManageWebhooks: false

  # Custom DNS config for the pod to resolve names of services in other
  # clusters. Use this to add additional search domains, and other settings.
  # see
  # https://kubernetes.io/docs/concepts/services-networking/dns-pod-service/#dns-config
  # This does not apply to gateway pods as they typically need a different
  # set of DNS settings than the normal application pods (e.g., in
  # multicluster scenarios).
  # NOTE: If using templates, follow the pattern in the commented example below.
  #podDNSSearchNamespaces:
  #- global
  #- "{{ valueOrDefault .DeploymentMeta.Namespace \"default\" }}.global"

  # Kubernetes >=v1.11.0 will create two PriorityClass, including system-cluster-critical and
  # system-node-critical, it is better to configure this in order to make sure your Istio pods
  # will not be killed because of low priority class.
  # Refer to https://kubernetes.io/docs/concepts/configuration/pod-priority-preemption/#priorityclass
  # for more detail.
  priorityClassName: ""

  proxy:
    image: proxyv2

    # This controls the 'policy' in the sidecar injector.
    autoInject: enabled

    # CAUTION: It is important to ensure that all Istio helm charts specify the same clusterDomain value
    # cluster domain. Default value is "cluster.local".
    clusterDomain: "cluster.local"

    # Per Component log level for proxy, applies to gateways and sidecars. If a component level is
    # not set, then the global "logLevel" will be used.
    componentLogLevel: "misc:error"

    # If set, newly injected sidecars will have core dumps enabled.
    enableCoreDump: false

    # istio ingress capture allowlist
    # examples:
    #     Redirect only selected ports:            --includeInboundPorts="80,8080"
    excludeInboundPorts: ""
    includeInboundPorts: "*"

    # istio egress capture allowlist
    # https://istio.io/docs/tasks/traffic-management/egress.html#calling-external-services-directly
    # example: includeIPRanges: "172.30.0.0/16,172.20.0.0/16"
    # would only capture egress traffic on those two IP Ranges, all other outbound traffic would
    # be allowed by the sidecar
    includeIPRanges: "*"
    excludeIPRanges: ""
    includeOutboundPorts: ""
    excludeOutboundPorts: ""

    # Log level for proxy, applies to gateways and sidecars.
    # Expected values are: trace|debug|info|warning|error|critical|off
    logLevel: warning

    #If set to true, istio-proxy container will have privileged securityContext
    privileged: false

    # The number of successive failed probes before indicating readiness failure.
    readinessFailureThreshold: 30

    # The initial delay for readiness probes in seconds.
    readinessInitialDelaySeconds: 1

    # The period between readiness probes.
    readinessPeriodSeconds: 2

    # Resources for the sidecar.
    resources:
      requests:
        cpu: 100m
        memory: 128Mi
      limits:
        cpu: 2000m
        memory: 1024Mi

    # Default port for Pilot agent health checks. A value of 0 will disable health checking.
    statusPort: 15020

    # Specify which tracer to use. One of: zipkin, lightstep, datadog, stackdriver.
    # If using stackdriver tracer outside GCP, set env GOOGLE_APPLICATION_CREDENTIALS to the GCP credential file.
    tracer: "zipkin"

    # Controls if sidecar is injected at the front of the container list and blocks the start of the other containers until the proxy is ready
    holdApplicationUntilProxyStarts: false

  proxy_init:
    # Base name for the proxy_init container, used to configure iptables.
    image: proxyv2

  # configure remote pilot and istiod service and endpoint
  remotePilotAddress: ""

  ##############################################################################################
  # The following values are found in other charts. To effectively modify these values, make   #
  # make sure they are consistent across your Istio helm charts                                #
  ##############################################################################################

  # The customized CA address to retrieve certificates for the pods in the cluster.
  # CSR clients such as the Istio Agent and ingress gateways can use this to specify the CA endpoint.
  # If not set explicitly, default to the Istio discovery address.
  caAddress: ""

  # Configure a remote cluster data plane controlled by an external istiod.
  # When set to true, istiod is not deployed locally and only a subset of the other
  # discovery charts are enabled.
  externalIstiod: false

  # Configure a remote cluster as the config cluster for an external istiod.
  configCluster: false

  # Configure the policy for validating JWT.
  # Currently, two options are supported: "third-party-jwt" and "first-party-jwt".
  jwtPolicy: "third-party-jwt"

  # Mesh ID means Mesh Identifier. It should be unique within the scope where
  # meshes will interact with each other, but it is not required to be
  # globally/universally unique. For example, if any of the following are true,
  # then two meshes must have different Mesh IDs:
  # - Meshes will have their telemetry aggregated in one place
  # - Meshes will be federated together
  # - Policy will be written referencing one mesh from the other
  #
  # If an administrator expects that any of these conditions may become true in
  # the future, they should ensure their meshes have different Mesh IDs
  # assigned.
  #
  # Within a multicluster mesh, each cluster must be (manually or auto)
  # configured to have the same Mesh ID value. If an existing cluster 'joins' a
  # multicluster mesh, it will need to be migrated to the new mesh ID. Details
  # of migration TBD, and it may be a disruptive operation to change the Mesh
  # ID post-install.
  #
  # If the mesh admin does not specify a value, Istio will use the value of the
  # mesh's Trust Domain. The best practice is to select a proper Trust Domain
  # value.
  meshID: ""

  # Configure the mesh networks to be used by the Split Horizon EDS.
  #
  # The following example defines two networks with different endpoints association methods.
  # For `network1` all endpoints that their IP belongs to the provided CIDR range will be
  # mapped to network1. The gateway for this network example is specified by its public IP
  # address and port.
  # The second network, `network2`, in this example is defined differently with all endpoints
  # retrieved through the specified Multi-Cluster registry being mapped to network2. The
  # gateway is also defined differently with the name of the gateway service on the remote
  # cluster. The public IP for the gateway will be determined from that remote service (only
  # LoadBalancer gateway service type is currently supported, for a NodePort type gateway service,
  # it still need to be configured manually).
  #
  # meshNetworks:
  #   network1:
  #     endpoints:
  #     - fromCidr: "192.168.0.1/24"
  #     gateways:
  #     - address: 1.1.1.1
  #       port: 80
  #   network2:
  #     endpoints:
  #     - fromRegistry: reg1
  #     gateways:
  #     - registryServiceName: istio-ingressgateway.istio-system.svc.cluster.local
  #       port: 443
  #
  meshNetworks: {}

  # Use the user-specified, secret volume mounted key and certs for Pilot and workloads.
  mountMtlsCerts: false

  multiCluster:
    # Set to true to connect two kubernetes clusters via their respective
    # ingressgateway services when pods in each cluster cannot directly
    # talk to one another. All clusters should be using Istio mTLS and must
    # have a shared root CA for this model to work.
    enabled: false
    # Should be set to the name of the cluster this installation will run in. This is required for sidecar injection
    # to properly label proxies
    clusterName: ""

  # Network defines the network this cluster belong to. This name
  # corresponds to the networks in the map of mesh networks.
  network: ""

  # Configure the certificate provider for control plane communication.
  # Currently, two providers are supported: "kubernetes" and "istiod".
  # As some platforms may not have kubernetes signing APIs,
  # Istiod is the default
  pilotCertProvider: istiod

  sds:
    # The JWT token for SDS and the aud field of such JWT. See RFC 7519, section 4.1.3.
    # When a CSR is sent from Istio Agent to the CA (e.g. Istiod), this aud is to make sure the
    # JWT is intended for the CA.
    token:
      aud: istio-ca

  sts:
    # The service port used by Security Token Service (STS) server to handle token exchange requests.
    # Setting this port to a non-zero value enables STS server.
    servicePort: 0

  # Configuration for each of the supported tracers
  tracer:
    # Configuration for envoy to send trace data to LightStep.
    # Disabled by default.
    # address: the <host>:<port> of the satellite pool
    # accessToken: required for sending data to the pool
    #
    datadog:
      # Host:Port for submitting traces to the Datadog agent.
      address: "$(HOST_IP):8126"
    lightstep:
      address: "" # example: lightstep-satellite:443
      accessToken: "" # example: abcdefg1234567
    stackdriver:
      # enables trace output to stdout.
      debug: false
      # The global default max number of message events per span.
      maxNumberOfMessageEvents: 200
      # The global default max number of annotation events per span.
      maxNumberOfAnnotations: 200
      # The global default max number of attributes per span.
      maxNumberOfAttributes: 200
    zipkin:
      # Host:Port for reporting trace data in zipkin format. If not specified, will default to
      # zipkin service (port 9411) in the same namespace as the other istio components.
      address: ""

  # Use the Mesh Control Protocol (MCP) for configuring Istiod. Requires an MCP source.
  useMCP: false

  # The name of the CA for workload certificates.
  # For example, when caName=GkeWorkloadCertificate, GKE workload certificates
  # will be used as the certificates for workloads.
  # The default value is "" and when caName="", the CA will be configured by other
  # mechanisms (e.g., environmental variable CA_PROVIDER).
  caName: ""

  # whether to use autoscaling/v2 template for HPA settings
  # for internal usage only, not to be configured by users.
  autoscalingv2API: true

base:
  # For istioctl usage to disable istio config crds in base
  enableIstioConfigCRDs: true

  # If enabled, gateway-api types will be validated using the standard upstream validation logic.
  # This is an alternative to deploying the standalone validation server the project provides.
  # This is disabled by default, as the cluster may already have a validation server; while technically
  # it works to have multiple redundant validations, this adds complexity and operational risks.
  # Users should consider enabling this if they want full gateway-api validation but don't have other validation servers.
  validateGateway: false<|MERGE_RESOLUTION|>--- conflicted
+++ resolved
@@ -212,14 +212,11 @@
   # What we may configure in mesh config is the ".global" - and use of other suffixes.
   # No hurry to do this in 1.6, we're trying to prove the code.
 
-<<<<<<< HEAD
   ambientMesh:
     mode: "OFF"
   acmgMesh:
     mode: "OFF""
 
-=======
->>>>>>> 68775e16
 global:
   # Used to locate istiod.
   istioNamespace: istio-system
