--- conflicted
+++ resolved
@@ -32,10 +32,7 @@
     service.istio.io/canonical-name: {{ index .ObjectMeta.Labels `service.istio.io/canonical-name` | default (index .ObjectMeta.Labels `app.kubernetes.io/name`) | default (index .ObjectMeta.Labels `app`) | default .DeploymentMeta.Name  | quote }}
     service.istio.io/canonical-revision: {{ index .ObjectMeta.Labels `service.istio.io/canonical-revision` | default (index .ObjectMeta.Labels `app.kubernetes.io/version`) | default (index .ObjectMeta.Labels `version`) | default "latest"  | quote }}
   annotations: {
-<<<<<<< HEAD
-=======
     istio.io/rev: {{ .Revision | default "default" }},
->>>>>>> fff8e9e6
     {{- if ge (len $containers) 1 }}
     {{- if not (isset .ObjectMeta.Annotations `kubectl.kubernetes.io/default-logs-container`) }}
     kubectl.kubernetes.io/default-logs-container: "{{ index $containers 0 }}",
