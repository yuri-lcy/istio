cni:
  hub: ""
  tag: ""
  variant: ""
<<<<<<< HEAD
  image: acmg-registry.us-west-1.cr.aliyuncs.com/istio-testing/install-cni:0.1
=======
  image: install-cni
>>>>>>> fff8e9e6
  pullPolicy: ""

  # Configuration log level of istio-cni binary
  # by default istio-cni send all logs to UDS server
  # if want to see them you need change global.logging.level with cni:debug
  logLevel: debug

  # Configuration file to insert istio-cni plugin configuration
  # by default this will be the first file found in the cni-conf-dir
  # Example
  # cniConfFileName: 10-calico.conflist

  # CNI bin and conf dir override settings
  # defaults:
  cniBinDir: "" # Auto-detected based on version; defaults to /opt/cni/bin.
  cniConfDir: /etc/cni/net.d
  cniConfFileName: ""

  excludeNamespaces:
    - istio-system
    - kube-system

  # Allows user to set custom affinity for the DaemonSet
  affinity: {}

  # Custom annotations on pod level, if you need them
  podAnnotations: {}

  # If this value is set a RoleBinding will be created
  # in the same namespace as the istio-cni DaemonSet is created.
  # This can be used to bind a preexisting ClusterRole to the istio/cni ServiceAccount
  # e.g. if you use PodSecurityPolicies
  psp_cluster_role: ""

  # Deploy the config files as plugin chain (value "true") or as standalone files in the conf dir (value "false")?
  # Some k8s flavors (e.g. OpenShift) do not support the chain approach, set to false if this is the case
  chained: true

  # Allow the istio-cni container to run in privileged mode, needed for some platforms (e.g. OpenShift)
  privileged: false

  # Configure ambient settings
  ambient:
    # If enabled, ambient redirection will be enabled
    enabled: false
<<<<<<< HEAD
    # Eventually this will have switch for iptables vs eBPF
  acmg:
    enabled: false
=======
    # Set ambient redirection mode: "iptables" or "ebpf"
    redirectMode: "iptables"
>>>>>>> fff8e9e6

  repair:
    enabled: true
    hub: ""
    tag: ""

    labelPods: true
    deletePods: true

    initContainerName: "istio-validation"

    brokenPodLabelKey: "cni.istio.io/uninitialized"
    brokenPodLabelValue: "true"

  # Set to `type: RuntimeDefault` to use the default profile if available.
  seccompProfile: {}

  resources:
    requests:
      cpu: 100m
      memory: 100Mi

<<<<<<< HEAD
  # Experimental taint controller for further race condition mitigation
  taint:
    enabled: false

=======
>>>>>>> fff8e9e6
  resourceQuotas:
    enabled: false
    pods: 5000

# Revision is set as 'version' label and part of the resource names when installing multiple control planes.
revision: ""

# For Helm compatibility.
ownerName: ""

global:
  # Default hub for Istio images.
  # Releases are published to docker hub under 'istio' project.
  # Dev builds from prow are on gcr.io
  hub: gcr.io/istio-testing

  # Default tag for Istio images.
  tag: latest

  # Variant of the image to use.
  # Currently supported are: [debug, distroless]
  variant: ""

  # Specify image pull policy if default behavior isn't desired.
  # Default behavior: latest images will be Always else IfNotPresent.
  imagePullPolicy: ""

  # change cni scope level to control logging out of istio-cni-node DaemonSet
  logging:
    level: default:info,cni:info

  logAsJson: false

  # ImagePullSecrets for all ServiceAccount, list of secrets in the same namespace
  # to use for pulling any images in pods that reference this ServiceAccount.
  # For components that don't use ServiceAccounts (i.e. grafana, servicegraph, tracing)
  # ImagePullSecrets will be added to the corresponding Deployment(StatefulSet) objects.
  # Must be set for any cluster configured with private docker registry.
  imagePullSecrets: []
  # - private-registry-key

  # Default resources allocated
  defaultResources:
    requests:
      cpu: 100m
      memory: 100Mi<|MERGE_RESOLUTION|>--- conflicted
+++ resolved
@@ -2,11 +2,7 @@
   hub: ""
   tag: ""
   variant: ""
-<<<<<<< HEAD
   image: acmg-registry.us-west-1.cr.aliyuncs.com/istio-testing/install-cni:0.1
-=======
-  image: install-cni
->>>>>>> fff8e9e6
   pullPolicy: ""
 
   # Configuration log level of istio-cni binary
@@ -52,14 +48,13 @@
   ambient:
     # If enabled, ambient redirection will be enabled
     enabled: false
-<<<<<<< HEAD
+    # Set ambient redirection mode: "iptables" or "ebpf"
+    redirectMode: "iptables"
+
     # Eventually this will have switch for iptables vs eBPF
   acmg:
     enabled: false
-=======
-    # Set ambient redirection mode: "iptables" or "ebpf"
     redirectMode: "iptables"
->>>>>>> fff8e9e6
 
   repair:
     enabled: true
@@ -82,13 +77,6 @@
       cpu: 100m
       memory: 100Mi
 
-<<<<<<< HEAD
-  # Experimental taint controller for further race condition mitigation
-  taint:
-    enabled: false
-
-=======
->>>>>>> fff8e9e6
   resourceQuotas:
     enabled: false
     pods: 5000
