apiVersion: rbac.authorization.k8s.io/v1
kind: ClusterRole
metadata:
  name: istio-cni
  labels:
    app: istio-cni
    release: {{ .Release.Name }}
    istio.io/rev: {{ .Values.revision | default "default" }}
    install.operator.istio.io/owning-resource: {{ .Values.ownerName | default "unknown" }}
    operator.istio.io/component: "Cni"
rules:
- apiGroups: [""]
<<<<<<< HEAD
  resources: ["pods","nodes","namespaces","configmaps"]
=======
  resources: ["pods","nodes","namespaces"]
>>>>>>> fff8e9e6
  verbs: ["get", "list", "watch"]
---
{{- if .Values.cni.repair.enabled }}
apiVersion: rbac.authorization.k8s.io/v1
kind: ClusterRole
metadata:
  name: istio-cni-repair-role
  labels:
    app: istio-cni
    release: {{ .Release.Name }}
    istio.io/rev: {{ .Values.revision | default "default" }}
    install.operator.istio.io/owning-resource: {{ .Values.ownerName | default "unknown" }}
    operator.istio.io/component: "Cni"
rules:
- apiGroups: [""]
  resources: ["pods"]
  verbs: ["get", "list", "watch", "delete", "patch", "update" ]
- apiGroups: [""]
  resources: ["events"]
  verbs: ["get", "list", "watch", "delete", "patch", "update", "create" ]
{{- end }}<|MERGE_RESOLUTION|>--- conflicted
+++ resolved
@@ -10,11 +10,7 @@
     operator.istio.io/component: "Cni"
 rules:
 - apiGroups: [""]
-<<<<<<< HEAD
-  resources: ["pods","nodes","namespaces","configmaps"]
-=======
   resources: ["pods","nodes","namespaces"]
->>>>>>> fff8e9e6
   verbs: ["get", "list", "watch"]
 ---
 {{- if .Values.cni.repair.enabled }}
