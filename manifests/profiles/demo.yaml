apiVersion: install.istio.io/v1alpha1
kind: IstioOperator
spec:
  meshConfig:
    accessLogFile: /dev/stdout
    extensionProviders:
    - name: otel
      envoyOtelAls:
        service: opentelemetry-collector.istio-system.svc.cluster.local
        port: 4317
    - name: skywalking
      skywalking:
        service: tracing.istio-system.svc.cluster.local
        port: 11800
<<<<<<< HEAD
=======
    - name: otel-tracing
      opentelemetry:
        port: 4317
        service: opentelemetry-collector.otel-collector.svc.cluster.local
>>>>>>> fff8e9e6
  components:
    egressGateways:
    - name: istio-egressgateway
      enabled: true
      k8s:
        resources:
          requests:
            cpu: 10m
            memory: 40Mi

    ingressGateways:
    - name: istio-ingressgateway
      enabled: true
      k8s:
        resources:
          requests:
            cpu: 10m
            memory: 40Mi
        service:
          ports:
            ## You can add custom gateway ports in user values overrides, but it must include those ports since helm replaces.
            # Note that AWS ELB will by default perform health checks on the first port
            # on this list. Setting this to the health check port will ensure that health
            # checks always work. https://github.com/istio/istio/issues/12503
            - port: 15021
              targetPort: 15021
              name: status-port
            - port: 80
              targetPort: 8080
              name: http2
            - port: 443
              targetPort: 8443
              name: https
            - port: 31400
              targetPort: 31400
              name: tcp
              # This is the port where sni routing happens
            - port: 15443
              targetPort: 15443
              name: tls

    pilot:
      k8s:
        env:
          - name: PILOT_TRACE_SAMPLING
            value: "100"
        resources:
          requests:
            cpu: 10m
            memory: 100Mi

  values:
    global:
      proxy:
        resources:
          requests:
            cpu: 10m
            memory: 40Mi

    pilot:
      autoscaleEnabled: false

    gateways:
      istio-egressgateway:
        autoscaleEnabled: false
      istio-ingressgateway:
        autoscaleEnabled: false<|MERGE_RESOLUTION|>--- conflicted
+++ resolved
@@ -12,13 +12,10 @@
       skywalking:
         service: tracing.istio-system.svc.cluster.local
         port: 11800
-<<<<<<< HEAD
-=======
     - name: otel-tracing
       opentelemetry:
         port: 4317
         service: opentelemetry-collector.otel-collector.svc.cluster.local
->>>>>>> fff8e9e6
   components:
     egressGateways:
     - name: istio-egressgateway
