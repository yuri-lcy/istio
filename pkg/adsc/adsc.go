// Copyright Istio Authors
//
// Licensed under the Apache License, Version 2.0 (the "License");
// you may not use this file except in compliance with the License.
// You may obtain a copy of the License at
//
//     http://www.apache.org/licenses/LICENSE-2.0
//
// Unless required by applicable law or agreed to in writing, software
// distributed under the License is distributed on an "AS IS" BASIS,
// WITHOUT WARRANTIES OR CONDITIONS OF ANY KIND, either express or implied.
// See the License for the specific language governing permissions and
// limitations under the License.

package adsc

import (
	"context"
	"crypto/tls"
	"crypto/x509"
	"encoding/json"
	"fmt"
	"math"
	"net"
	"net/netip"
	"os"
	"sort"
	"strings"
	"sync"
	"time"

	cluster "github.com/envoyproxy/go-control-plane/envoy/config/cluster/v3"
	core "github.com/envoyproxy/go-control-plane/envoy/config/core/v3"
	endpoint "github.com/envoyproxy/go-control-plane/envoy/config/endpoint/v3"
	listener "github.com/envoyproxy/go-control-plane/envoy/config/listener/v3"
	route "github.com/envoyproxy/go-control-plane/envoy/config/route/v3"
	discovery "github.com/envoyproxy/go-control-plane/envoy/service/discovery/v3"
	"github.com/envoyproxy/go-control-plane/pkg/conversion"
	"github.com/envoyproxy/go-control-plane/pkg/wellknown"
	"google.golang.org/grpc"
	"google.golang.org/grpc/credentials"
	"google.golang.org/grpc/credentials/insecure"
	"google.golang.org/protobuf/proto"
	anypb "google.golang.org/protobuf/types/known/anypb"
	pstruct "google.golang.org/protobuf/types/known/structpb"

	mcp "istio.io/api/mcp/v1alpha1"
	"istio.io/api/mesh/v1alpha1"
	mem "istio.io/istio/pilot/pkg/config/memory"
	"istio.io/istio/pilot/pkg/model"
	"istio.io/istio/pilot/pkg/networking/util"
	"istio.io/istio/pilot/pkg/serviceregistry/memory"
	v3 "istio.io/istio/pilot/pkg/xds/v3"
	"istio.io/istio/pkg/backoff"
	"istio.io/istio/pkg/config"
	"istio.io/istio/pkg/config/constants"
	"istio.io/istio/pkg/config/schema/collections"
	"istio.io/istio/pkg/config/schema/gvk"
	"istio.io/istio/pkg/security"
	"istio.io/istio/pkg/util/protomarshal"
	"istio.io/pkg/log"
)

const (
	defaultClientMaxReceiveMessageSize = math.MaxInt32
	defaultInitialConnWindowSize       = 1024 * 1024 // default gRPC InitialWindowSize
	defaultInitialWindowSize           = 1024 * 1024 // default gRPC ConnWindowSize
)

// Config for the ADS connection.
type Config struct {
	// Namespace defaults to 'default'
	Namespace string

	// Workload defaults to 'test'
	Workload string

	// Revision for this control plane instance. We will only read configs that match this revision.
	Revision string

	// Meta includes additional metadata for the node
	Meta *pstruct.Struct

	Locality *core.Locality

	// NodeType defaults to sidecar. "ingress" and "router" are also supported.
	NodeType string

	// IP is currently the primary key used to locate inbound configs. It is sent by client,
	// must match a known endpoint IP. Tests can use a ServiceEntry to register fake IPs.
	IP string

	// CertDir is the directory where mTLS certs are configured.
	// If CertDir and Secret are empty, an insecure connection will be used.
	// TODO: implement SecretManager for cert dir
	CertDir string

	// Secrets is the interface used for getting keys and rootCA.
	SecretManager security.SecretManager

	// For getting the certificate, using same code as SDS server.
	// Either the JWTPath or the certs must be present.
	JWTPath string

	// XDSSAN is the expected SAN of the XDS server. If not set, the ProxyConfig.DiscoveryAddress is used.
	XDSSAN string

	// XDSRootCAFile explicitly set the root CA to be used for the XDS connection.
	// Mirrors Envoy file.
	XDSRootCAFile string

	// RootCert contains the XDS root certificate. Used mainly for tests, apps will normally use
	// XDSRootCAFile
	RootCert []byte

	// InsecureSkipVerify skips client verification the server's certificate chain and host name.
	InsecureSkipVerify bool

	// InitialDiscoveryRequests is a list of resources to watch at first, represented as URLs (for new XDS resource naming)
	// or type URLs.
	InitialDiscoveryRequests []*discovery.DiscoveryRequest

	// BackoffPolicy determines the reconnect policy. Based on MCP client.
	BackoffPolicy backoff.BackOff

	// ResponseHandler will be called on each DiscoveryResponse.
	// TODO: mirror Generator, allow adding handler per type
	ResponseHandler ResponseHandler

	GrpcOpts []grpc.DialOption
}

func DefaultGrpcDialOptions() []grpc.DialOption {
	return []grpc.DialOption{
		// TODO(SpecialYang) maybe need to make it configurable.
		grpc.WithInitialWindowSize(int32(defaultInitialWindowSize)),
		grpc.WithInitialConnWindowSize(int32(defaultInitialConnWindowSize)),
		grpc.WithDefaultCallOptions(grpc.MaxCallRecvMsgSize(defaultClientMaxReceiveMessageSize)),
	}
}

// ADSC implements a basic client for ADS, for use in stress tests and tools
// or libraries that need to connect to Istio pilot or other ADS servers.
type ADSC struct {
	// Stream is the GRPC connection stream, allowing direct GRPC send operations.
	// Set after Dial is called.
	stream discovery.AggregatedDiscoveryService_StreamAggregatedResourcesClient
	// xds client used to create a stream
	client discovery.AggregatedDiscoveryServiceClient
	conn   *grpc.ClientConn

	// Indicates if the ADSC client is closed
	closed bool

	// NodeID is the node identity sent to Pilot.
	nodeID string

	url string

	watchTime time.Time

	// InitialLoad tracks the time to receive the initial configuration.
	InitialLoad time.Duration

	// httpListeners contains received listeners with a http_connection_manager filter.
	httpListeners map[string]*listener.Listener

	// tcpListeners contains all listeners of type TCP (not-HTTP)
	tcpListeners map[string]*listener.Listener

	// All received clusters of type eds, keyed by name
	edsClusters map[string]*cluster.Cluster

	// All received clusters of no-eds type, keyed by name
	clusters map[string]*cluster.Cluster

	// All received routes, keyed by route name
	routes map[string]*route.RouteConfiguration

	// All received endpoints, keyed by cluster name
	eds map[string]*endpoint.ClusterLoadAssignment

	// Metadata has the node metadata to send to pilot.
	// If nil, the defaults will be used.
	Metadata *pstruct.Struct

	// Updates includes the type of the last update received from the server.
	Updates     chan string
	errChan     chan error
	XDSUpdates  chan *discovery.DiscoveryResponse
	VersionInfo map[string]string

	// Last received message, by type
	Received map[string]*discovery.DiscoveryResponse

	mutex sync.RWMutex

	Mesh *v1alpha1.MeshConfig

	// Retrieved configurations can be stored using the common istio model interface.
	Store model.ConfigStore

	// Retrieved endpoints can be stored in the memory registry. This is used for CDS and EDS responses.
	Registry *memory.ServiceDiscovery

	// LocalCacheDir is set to a base name used to save fetched resources.
	// If set, each update will be saved.
	// TODO: also load at startup - so we can support warm up in init-container, and survive
	// restarts.
	LocalCacheDir string

	// RecvWg is for letting goroutines know when the goroutine handling the ADS stream finishes.
	RecvWg sync.WaitGroup

	cfg *Config

	// sendNodeMeta is set to true if the connection is new - and we need to send node meta.,
	sendNodeMeta bool

	sync     map[string]time.Time
	Locality *core.Locality
}

type ResponseHandler interface {
	HandleResponse(con *ADSC, response *discovery.DiscoveryResponse)
}

// jsonMarshalProtoWithName wraps a proto.Message with name so it can be marshaled with the standard encoding/json library
type jsonMarshalProtoWithName struct {
	Name    string `protobuf:"bytes,1,opt,name=name,proto3" json:"name,omitempty"`
	Message proto.Message
}

func (p jsonMarshalProtoWithName) MarshalJSON() ([]byte, error) {
	strSer, serr := protomarshal.ToJSONWithIndent(p.Message, "  ")
	if serr != nil {
		adscLog.Warnf("Error for marshaling [%s]: %v", p.Name, serr)
		return []byte(""), serr
	}
	serialItem := []byte("{\"" + p.Name + "\":" + strSer + "}")
	return serialItem, nil
}

var adscLog = log.RegisterScope("adsc", "adsc debugging", 0)

func NewWithBackoffPolicy(discoveryAddr string, opts *Config, backoffPolicy backoff.BackOff) (*ADSC, error) {
	adsc, err := New(discoveryAddr, opts)
	if err != nil {
		return nil, err
	}
	adsc.cfg.BackoffPolicy = backoffPolicy
	return adsc, err
}

// New creates a new ADSC, maintaining a connection to an XDS server.
// Will:
// - get certificate using the Secret provider, if CertRequired
// - connect to the XDS server specified in ProxyConfig
// - send initial request for watched resources
// - wait for response from XDS server
// - on success, start a background thread to maintain the connection, with exp. backoff.
func New(discoveryAddr string, opts *Config) (*ADSC, error) {
	if opts == nil {
		opts = &Config{}
	}
	// We want to recreate stream
	if opts.BackoffPolicy == nil {
		opts.BackoffPolicy = backoff.NewExponentialBackOff(backoff.DefaultOption())
	}
	adsc := &ADSC{
		Updates:     make(chan string, 100),
		XDSUpdates:  make(chan *discovery.DiscoveryResponse, 100),
		VersionInfo: map[string]string{},
		url:         discoveryAddr,
		Received:    map[string]*discovery.DiscoveryResponse{},
		RecvWg:      sync.WaitGroup{},
		cfg:         opts,
		sync:        map[string]time.Time{},
		errChan:     make(chan error, 10),
	}

	if opts.Namespace == "" {
		opts.Namespace = "default"
	}
	if opts.NodeType == "" {
		opts.NodeType = "sidecar"
	}
	if opts.IP == "" {
		opts.IP = getPrivateIPIfAvailable().String()
	}
	if opts.Workload == "" {
		opts.Workload = "test-1"
	}
	adsc.Metadata = opts.Meta
	adsc.Locality = opts.Locality

	adsc.nodeID = fmt.Sprintf("%s~%s~%s.%s~%s.svc.%s", opts.NodeType, opts.IP,
		opts.Workload, opts.Namespace, opts.Namespace, constants.DefaultClusterLocalDomain)

	if err := adsc.Dial(); err != nil {
		return nil, err
	}

	return adsc, nil
}

// Dial connects to a ADS server, with optional MTLS authentication if a cert dir is specified.
func (a *ADSC) Dial() error {
	opts := a.cfg

	defaultGrpcDialOptions := DefaultGrpcDialOptions()
	var grpcDialOptions []grpc.DialOption
	grpcDialOptions = append(grpcDialOptions, defaultGrpcDialOptions...)
	grpcDialOptions = append(grpcDialOptions, opts.GrpcOpts...)

	var err error
	// If we need MTLS - CertDir or Secrets provider is set.
	if len(opts.CertDir) > 0 || opts.SecretManager != nil {
		tlsCfg, err := a.tlsConfig()
		if err != nil {
			return err
		}
		creds := credentials.NewTLS(tlsCfg)
		grpcDialOptions = append(grpcDialOptions, grpc.WithTransportCredentials(creds))
	}

	if len(grpcDialOptions) == len(defaultGrpcDialOptions) {
		// Only disable transport security if the user didn't supply custom dial options
		grpcDialOptions = append(grpcDialOptions, grpc.WithTransportCredentials(insecure.NewCredentials()))
	}

	a.conn, err = grpc.Dial(a.url, grpcDialOptions...)
	if err != nil {
		return err
	}
	return nil
}

// Returns a private IP address, or unspecified IP (0.0.0.0) if no IP is available
func getPrivateIPIfAvailable() netip.Addr {
	addrs, _ := net.InterfaceAddrs()
	for _, addr := range addrs {
		var ip net.IP
		switch v := addr.(type) {
		case *net.IPNet:
			ip = v.IP
		case *net.IPAddr:
			ip = v.IP
		default:
			continue
		}
		ipAddr, ok := netip.AddrFromSlice(ip)
		if !ok {
			continue
		}
		// unwrap the IPv4-mapped IPv6 address
		unwrapAddr := ipAddr.Unmap()
		if !unwrapAddr.IsLoopback() {
			return unwrapAddr
		}
	}
	return netip.IPv4Unspecified()
}

func (a *ADSC) tlsConfig() (*tls.Config, error) {
	var clientCerts []tls.Certificate
	var serverCABytes []byte
	var err error

	getClientCertificate := getClientCertFn(a.cfg)

	// Load the root CAs
	if a.cfg.RootCert != nil {
		serverCABytes = a.cfg.RootCert
	} else if a.cfg.XDSRootCAFile != "" {
		serverCABytes, err = os.ReadFile(a.cfg.XDSRootCAFile)
	} else if a.cfg.SecretManager != nil {
		// This is a bit crazy - we could just use the file
		rootCA, err := a.cfg.SecretManager.GenerateSecret(security.RootCertReqResourceName)
		if err != nil {
			return nil, err
		}

		serverCABytes = rootCA.RootCert
	} else if a.cfg.CertDir != "" {
		serverCABytes, err = os.ReadFile(a.cfg.CertDir + "/root-cert.pem")
		if err != nil {
			return nil, err
		}
	}

	serverCAs := x509.NewCertPool()
	if ok := serverCAs.AppendCertsFromPEM(serverCABytes); !ok {
		return nil, err
	}

	shost, _, _ := net.SplitHostPort(a.url)
	if a.cfg.XDSSAN != "" {
		shost = a.cfg.XDSSAN
	}

	// nolint: gosec
	// it's insecure only when a user explicitly enable insecure mode.
	return &tls.Config{
		GetClientCertificate: getClientCertificate,
		Certificates:         clientCerts,
		RootCAs:              serverCAs,
		ServerName:           shost,
		InsecureSkipVerify:   a.cfg.InsecureSkipVerify,
	}, nil
}

// Close the stream.
func (a *ADSC) Close() {
	a.mutex.Lock()
	_ = a.conn.Close()
	a.closed = true
	a.mutex.Unlock()
}

// Run will create a new stream using the existing grpc client connection and send the initial xds requests.
// And then it will run a go routine receiving and handling xds response.
// Note: it is non blocking
func (a *ADSC) Run() error {
	var err error
	a.client = discovery.NewAggregatedDiscoveryServiceClient(a.conn)
	a.stream, err = a.client.StreamAggregatedResources(context.Background())
	if err != nil {
		return err
	}
	a.sendNodeMeta = true
	a.InitialLoad = 0
	// Send the initial requests
	for _, r := range a.cfg.InitialDiscoveryRequests {
		if r.TypeUrl == v3.ClusterType {
			a.watchTime = time.Now()
		}
		_ = a.Send(r)
	}
	// by default, we assume 1 goroutine decrements the waitgroup (go a.handleRecv()).
	// for synchronizing when the goroutine finishes reading from the gRPC stream.

	a.RecvWg.Add(1)

	go a.handleRecv()
	return nil
}

// HasSynced returns true if MCP configs have synced
func (a *ADSC) HasSynced() bool {
	if a.cfg == nil || len(a.cfg.InitialDiscoveryRequests) == 0 {
		return true
	}

	a.mutex.RLock()
	defer a.mutex.RUnlock()

	for _, req := range a.cfg.InitialDiscoveryRequests {
		_, isMCP := convertTypeURLToMCPGVK(req.TypeUrl)
		if !isMCP {
			continue
		}

		if _, ok := a.sync[req.TypeUrl]; !ok {
			return false
		}
	}

	return true
}

// reconnect will create a new stream
func (a *ADSC) reconnect() {
	a.mutex.RLock()
	if a.closed {
		a.mutex.RUnlock()
		return
	}
	a.mutex.RUnlock()

	err := a.Run()
	if err == nil {
		a.cfg.BackoffPolicy.Reset()
	} else {
		// TODO: fix reconnect
		time.AfterFunc(a.cfg.BackoffPolicy.NextBackOff(), a.reconnect)
	}
}

func (a *ADSC) handleRecv() {
	for {
		var err error
		msg, err := a.stream.Recv()
		if err != nil {
			a.RecvWg.Done()
			adscLog.Infof("Connection closed for node %v with err: %v", a.nodeID, err)
			select {
			case a.errChan <- err:
			default:
			}
			// if 'reconnect' enabled - schedule a new Run
			if a.cfg.BackoffPolicy != nil {
				time.AfterFunc(a.cfg.BackoffPolicy.NextBackOff(), a.reconnect)
			} else {
				a.Close()
				a.WaitClear()
				a.Updates <- ""
				a.XDSUpdates <- nil
				close(a.errChan)
			}
			return
		}

		// Group-value-kind - used for high level api generator.
<<<<<<< HEAD
		gvk, isMCP := convertTypeURLToMCPGVK(msg.TypeUrl)
=======
		resourceGvk, isMCP := convertTypeURLToMCPGVK(msg.TypeUrl)
>>>>>>> fff8e9e6

		adscLog.Info("Received ", a.url, " type ", msg.TypeUrl,
			" cnt=", len(msg.Resources), " nonce=", msg.Nonce)
		if a.cfg.ResponseHandler != nil {
			a.cfg.ResponseHandler.HandleResponse(a, msg)
		}

		if msg.TypeUrl == gvk.MeshConfig.String() &&
			len(msg.Resources) > 0 {
			rsc := msg.Resources[0]
			m := &v1alpha1.MeshConfig{}
			err = proto.Unmarshal(rsc.Value, m)
			if err != nil {
				adscLog.Warn("Failed to unmarshal mesh config", err)
			}
			a.Mesh = m
			if a.LocalCacheDir != "" {
				strResponse, err := protomarshal.ToJSONWithIndent(m, "  ")
				if err != nil {
					continue
				}
				err = os.WriteFile(a.LocalCacheDir+"_mesh.json", []byte(strResponse), 0o644)
				if err != nil {
					continue
				}
			}
			continue
		}

		// Process the resources.
		a.VersionInfo[msg.TypeUrl] = msg.VersionInfo
		switch msg.TypeUrl {
		case v3.ListenerType:
			listeners := make([]*listener.Listener, 0, len(msg.Resources))
			for _, rsc := range msg.Resources {
				valBytes := rsc.Value
				ll := &listener.Listener{}
				_ = proto.Unmarshal(valBytes, ll)
				listeners = append(listeners, ll)
			}
			a.handleLDS(listeners)
		case v3.ClusterType:
			clusters := make([]*cluster.Cluster, 0, len(msg.Resources))
			for _, rsc := range msg.Resources {
				valBytes := rsc.Value
				cl := &cluster.Cluster{}
				_ = proto.Unmarshal(valBytes, cl)
				clusters = append(clusters, cl)
			}
			a.handleCDS(clusters)
		case v3.EndpointType:
			eds := make([]*endpoint.ClusterLoadAssignment, 0, len(msg.Resources))
			for _, rsc := range msg.Resources {
				valBytes := rsc.Value
				el := &endpoint.ClusterLoadAssignment{}
				_ = proto.Unmarshal(valBytes, el)
				eds = append(eds, el)
			}
			a.handleEDS(eds)
		case v3.RouteType:
			routes := make([]*route.RouteConfiguration, 0, len(msg.Resources))
			for _, rsc := range msg.Resources {
				valBytes := rsc.Value
				rl := &route.RouteConfiguration{}
				_ = proto.Unmarshal(valBytes, rl)
				routes = append(routes, rl)
			}
			a.handleRDS(routes)
		default:
			if isMCP {
<<<<<<< HEAD
				a.handleMCP(gvk, msg.Resources)
=======
				a.handleMCP(resourceGvk, msg.Resources)
>>>>>>> fff8e9e6
			}
		}

		// If we got no resource - still save to the store with empty name/namespace, to notify sync
		// This scheme also allows us to chunk large responses !

		// TODO: add hook to inject nacks

		a.mutex.Lock()
		if isMCP {
<<<<<<< HEAD
			if _, exist := a.sync[gvk.String()]; !exist {
				a.sync[gvk.String()] = time.Now()
=======
			if _, exist := a.sync[resourceGvk.String()]; !exist {
				a.sync[resourceGvk.String()] = time.Now()
>>>>>>> fff8e9e6
			}
		}
		a.Received[msg.TypeUrl] = msg
		a.ack(msg)
		a.mutex.Unlock()

		select {
		case a.XDSUpdates <- msg:
		default:
		}
	}
}

func (a *ADSC) mcpToPilot(m *mcp.Resource) (*config.Config, error) {
	if m == nil || m.Metadata == nil {
		return &config.Config{}, nil
	}
	c := &config.Config{
		Meta: config.Meta{
			ResourceVersion: m.Metadata.Version,
			Labels:          m.Metadata.Labels,
			Annotations:     m.Metadata.Annotations,
		},
	}

	if !config.ObjectInRevision(c, a.cfg.Revision) { // In case upstream does not support rev in node meta.
		return nil, nil
	}

	if c.Meta.Annotations == nil {
		c.Meta.Annotations = make(map[string]string)
	}
	nsn := strings.Split(m.Metadata.Name, "/")
	if len(nsn) != 2 {
		return nil, fmt.Errorf("invalid name %s", m.Metadata.Name)
	}
	c.Namespace = nsn[0]
	c.Name = nsn[1]
	var err error
	c.CreationTimestamp = m.Metadata.CreateTime.AsTime()

	pb, err := m.Body.UnmarshalNew()
	if err != nil {
		return nil, err
	}
	c.Spec = pb
	return c, nil
}

// nolint: staticcheck
func (a *ADSC) handleLDS(ll []*listener.Listener) {
	lh := map[string]*listener.Listener{}
	lt := map[string]*listener.Listener{}

	routes := []string{}
	ldsSize := 0

	for _, l := range ll {
		ldsSize += proto.Size(l)

		// The last filter is the actual destination for inbound listener
		if l.ApiListener != nil {
			// This is an API Listener
			// TODO: extract VIP and RDS or cluster
			continue
		}
		fc := l.FilterChains[len(l.FilterChains)-1]
		// Find the terminal filter
		filter := fc.Filters[len(fc.Filters)-1]

		// The actual destination will be the next to the last if the last filter is a passthrough filter
		if fc.GetName() == util.PassthroughFilterChain {
			fc = l.FilterChains[len(l.FilterChains)-2]
			filter = fc.Filters[len(fc.Filters)-1]
		}

		switch filter.Name {
		case wellknown.TCPProxy:
			lt[l.Name] = l
			config, _ := conversion.MessageToStruct(filter.GetTypedConfig())
			c := config.Fields["cluster"].GetStringValue()
			adscLog.Debugf("TCP: %s -> %s", l.Name, c)
		case wellknown.HTTPConnectionManager:
			lh[l.Name] = l

			// Getting from config is too painful..
			port := l.Address.GetSocketAddress().GetPortValue()
			if port == 15002 {
				routes = append(routes, "http_proxy")
			} else {
				routes = append(routes, fmt.Sprintf("%d", port))
			}
		case wellknown.MongoProxy:
			// ignore for now
		case wellknown.RedisProxy:
			// ignore for now
		case wellknown.MySQLProxy:
			// ignore for now
		default:
			adscLog.Infof(protomarshal.ToJSONWithIndent(l, "  "))
		}
	}

	adscLog.Infof("LDS: http=%d tcp=%d size=%d", len(lh), len(lt), ldsSize)
	if adscLog.DebugEnabled() {
		b, _ := json.MarshalIndent(ll, " ", " ")
		adscLog.Debugf(string(b))
	}
	a.mutex.Lock()
	defer a.mutex.Unlock()
	if len(routes) > 0 {
		a.sendRsc(v3.RouteType, routes)
	}
	a.httpListeners = lh
	a.tcpListeners = lt

	select {
	case a.Updates <- v3.ListenerType:
	default:
	}
}

// Save will save the json configs to files, using the base directory
func (a *ADSC) Save(base string) error {
	a.mutex.Lock()
	defer a.mutex.Unlock()

	// guarantee the persistence order for each element in tcpListeners
	var sortTCPListeners []string
	for key := range a.tcpListeners {
		sortTCPListeners = append(sortTCPListeners, key)
	}
	sort.Strings(sortTCPListeners)
	arrTCPListenersJSONProto := make([]jsonMarshalProtoWithName, 0, len(sortTCPListeners))
	for _, element := range sortTCPListeners {
		sliceItem := &jsonMarshalProtoWithName{element, a.tcpListeners[element]}
		arrTCPListenersJSONProto = append(arrTCPListenersJSONProto, *sliceItem)
	}
	byteJSONResponse, err := json.MarshalIndent(arrTCPListenersJSONProto, "", "  ")
	if err != nil {
		adscLog.Warnf("Error for marshaling TCPListeners: %v", err)
	}
	err = os.WriteFile(base+"_lds_tcp.json", byteJSONResponse, 0o644)
	if err != nil {
		return err
	}

	// guarantee the persistence order for each element in httpListeners
	var sortHTTPListeners []string
	for key := range a.httpListeners {
		sortHTTPListeners = append(sortHTTPListeners, key)
	}
	sort.Strings(sortHTTPListeners)
	arrHTTPListenersJSONProto := make([]jsonMarshalProtoWithName, 0, len(sortHTTPListeners))
	for _, element := range sortHTTPListeners {
		sliceItem := &jsonMarshalProtoWithName{element, a.httpListeners[element]}
		arrHTTPListenersJSONProto = append(arrHTTPListenersJSONProto, *sliceItem)
	}
	byteJSONResponse, err = json.MarshalIndent(arrHTTPListenersJSONProto, "", "  ")
	if err != nil {
		return err
	}
	err = os.WriteFile(base+"_lds_http.json", byteJSONResponse, 0o644)
	if err != nil {
		return err
	}

	// guarantee the persistence order for each element in routes
	var sortRoutes []string
	for key := range a.routes {
		sortRoutes = append(sortRoutes, key)
	}
	sort.Strings(sortRoutes)
	arrRoutesJSONProto := make([]jsonMarshalProtoWithName, 0, len(sortRoutes))
	for _, element := range sortRoutes {
		sliceItem := &jsonMarshalProtoWithName{element, a.routes[element]}
		arrRoutesJSONProto = append(arrRoutesJSONProto, *sliceItem)
	}
	byteJSONResponse, err = json.MarshalIndent(arrRoutesJSONProto, "", "  ")
	if err != nil {
		return err
	}
	err = os.WriteFile(base+"_rds.json", byteJSONResponse, 0o644)
	if err != nil {
		return err
	}

	// guarantee the persistence order for each element in edsClusters
	var sortEdsClusters []string
	for key := range a.edsClusters {
		sortEdsClusters = append(sortEdsClusters, key)
	}
	sort.Strings(sortEdsClusters)
	arrEdsClustersJSONProto := make([]jsonMarshalProtoWithName, 0, len(sortEdsClusters))
	for _, element := range sortEdsClusters {
		sliceItem := &jsonMarshalProtoWithName{element, a.edsClusters[element]}
		arrEdsClustersJSONProto = append(arrEdsClustersJSONProto, *sliceItem)
	}
	byteJSONResponse, err = json.MarshalIndent(arrEdsClustersJSONProto, "", "  ")
	if err != nil {
		return err
	}
	err = os.WriteFile(base+"_ecds.json", byteJSONResponse, 0o644)
	if err != nil {
		return err
	}

	// guarantee the persistence order for each element in clusters
	var sortClusters []string
	for key := range a.clusters {
		sortClusters = append(sortClusters, key)
	}
	sort.Strings(sortClusters)
	arrClustersJSONProto := make([]jsonMarshalProtoWithName, 0, len(sortClusters))
	for _, element := range sortClusters {
		sliceItem := &jsonMarshalProtoWithName{element, a.clusters[element]}
		arrClustersJSONProto = append(arrClustersJSONProto, *sliceItem)
	}
	byteJSONResponse, err = json.MarshalIndent(arrClustersJSONProto, "", "  ")
	if err != nil {
		return err
	}
	err = os.WriteFile(base+"_cds.json", byteJSONResponse, 0o644)
	if err != nil {
		return err
	}

	// guarantee the persistence order for each element in eds
	var sortEds []string
	for key := range a.eds {
		sortEds = append(sortEds, key)
	}
	sort.Strings(sortEds)
	arrEdsJSONProto := make([]jsonMarshalProtoWithName, 0, len(sortEds))
	for _, element := range sortEds {
		sliceItem := &jsonMarshalProtoWithName{element, a.eds[element]}
		arrEdsJSONProto = append(arrEdsJSONProto, *sliceItem)
	}
	byteJSONResponse, err = json.MarshalIndent(arrEdsJSONProto, "", "  ")
	if err != nil {
		return err
	}
	err = os.WriteFile(base+"_eds.json", byteJSONResponse, 0o644)
	if err != nil {
		return err
	}

	return err
}

func (a *ADSC) handleCDS(ll []*cluster.Cluster) {
	cn := make([]string, 0, len(ll))
	cdsSize := 0
	edscds := map[string]*cluster.Cluster{}
	cds := map[string]*cluster.Cluster{}
	for _, c := range ll {
		cdsSize += proto.Size(c)
		switch v := c.ClusterDiscoveryType.(type) {
		case *cluster.Cluster_Type:
			if v.Type != cluster.Cluster_EDS {
				cds[c.Name] = c
				continue
			}
		}
		cn = append(cn, c.Name)
		edscds[c.Name] = c
	}

	adscLog.Infof("CDS: %d size=%d", len(cn), cdsSize)

	if len(cn) > 0 {
		a.sendRsc(v3.EndpointType, cn)
	}
	if adscLog.DebugEnabled() {
		b, _ := json.MarshalIndent(ll, " ", " ")
		adscLog.Debugf(string(b))
	}

	a.mutex.Lock()
	defer a.mutex.Unlock()
	a.edsClusters = edscds
	a.clusters = cds

	select {
	case a.Updates <- v3.ClusterType:
	default:
	}
}

func (a *ADSC) node() *core.Node {
	n := &core.Node{
		Id:       a.nodeID,
		Locality: a.Locality,
	}
	if a.Metadata == nil {
		n.Metadata = &pstruct.Struct{
			Fields: map[string]*pstruct.Value{
				"ISTIO_VERSION": {Kind: &pstruct.Value_StringValue{StringValue: "65536.65536.65536"}},
			},
		}
	} else {
		n.Metadata = a.Metadata
		if a.Metadata.Fields["ISTIO_VERSION"] == nil {
			a.Metadata.Fields["ISTIO_VERSION"] = &pstruct.Value{Kind: &pstruct.Value_StringValue{StringValue: "65536.65536.65536"}}
		}
	}
	return n
}

// Raw send of a request.
func (a *ADSC) Send(req *discovery.DiscoveryRequest) error {
	if a.sendNodeMeta {
		req.Node = a.node()
		a.sendNodeMeta = false
	}
	req.ResponseNonce = time.Now().String()
	if adscLog.DebugEnabled() {
		strReq, _ := protomarshal.ToJSONWithIndent(req, "  ")
		adscLog.Debugf("Sending Discovery Request to istiod: %s", strReq)
	}
	return a.stream.Send(req)
}

func (a *ADSC) handleEDS(eds []*endpoint.ClusterLoadAssignment) {
	la := map[string]*endpoint.ClusterLoadAssignment{}
	edsSize := 0
	ep := 0
	for _, cla := range eds {
		edsSize += proto.Size(cla)
		la[cla.ClusterName] = cla
		ep += len(cla.Endpoints)
	}

	adscLog.Infof("eds: %d size=%d ep=%d", len(eds), edsSize, ep)
	if adscLog.DebugEnabled() {
		b, _ := json.MarshalIndent(eds, " ", " ")
		adscLog.Debugf(string(b))
	}
	if a.InitialLoad == 0 {
		// first load - Envoy loads listeners after endpoints
		_ = a.stream.Send(&discovery.DiscoveryRequest{
			Node:    a.node(),
			TypeUrl: v3.ListenerType,
		})
	}

	a.mutex.Lock()
	defer a.mutex.Unlock()
	a.eds = la

	select {
	case a.Updates <- v3.EndpointType:
	default:
	}
}

func (a *ADSC) handleRDS(configurations []*route.RouteConfiguration) {
	vh := 0
	rcount := 0
	size := 0

	rds := map[string]*route.RouteConfiguration{}

	for _, r := range configurations {
		for _, h := range r.VirtualHosts {
			vh++
			for _, rt := range h.Routes {
				rcount++
				// Example: match:<prefix:"/" > route:<cluster:"outbound|9154||load-se-154.local" ...
				adscLog.Debugf("Handle route %v, path %v, cluster %v", h.Name, rt.Match.PathSpecifier, rt.GetRoute().GetCluster())
			}
		}
		rds[r.Name] = r
		size += proto.Size(r)
	}
	if a.InitialLoad == 0 {
		a.InitialLoad = time.Since(a.watchTime)
		adscLog.Infof("RDS: %d size=%d vhosts=%d routes=%d time=%d", len(configurations), size, vh, rcount, a.InitialLoad)
	} else {
		adscLog.Infof("RDS: %d size=%d vhosts=%d routes=%d", len(configurations), size, vh, rcount)
	}

	if adscLog.DebugEnabled() {
		b, _ := json.MarshalIndent(configurations, " ", " ")
		adscLog.Debugf(string(b))
	}

	a.mutex.Lock()
	a.routes = rds
	a.mutex.Unlock()

	select {
	case a.Updates <- v3.RouteType:
	default:
	}
}

// WaitClear will clear the waiting events, so next call to Wait will get
// the next push type.
func (a *ADSC) WaitClear() {
	for {
		select {
		case <-a.Updates:
		default:
			return
		}
	}
}

// WaitSingle waits for a single resource, and fails if the rejected type is
// returned. We avoid rejecting all other types to avoid race conditions. For
// example, a test asserting an incremental update of EDS may fail if a previous
// push's RDS response comes in later. Instead, we can reject events coming
// before (ie CDS). The only real alternative is to wait which introduces its own
// issues.
func (a *ADSC) WaitSingle(to time.Duration, want string, reject string) error {
	t := time.NewTimer(to)
	for {
		select {
		case t := <-a.Updates:
			if t == "" {
				return fmt.Errorf("closed")
			}
			if t != want && t == reject {
				return fmt.Errorf("wanted update for %v got %v", want, t)
			}
			if t == want {
				return nil
			}
			continue
		case <-t.C:
			return fmt.Errorf("timeout, still waiting for update for %v", want)
		}
	}
}

// Wait for an updates for all the specified types
// If updates is empty, this will wait for any update
func (a *ADSC) Wait(to time.Duration, updates ...string) ([]string, error) {
	t := time.NewTimer(to)
	want := map[string]struct{}{}
	for _, update := range updates {
		want[update] = struct{}{}
	}
	got := make([]string, 0, len(updates))
	for {
		select {
		case toDelete := <-a.Updates:
			if toDelete == "" {
				return got, fmt.Errorf("closed")
			}
			delete(want, toDelete)
			got = append(got, toDelete)
			if len(want) == 0 {
				return got, nil
			}
		case <-t.C:
			return got, fmt.Errorf("timeout, still waiting for updates: %v", want)
		}
	}
}

// WaitVersion waits for a new or updated for a typeURL.
func (a *ADSC) WaitVersion(to time.Duration, typeURL, lastVersion string) (*discovery.DiscoveryResponse, error) {
	t := time.NewTimer(to)
	a.mutex.Lock()
	ex := a.Received[typeURL]
	a.mutex.Unlock()
	if ex != nil {
		if lastVersion == "" {
			return ex, nil
		}
		if lastVersion != ex.VersionInfo {
			return ex, nil
		}
	}

	for {
		select {
		case t := <-a.XDSUpdates:
			if t == nil {
				return nil, fmt.Errorf("closed")
			}
			if t.TypeUrl == typeURL {
				return t, nil
			}

		case <-t.C:
			return nil, fmt.Errorf("timeout, still waiting for updates: %v", typeURL)
		case err, ok := <-a.errChan:
			if ok {
				return nil, err
			}
			return nil, fmt.Errorf("connection closed")
		}
	}
}

// EndpointsJSON returns the endpoints, formatted as JSON, for debugging.
func (a *ADSC) EndpointsJSON() string {
	a.mutex.Lock()
	defer a.mutex.Unlock()
	out, _ := json.MarshalIndent(a.eds, " ", " ")
	return string(out)
}

// Watch will start watching resources, starting with CDS. Based on the CDS response
// it will start watching RDS and LDS.
func (a *ADSC) Watch() {
	a.watchTime = time.Now()
	_ = a.stream.Send(&discovery.DiscoveryRequest{
		Node:    a.node(),
		TypeUrl: v3.ClusterType,
	})
}

func ConfigInitialRequests() []*discovery.DiscoveryRequest {
	out := make([]*discovery.DiscoveryRequest, 0, len(collections.Pilot.All())+1)
	out = append(out, &discovery.DiscoveryRequest{
		TypeUrl: gvk.MeshConfig.String(),
	})
	for _, sch := range collections.Pilot.All() {
		out = append(out, &discovery.DiscoveryRequest{
			TypeUrl: sch.GroupVersionKind().String(),
		})
	}

	return out
}

func (a *ADSC) sendRsc(typeurl string, rsc []string) {
	ex := a.Received[typeurl]
	version := ""
	nonce := ""
	if ex != nil {
		version = ex.VersionInfo
		nonce = ex.Nonce
	}
	_ = a.stream.Send(&discovery.DiscoveryRequest{
		ResponseNonce: nonce,
		VersionInfo:   version,
		Node:          a.node(),
		TypeUrl:       typeurl,
		ResourceNames: rsc,
	})
}

func (a *ADSC) ack(msg *discovery.DiscoveryResponse) {
	var resources []string

	if strings.HasPrefix(msg.TypeUrl, v3.DebugType) {
		// If the response is for istio.io/debug or istio.io/debug/*,
		// skip to send ACK.
		return
	}

	if msg.TypeUrl == v3.EndpointType {
		for c := range a.edsClusters {
			resources = append(resources, c)
		}
	}
	if msg.TypeUrl == v3.RouteType {
		for r := range a.routes {
			resources = append(resources, r)
		}
	}

	_ = a.stream.Send(&discovery.DiscoveryRequest{
		ResponseNonce: msg.Nonce,
		TypeUrl:       msg.TypeUrl,
		Node:          a.node(),
		VersionInfo:   msg.VersionInfo,
		ResourceNames: resources,
	})
}

// GetHTTPListeners returns all the http listeners.
func (a *ADSC) GetHTTPListeners() map[string]*listener.Listener {
	a.mutex.Lock()
	defer a.mutex.Unlock()
	return a.httpListeners
}

// GetTCPListeners returns all the tcp listeners.
func (a *ADSC) GetTCPListeners() map[string]*listener.Listener {
	a.mutex.Lock()
	defer a.mutex.Unlock()
	return a.tcpListeners
}

// GetEdsClusters returns all the eds type clusters.
func (a *ADSC) GetEdsClusters() map[string]*cluster.Cluster {
	a.mutex.Lock()
	defer a.mutex.Unlock()
	return a.edsClusters
}

// GetClusters returns all the non-eds type clusters.
func (a *ADSC) GetClusters() map[string]*cluster.Cluster {
	a.mutex.Lock()
	defer a.mutex.Unlock()
	return a.clusters
}

// GetRoutes returns all the routes.
func (a *ADSC) GetRoutes() map[string]*route.RouteConfiguration {
	a.mutex.Lock()
	defer a.mutex.Unlock()
	return a.routes
}

// GetEndpoints returns all the routes.
func (a *ADSC) GetEndpoints() map[string]*endpoint.ClusterLoadAssignment {
	a.mutex.Lock()
	defer a.mutex.Unlock()
	return a.eds
}

func (a *ADSC) handleMCP(groupVersionKind config.GroupVersionKind, resources []*anypb.Any) {
	// Generic - fill up the store
	if a.Store == nil {
		return
	}

<<<<<<< HEAD
	existingConfigs, err := a.Store.List(groupVersionKind, "")
	if err != nil {
		adscLog.Warnf("Error listing existing configs %v", err)
		return
	}
=======
	existingConfigs := a.Store.List(groupVersionKind, "")
>>>>>>> fff8e9e6

	received := make(map[string]*config.Config)
	for _, rsc := range resources {
		m := &mcp.Resource{}
		err := rsc.UnmarshalTo(m)
		if err != nil {
			adscLog.Warnf("Error unmarshalling received MCP config %v", err)
			continue
		}
		newCfg, err := a.mcpToPilot(m)
		if err != nil {
			adscLog.Warn("Invalid data ", err, " ", string(rsc.Value))
			continue
		}
		if newCfg == nil {
			continue
		}
		received[newCfg.Namespace+"/"+newCfg.Name] = newCfg

		newCfg.GroupVersionKind = groupVersionKind
		oldCfg := a.Store.Get(newCfg.GroupVersionKind, newCfg.Name, newCfg.Namespace)

		if oldCfg == nil {
			if _, err = a.Store.Create(*newCfg); err != nil {
				adscLog.Warnf("Error adding a new resource to the store %v", err)
				continue
			}
		} else if oldCfg.ResourceVersion != newCfg.ResourceVersion || newCfg.ResourceVersion == "" {
			// update the store only when resource version differs or unset.
			newCfg.Annotations[mem.ResourceVersion] = newCfg.ResourceVersion
			newCfg.ResourceVersion = oldCfg.ResourceVersion
			if _, err = a.Store.Update(*newCfg); err != nil {
				adscLog.Warnf("Error updating an existing resource in the store %v", err)
				continue
			}
		}
		if a.LocalCacheDir != "" {
			strResponse, err := json.MarshalIndent(newCfg, "  ", "  ")
			if err != nil {
				adscLog.Warnf("Error marshaling received MCP config %v", err)
				continue
			}
			err = os.WriteFile(a.LocalCacheDir+"_res."+
				newCfg.GroupVersionKind.Kind+"."+newCfg.Namespace+"."+newCfg.Name+".json", strResponse, 0o644)
			if err != nil {
				adscLog.Warnf("Error writing received MCP config to local file %v", err)
			}
		}
	}

	// remove deleted resources from cache
	for _, config := range existingConfigs {
		if _, ok := received[config.Namespace+"/"+config.Name]; !ok {
			if err := a.Store.Delete(config.GroupVersionKind, config.Name, config.Namespace, nil); err != nil {
				adscLog.Warnf("Error deleting an outdated resource from the store %v", err)
				continue
			}
			if a.LocalCacheDir != "" {
				err := os.Remove(a.LocalCacheDir + "_res." +
					config.GroupVersionKind.Kind + "." + config.Namespace + "." + config.Name + ".json")
				if err != nil {
					adscLog.Warnf("Error deleting received MCP config to local file %v", err)
				}
			}
		}
	}
}<|MERGE_RESOLUTION|>--- conflicted
+++ resolved
@@ -512,11 +512,7 @@
 		}
 
 		// Group-value-kind - used for high level api generator.
-<<<<<<< HEAD
-		gvk, isMCP := convertTypeURLToMCPGVK(msg.TypeUrl)
-=======
 		resourceGvk, isMCP := convertTypeURLToMCPGVK(msg.TypeUrl)
->>>>>>> fff8e9e6
 
 		adscLog.Info("Received ", a.url, " type ", msg.TypeUrl,
 			" cnt=", len(msg.Resources), " nonce=", msg.Nonce)
@@ -587,11 +583,7 @@
 			a.handleRDS(routes)
 		default:
 			if isMCP {
-<<<<<<< HEAD
-				a.handleMCP(gvk, msg.Resources)
-=======
 				a.handleMCP(resourceGvk, msg.Resources)
->>>>>>> fff8e9e6
 			}
 		}
 
@@ -602,13 +594,8 @@
 
 		a.mutex.Lock()
 		if isMCP {
-<<<<<<< HEAD
-			if _, exist := a.sync[gvk.String()]; !exist {
-				a.sync[gvk.String()] = time.Now()
-=======
 			if _, exist := a.sync[resourceGvk.String()]; !exist {
 				a.sync[resourceGvk.String()] = time.Now()
->>>>>>> fff8e9e6
 			}
 		}
 		a.Received[msg.TypeUrl] = msg
@@ -1233,15 +1220,7 @@
 		return
 	}
 
-<<<<<<< HEAD
-	existingConfigs, err := a.Store.List(groupVersionKind, "")
-	if err != nil {
-		adscLog.Warnf("Error listing existing configs %v", err)
-		return
-	}
-=======
 	existingConfigs := a.Store.List(groupVersionKind, "")
->>>>>>> fff8e9e6
 
 	received := make(map[string]*config.Config)
 	for _, rsc := range resources {
