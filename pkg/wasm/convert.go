--- conflicted
+++ resolved
@@ -16,10 +16,7 @@
 
 import (
 	"fmt"
-<<<<<<< HEAD
-=======
 	"strings"
->>>>>>> fff8e9e6
 	"sync"
 	"time"
 
@@ -34,10 +31,7 @@
 	extensions "istio.io/api/extensions/v1alpha1"
 	"istio.io/istio/pilot/pkg/model"
 	"istio.io/istio/pilot/pkg/util/protoconv"
-<<<<<<< HEAD
-=======
 	"istio.io/istio/pkg/bootstrap"
->>>>>>> fff8e9e6
 	"istio.io/istio/pkg/config/xds"
 )
 
@@ -114,11 +108,7 @@
 	return err
 }
 
-<<<<<<< HEAD
-// tryUnmarshalIfRemoteWasm returns the typed extension config and wasm config by unmarsharling `resource`,
-=======
 // tryUnmarshal returns the typed extension config and wasm config by unmarsharling `resource`,
->>>>>>> fff8e9e6
 // if `resource` is a wasm config loading a wasm module from the remote site.
 // It returns `nil` for both the typed extension config and wasm config if it is not for the remote wasm or has an error.
 func tryUnmarshal(resource *anypb.Any) (*core.TypedExtensionConfig, *wasm.Wasm, error) {
@@ -130,15 +120,6 @@
 	}
 
 	// Wasm filter can be configured using typed struct and Wasm filter type
-<<<<<<< HEAD
-	if ec.GetTypedConfig() == nil {
-		return nil, nil, fmt.Errorf("typed extension config %+v does not contain any typed config", ec)
-	} else if ec.GetTypedConfig().TypeUrl == xds.WasmHTTPFilterType {
-		if err := ec.GetTypedConfig().UnmarshalTo(wasmHTTPFilterConfig); err != nil {
-			return nil, nil, fmt.Errorf("failed to unmarshal extension config resource into Wasm HTTP filter: %w", err)
-		}
-	} else if ec.GetTypedConfig().TypeUrl == xds.TypedStructType {
-=======
 	switch {
 	case ec.GetTypedConfig() == nil:
 		return nil, nil, fmt.Errorf("typed extension config %+v does not contain any typed config", ec)
@@ -148,7 +129,6 @@
 			return nil, nil, fmt.Errorf("failed to unmarshal extension config resource into Wasm HTTP filter: %w", err)
 		}
 	case ec.GetTypedConfig().TypeUrl == xds.TypedStructType:
->>>>>>> fff8e9e6
 		typedStruct := &udpa.TypedStruct{}
 		wasmTypedConfig := ec.GetTypedConfig()
 		if err := wasmTypedConfig.UnmarshalTo(typedStruct); err != nil {
@@ -164,15 +144,9 @@
 			wasmLog.Debugf("typed extension config %+v does not contain wasm http filter", typedStruct)
 			return nil, nil, nil
 		}
-<<<<<<< HEAD
-	} else {
-		// This is not a Wasm filter.
-		wasmLog.Debugf("cannot find typed struct in %+v", ec)
-=======
 	default:
 		// This is not a Wasm filter.
 		wasmLog.Debugf("cannot find typed config or typed struct in %+v", ec)
->>>>>>> fff8e9e6
 		return nil, nil, nil
 	}
 
