--- conflicted
+++ resolved
@@ -530,7 +530,6 @@
 func GetNodeMetaData(options MetadataOptions) (*model.Node, error) {
 	meta := &model.BootstrapNodeMetadata{}
 	untypedMeta := map[string]any{}
-<<<<<<< HEAD
 
 	for k, v := range options.ProxyConfig.GetProxyMetadata() {
 		if strings.HasPrefix(k, IstioMetaPrefix) {
@@ -538,15 +537,6 @@
 		}
 	}
 
-=======
-
-	for k, v := range options.ProxyConfig.GetProxyMetadata() {
-		if strings.HasPrefix(k, IstioMetaPrefix) {
-			untypedMeta[strings.TrimPrefix(k, IstioMetaPrefix)] = v
-		}
-	}
-
->>>>>>> fff8e9e6
 	extractMetadata(options.Envs, IstioMetaPrefix, func(m map[string]any, key string, val string) {
 		m[key] = val
 	}, untypedMeta)
