// Copyright Istio Authors
//
// Licensed under the Apache License, Version 2.0 (the "License");
// you may not use this file except in compliance with the License.
// You may obtain a copy of the License at
//
//     http://www.apache.org/licenses/LICENSE-2.0
//
// Unless required by applicable law or agreed to in writing, software
// distributed under the License is distributed on an "AS IS" BASIS,
// WITHOUT WARRANTIES OR CONDITIONS OF ANY KIND, either express or implied.
// See the License for the specific language governing permissions and
// limitations under the License.

package validation

import (
	"errors"
	"strings"
	"testing"
	"time"

	listener "github.com/envoyproxy/go-control-plane/envoy/config/listener/v3"
	hcm "github.com/envoyproxy/go-control-plane/envoy/extensions/filters/network/http_connection_manager/v3"
	"github.com/envoyproxy/go-control-plane/pkg/wellknown"
	"github.com/hashicorp/go-multierror"
	"google.golang.org/protobuf/proto"
	"google.golang.org/protobuf/types/known/durationpb"
	"google.golang.org/protobuf/types/known/structpb"
	"google.golang.org/protobuf/types/known/wrapperspb"

	extensions "istio.io/api/extensions/v1alpha1"
	meshconfig "istio.io/api/mesh/v1alpha1"
	networking "istio.io/api/networking/v1alpha3"
	networkingv1beta1 "istio.io/api/networking/v1beta1"
	security_beta "istio.io/api/security/v1beta1"
	telemetry "istio.io/api/telemetry/v1alpha1"
	api "istio.io/api/type/v1beta1"
	"istio.io/istio/pilot/pkg/features"
	"istio.io/istio/pkg/config"
	"istio.io/istio/pkg/config/constants"
	"istio.io/istio/pkg/test"
	"istio.io/istio/pkg/test/util/assert"
)

const (
	// Config name for testing
	someName = "foo"
	// Config namespace for testing.
	someNamespace = "bar"
)

func TestValidateFQDN(t *testing.T) {
	tests := []struct {
		fqdn  string
		valid bool
		name  string
	}{
		{
			fqdn:  strings.Repeat("x", 256),
			valid: false,
			name:  "long FQDN",
		},
		{
			fqdn:  "",
			valid: false,
			name:  "empty FQDN",
		},
		{
			fqdn:  "istio.io",
			valid: true,
			name:  "standard FQDN",
		},
		{
			fqdn:  "istio.io.",
			valid: true,
			name:  "unambiguous FQDN",
		},
		{
			fqdn:  "istio-pilot.istio-system.svc.cluster.local",
			valid: true,
			name:  "standard kubernetes FQDN",
		},
		{
			fqdn:  "istio-pilot.istio-system.svc.cluster.local.",
			valid: true,
			name:  "unambiguous kubernetes FQDN",
		},
	}
	for _, tt := range tests {
		tt := tt
		t.Run(tt.name, func(t *testing.T) {
			err := ValidateFQDN(tt.fqdn)
			valid := err == nil
			if valid != tt.valid {
				t.Errorf("Expected valid=%v, got valid=%v for %v", tt.valid, valid, tt.fqdn)
			}
		})

	}
}

func TestValidateWildcardDomain(t *testing.T) {
	tests := []struct {
		name string
		in   string
		out  string
	}{
		{"empty", "", "empty"},
		{"too long", strings.Repeat("x", 256), "too long"},
		{"happy", strings.Repeat("x", 63), ""},
		{"wildcard", "*", ""},
		{"wildcard multi-segment", "*.bar.com", ""},
		{"wildcard single segment", "*foo", ""},
		{"wildcard prefix", "*foo.bar.com", ""},
		{"wildcard prefix dash", "*-foo.bar.com", ""},
		{"bad wildcard", "foo.*.com", "invalid"},
		{"bad wildcard", "foo*.bar.com", "invalid"},
		{"IP address", "1.1.1.1", "invalid"},
	}
	for _, tt := range tests {
		t.Run(tt.name, func(t *testing.T) {
			err := ValidateWildcardDomain(tt.in)
			if err == nil && tt.out != "" {
				t.Fatalf("ValidateWildcardDomain(%v) = nil, wanted %q", tt.in, tt.out)
			} else if err != nil && tt.out == "" {
				t.Fatalf("ValidateWildcardDomain(%v) = %v, wanted nil", tt.in, err)
			} else if err != nil && !strings.Contains(err.Error(), tt.out) {
				t.Fatalf("ValidateWildcardDomain(%v) = %v, wanted %q", tt.in, err, tt.out)
			}
		})
	}
}

func TestValidateTrustDomain(t *testing.T) {
	tests := []struct {
		name string
		in   string
		err  string
	}{
		{"empty", "", "empty"},
		{"happy", strings.Repeat("x", 63), ""},
		{"multi-segment", "foo.bar.com", ""},
		{"middle dash", "f-oo.bar.com", ""},
		{"trailing dot", "foo.bar.com.", ""},
		{"prefix dash", "-foo.bar.com", "invalid"},
		{"forward slash separated", "foo/bar/com", "invalid"},
		{"colon separated", "foo:bar:com", "invalid"},
	}
	for _, tt := range tests {
		t.Run(tt.name, func(t *testing.T) {
			err := ValidateTrustDomain(tt.in)
			if err == nil && tt.err != "" {
				t.Fatalf("ValidateTrustDomain(%v) = nil, wanted %q", tt.in, tt.err)
			} else if err != nil && tt.err == "" {
				t.Fatalf("ValidateTrustDomain(%v) = %v, wanted nil", tt.in, err)
			} else if err != nil && !strings.Contains(err.Error(), tt.err) {
				t.Fatalf("ValidateTrustDomain(%v) = %v, wanted %q", tt.in, err, tt.err)
			}
		})
	}
}

func TestValidatePort(t *testing.T) {
	ports := map[int]bool{
		0:     false,
		65536: false,
		-1:    false,
		100:   true,
		1000:  true,
		65535: true,
	}
	for port, valid := range ports {
		if got := ValidatePort(port); (got == nil) != valid {
			t.Errorf("Failed: got valid=%t but wanted valid=%t: %v for %d", got == nil, valid, got, port)
		}
	}
}

func TestValidateControlPlaneAuthPolicy(t *testing.T) {
	cases := []struct {
		name    string
		policy  meshconfig.AuthenticationPolicy
		isValid bool
	}{
		{
			name:    "invalid policy",
			policy:  -1,
			isValid: false,
		},
		{
			name:    "valid policy",
			policy:  0,
			isValid: true,
		},
		{
			name:    "valid policy",
			policy:  1,
			isValid: true,
		},
		{
			name:    "invalid policy",
			policy:  2,
			isValid: false,
		},
		{
			name:    "invalid policy",
			policy:  100,
			isValid: false,
		},
	}
	for _, c := range cases {
		t.Run(c.name, func(t *testing.T) {
			if got := ValidateControlPlaneAuthPolicy(c.policy); (got == nil) != c.isValid {
				t.Errorf("got valid=%v but wanted valid=%v: %v", got == nil, c.isValid, got)
			}
		})
	}
}

func TestValidateProxyAddress(t *testing.T) {
	addresses := map[string]bool{
		"istio-pilot:80":        true,
		"istio-pilot":           false,
		"isti..:80":             false,
		"10.0.0.100:9090":       true,
		"10.0.0.100":            false,
		"istio-pilot:port":      false,
		"istio-pilot:100000":    false,
		"[2001:db8::100]:80":    true,
		"[2001:db8::10::20]:80": false,
		"[2001:db8::100]":       false,
		"[2001:db8::100]:port":  false,
		"2001:db8::100:80":      false,
	}
	for addr, valid := range addresses {
		if got := ValidateProxyAddress(addr); (got == nil) != valid {
			t.Errorf("Failed: got valid=%t but wanted valid=%t: %v for %s", got == nil, valid, got, addr)
		}
	}
}

func TestValidateDuration(t *testing.T) {
	type durationCheck struct {
		duration *durationpb.Duration
		isValid  bool
	}

	checks := []durationCheck{
		{
			duration: &durationpb.Duration{Seconds: 1},
			isValid:  true,
		},
		{
			duration: &durationpb.Duration{Seconds: 1, Nanos: -1},
			isValid:  false,
		},
		{
			duration: &durationpb.Duration{Seconds: -11, Nanos: -1},
			isValid:  false,
		},
		{
			duration: &durationpb.Duration{Nanos: 1},
			isValid:  false,
		},
		{
			duration: &durationpb.Duration{Seconds: 1, Nanos: 1},
			isValid:  false,
		},
	}

	for _, check := range checks {
		if got := ValidateDuration(check.duration); (got == nil) != check.isValid {
			t.Errorf("Failed: got valid=%t but wanted valid=%t: %v for %v", got == nil, check.isValid, got, check.duration)
		}
	}
}

func TestValidateDrainDuration(t *testing.T) {
	type ParentDrainTime struct {
		Drain *durationpb.Duration
		Valid bool
	}

	combinations := []ParentDrainTime{
		{
			Drain: &durationpb.Duration{Seconds: 1},
			Valid: true,
		},
		{
			Drain: &durationpb.Duration{Seconds: 1, Nanos: 1000000},
			Valid: false,
		},
		{
			Drain: &durationpb.Duration{Seconds: -1},
			Valid: false,
		},
		{
			Drain: &durationpb.Duration{Seconds: 1 + int64(time.Hour/time.Second)},
			Valid: false,
		},
	}
	for _, combo := range combinations {
		if got := ValidateDrainDuration(combo.Drain); (got == nil) != combo.Valid {
			t.Errorf("Failed: got valid=%t but wanted valid=%t: %v for  Drain:%v",
				got == nil, combo.Valid, got, combo.Drain)
		}
	}
}

func TestValidateConnectTimeout(t *testing.T) {
	type durationCheck struct {
		duration *durationpb.Duration
		isValid  bool
	}

	checks := []durationCheck{
		{
			duration: &durationpb.Duration{Seconds: 1},
			isValid:  true,
		},
		{
			duration: &durationpb.Duration{Seconds: 31},
			isValid:  false,
		},
		{
			duration: &durationpb.Duration{Nanos: 99999},
			isValid:  false,
		},
	}

	for _, check := range checks {
		if got := ValidateConnectTimeout(check.duration); (got == nil) != check.isValid {
			t.Errorf("Failed: got valid=%t but wanted valid=%t: %v for %v", got == nil, check.isValid, got, check.duration)
		}
	}
}

func TestValidateMaxServerConnectionAge(t *testing.T) {
	type durationCheck struct {
		duration time.Duration
		isValid  bool
	}
	durMin, _ := time.ParseDuration("-30m")
	durHr, _ := time.ParseDuration("-1.5h")
	checks := []durationCheck{
		{
			duration: 30 * time.Minute,
			isValid:  true,
		},
		{
			duration: durMin,
			isValid:  false,
		},
		{
			duration: durHr,
			isValid:  false,
		},
	}

	for _, check := range checks {
		if got := ValidateMaxServerConnectionAge(check.duration); (got == nil) != check.isValid {
			t.Errorf("Failed: got valid=%t but wanted valid=%t: %v for %v", got == nil, check.isValid, got, check.duration)
		}
	}
}

func TestValidateProtocolDetectionTimeout(t *testing.T) {
	type durationCheck struct {
		duration *durationpb.Duration
		isValid  bool
	}

	checks := []durationCheck{
		{
			duration: &durationpb.Duration{Seconds: 1},
			isValid:  true,
		},
		{
			duration: &durationpb.Duration{Nanos: 99999},
			isValid:  false,
		},
		{
			duration: &durationpb.Duration{Nanos: 0},
			isValid:  true,
		},
	}

	for _, check := range checks {
		if got := ValidateProtocolDetectionTimeout(check.duration); (got == nil) != check.isValid {
			t.Errorf("Failed: got valid=%t but wanted valid=%t: %v for %v", got == nil, check.isValid, got, check.duration)
		}
	}
}

func TestValidateMeshConfig(t *testing.T) {
	if _, err := ValidateMeshConfig(&meshconfig.MeshConfig{}); err == nil {
		t.Error("expected an error on an empty mesh config")
	}

	invalid := &meshconfig.MeshConfig{
		ProxyListenPort:    0,
		ConnectTimeout:     durationpb.New(-1 * time.Second),
		DefaultConfig:      &meshconfig.ProxyConfig{},
		TrustDomain:        "",
		TrustDomainAliases: []string{"a.$b", "a/b", ""},
		ExtensionProviders: []*meshconfig.MeshConfig_ExtensionProvider{
			{
				Name: "default",
				Provider: &meshconfig.MeshConfig_ExtensionProvider_EnvoyExtAuthzHttp{
					EnvoyExtAuthzHttp: &meshconfig.MeshConfig_ExtensionProvider_EnvoyExternalAuthorizationHttpProvider{
						Service: "foo/ext-authz",
						Port:    999999,
					},
				},
			},
		},
		MeshMTLS: &meshconfig.MeshConfig_TLSConfig{
			EcdhCurves: []string{"P-256"},
		},
		TlsDefaults: &meshconfig.MeshConfig_TLSConfig{
			EcdhCurves: []string{"P-256", "P-256", "invalid"},
		},
	}

<<<<<<< HEAD
	_, err := ValidateMeshConfig(invalid)
=======
	warning, err := ValidateMeshConfig(invalid)
>>>>>>> fff8e9e6
	if err == nil {
		t.Errorf("expected an error on invalid proxy mesh config: %v", invalid)
	} else {
		wantErrors := []string{
			"invalid proxy listen port",
			"invalid connect timeout",
			"config path must be set",
			"binary path must be set",
			"oneof service cluster or tracing service name must be specified",
			"invalid drain duration: duration must be greater than 1ms",
			"discovery address must be set to the proxy discovery service",
			"invalid proxy admin port",
			"invalid status port",
			"trustDomain: empty domain name not allowed",
			"trustDomainAliases[0]",
			"trustDomainAliases[1]",
			"trustDomainAliases[2]",
			"mesh TLS does not support ECDH curves configuration",
		}
		switch err := err.(type) {
		case *multierror.Error:
			// each field must cause an error in the field
			if len(err.Errors) != len(wantErrors) {
				t.Errorf("expected %d errors but found %v", len(wantErrors), err)
			} else {
				for i := 0; i < len(wantErrors); i++ {
					if !strings.HasPrefix(err.Errors[i].Error(), wantErrors[i]) {
						t.Errorf("expected error %q at index %d but found %q", wantErrors[i], i, err.Errors[i])
					}
				}
			}
		default:
			t.Errorf("expected a multi error as output")
		}
	}
	if warning == nil {
		t.Errorf("expected a warning on invalid proxy mesh config: %v", invalid)
	} else {
		wantWarnings := []string{
			"detected unrecognized ECDH curves",
			"detected duplicate ECDH curves",
		}
		switch warn := warning.(type) {
		case *multierror.Error:
			// each field must cause an error in the field
			if len(warn.Errors) != len(wantWarnings) {
				t.Errorf("expected %d warnings but found %v", len(wantWarnings), warn)
			} else {
				for i := 0; i < len(wantWarnings); i++ {
					if !strings.HasPrefix(warn.Errors[i].Error(), wantWarnings[i]) {
						t.Errorf("expected warning %q at index %d but found %q", wantWarnings[i], i, warn.Errors[i])
					}
				}
			}
		default:
			t.Errorf("expected a multi error as output")
		}
	}
}

func TestValidateMeshConfigProxyConfig(t *testing.T) {
	valid := &meshconfig.ProxyConfig{
		ConfigPath:             "/etc/istio/proxy",
		BinaryPath:             "/usr/local/bin/envoy",
		DiscoveryAddress:       "istio-pilot.istio-system:15010",
		ProxyAdminPort:         15000,
		DrainDuration:          durationpb.New(45 * time.Second),
		ClusterName:            &meshconfig.ProxyConfig_ServiceCluster{ServiceCluster: "istio-proxy"},
		StatsdUdpAddress:       "istio-statsd-prom-bridge.istio-system:9125",
		EnvoyMetricsService:    &meshconfig.RemoteService{Address: "metrics-service.istio-system:15000"},
		EnvoyAccessLogService:  &meshconfig.RemoteService{Address: "accesslog-service.istio-system:15000"},
		ControlPlaneAuthPolicy: meshconfig.AuthenticationPolicy_MUTUAL_TLS,
		Tracing:                nil,
		StatusPort:             15020,
		PrivateKeyProvider:     nil,
	}

	modify := func(config *meshconfig.ProxyConfig, fieldSetter func(*meshconfig.ProxyConfig)) *meshconfig.ProxyConfig {
		clone := proto.Clone(config).(*meshconfig.ProxyConfig)
		fieldSetter(clone)
		return clone
	}

	cases := []struct {
		name    string
		in      *meshconfig.ProxyConfig
		isValid bool
	}{
		{
			name:    "empty proxy config",
			in:      &meshconfig.ProxyConfig{},
			isValid: false,
		},
		{
			name:    "valid proxy config",
			in:      valid,
			isValid: true,
		},
		{
			name:    "config path invalid",
			in:      modify(valid, func(c *meshconfig.ProxyConfig) { c.ConfigPath = "" }),
			isValid: false,
		},
		{
			name:    "binary path invalid",
			in:      modify(valid, func(c *meshconfig.ProxyConfig) { c.BinaryPath = "" }),
			isValid: false,
		},
		{
			name:    "discovery address invalid",
			in:      modify(valid, func(c *meshconfig.ProxyConfig) { c.DiscoveryAddress = "10.0.0.100" }),
			isValid: false,
		},
		{
			name:    "proxy admin port invalid",
			in:      modify(valid, func(c *meshconfig.ProxyConfig) { c.ProxyAdminPort = 0 }),
			isValid: false,
		},
		{
			name:    "proxy admin port invalid",
			in:      modify(valid, func(c *meshconfig.ProxyConfig) { c.ProxyAdminPort = 65536 }),
			isValid: false,
		},
		{
			name:    "validate status port",
			in:      modify(valid, func(c *meshconfig.ProxyConfig) { c.StatusPort = 0 }),
			isValid: false,
		},
		{
			name:    "validate vstatus port",
			in:      modify(valid, func(c *meshconfig.ProxyConfig) { c.StatusPort = 65536 }),
			isValid: false,
		},
		{
			name:    "drain duration invalid",
			in:      modify(valid, func(c *meshconfig.ProxyConfig) { c.DrainDuration = durationpb.New(-1 * time.Second) }),
			isValid: false,
		},
		{
			name: "service cluster invalid",
			in: modify(valid, func(c *meshconfig.ProxyConfig) {
				c.ClusterName = &meshconfig.ProxyConfig_ServiceCluster{ServiceCluster: ""}
			}),
			isValid: false,
		},
		{
			name:    "statsd udp address invalid",
			in:      modify(valid, func(c *meshconfig.ProxyConfig) { c.StatsdUdpAddress = "10.0.0.100" }),
			isValid: false,
		},
		{
			name: "envoy metrics service address invalid",
			in: modify(valid, func(c *meshconfig.ProxyConfig) {
				c.EnvoyMetricsService = &meshconfig.RemoteService{Address: "metrics-service.istio-system"}
			}),
			isValid: false,
		},
		{
			name: "envoy access log service address invalid",
			in: modify(valid, func(c *meshconfig.ProxyConfig) {
				c.EnvoyAccessLogService = &meshconfig.RemoteService{Address: "accesslog-service.istio-system"}
			}),
			isValid: false,
		},
		{
			name:    "control plane auth policy invalid",
			in:      modify(valid, func(c *meshconfig.ProxyConfig) { c.ControlPlaneAuthPolicy = -1 }),
			isValid: false,
		},
		{
			name: "zipkin address is valid",
			in: modify(valid,
				func(c *meshconfig.ProxyConfig) {
					c.Tracing = &meshconfig.Tracing{
						Tracer: &meshconfig.Tracing_Zipkin_{
							Zipkin: &meshconfig.Tracing_Zipkin{
								Address: "zipkin.istio-system:9411",
							},
						},
					}
				},
			),
			isValid: true,
		},
		{
			name: "zipkin address with $(HOST_IP) is valid",
			in: modify(valid,
				func(c *meshconfig.ProxyConfig) {
					c.Tracing = &meshconfig.Tracing{
						Tracer: &meshconfig.Tracing_Zipkin_{
							Zipkin: &meshconfig.Tracing_Zipkin{
								Address: "$(HOST_IP):9411",
							},
						},
					}
				},
			),
			isValid: true,
		},
		{
			name: "zipkin config invalid",
			in: modify(valid,
				func(c *meshconfig.ProxyConfig) {
					c.Tracing = &meshconfig.Tracing{
						Tracer: &meshconfig.Tracing_Zipkin_{
							Zipkin: &meshconfig.Tracing_Zipkin{
								Address: "10.0.0.100",
							},
						},
					}
				},
			),
			isValid: false,
		},
		{
			name: "lightstep config is valid",
			in: modify(valid,
				func(c *meshconfig.ProxyConfig) {
					c.Tracing = &meshconfig.Tracing{
						Tracer: &meshconfig.Tracing_Lightstep_{
							Lightstep: &meshconfig.Tracing_Lightstep{
								Address:     "collector.lightstep:8080",
								AccessToken: "abcdefg1234567",
							},
						},
					}
				},
			),
			isValid: true,
		},
		{
			name: "lightstep address invalid",
			in: modify(valid,
				func(c *meshconfig.ProxyConfig) {
					c.Tracing = &meshconfig.Tracing{
						Tracer: &meshconfig.Tracing_Lightstep_{
							Lightstep: &meshconfig.Tracing_Lightstep{
								Address:     "10.0.0.100",
								AccessToken: "abcdefg1234567",
							},
						},
					}
				},
			),
			isValid: false,
		},
		{
			name: "lightstep address empty but lightstep access token is not",
			in: modify(valid,
				func(c *meshconfig.ProxyConfig) {
					c.Tracing = &meshconfig.Tracing{
						Tracer: &meshconfig.Tracing_Lightstep_{
							Lightstep: &meshconfig.Tracing_Lightstep{
								Address:     "",
								AccessToken: "abcdefg1234567",
							},
						},
					}
				},
			),
			isValid: false,
		},
		{
			name: "lightstep address is valid but access token is empty",
			in: modify(valid,
				func(c *meshconfig.ProxyConfig) {
					c.Tracing = &meshconfig.Tracing{
						Tracer: &meshconfig.Tracing_Lightstep_{
							Lightstep: &meshconfig.Tracing_Lightstep{
								Address:     "collector.lightstep:8080",
								AccessToken: "",
							},
						},
					}
				},
			),
			isValid: false,
		},
		{
			name: "lightstep access token empty but lightstep address is not",
			in: modify(valid,
				func(c *meshconfig.ProxyConfig) {
					c.Tracing = &meshconfig.Tracing{
						Tracer: &meshconfig.Tracing_Lightstep_{
							Lightstep: &meshconfig.Tracing_Lightstep{
								Address:     "10.0.0.100",
								AccessToken: "",
							},
						},
					}
				},
			),
			isValid: false,
		},
		{
			name: "lightstep address and lightstep token both empty",
			in: modify(valid,
				func(c *meshconfig.ProxyConfig) {
					c.Tracing = &meshconfig.Tracing{
						Tracer: &meshconfig.Tracing_Lightstep_{
							Lightstep: &meshconfig.Tracing_Lightstep{
								Address:     "",
								AccessToken: "",
							},
						},
					}
				},
			),
			isValid: false,
		},
		{
			name: "datadog without address",
			in: modify(valid,
				func(c *meshconfig.ProxyConfig) {
					c.Tracing = &meshconfig.Tracing{
						Tracer: &meshconfig.Tracing_Datadog_{
							Datadog: &meshconfig.Tracing_Datadog{},
						},
					}
				},
			),
			isValid: false,
		},
		{
			name: "datadog with correct address",
			in: modify(valid,
				func(c *meshconfig.ProxyConfig) {
					c.Tracing = &meshconfig.Tracing{
						Tracer: &meshconfig.Tracing_Datadog_{
							Datadog: &meshconfig.Tracing_Datadog{
								Address: "datadog-agent:8126",
							},
						},
					}
				},
			),
			isValid: true,
		},
		{
			name: "datadog with invalid address",
			in: modify(valid,
				func(c *meshconfig.ProxyConfig) {
					c.Tracing = &meshconfig.Tracing{
						Tracer: &meshconfig.Tracing_Datadog_{
							Datadog: &meshconfig.Tracing_Datadog{
								Address: "address-missing-port-number",
							},
						},
					}
				},
			),
			isValid: false,
		},
		{
			name: "custom tags with a literal value",
			in: modify(valid,
				func(c *meshconfig.ProxyConfig) {
					c.Tracing = &meshconfig.Tracing{
						CustomTags: map[string]*meshconfig.Tracing_CustomTag{
							"clusterID": {
								Type: &meshconfig.Tracing_CustomTag_Literal{
									Literal: &meshconfig.Tracing_Literal{
										Value: "cluster1",
									},
								},
							},
						},
					}
				},
			),
			isValid: true,
		},
		{
			name: "custom tags with a nil value",
			in: modify(valid,
				func(c *meshconfig.ProxyConfig) {
					c.Tracing = &meshconfig.Tracing{
						CustomTags: map[string]*meshconfig.Tracing_CustomTag{
							"clusterID": nil,
						},
					}
				},
			),
			isValid: false,
		},
		{
			name: "private key provider with empty provider",
			in: modify(valid,
				func(c *meshconfig.ProxyConfig) {
					c.PrivateKeyProvider = &meshconfig.PrivateKeyProvider{}
				},
			),
			isValid: false,
		},
		{
			name: "private key provider with cryptomb without poll_delay",
			in: modify(valid,
				func(c *meshconfig.ProxyConfig) {
					c.PrivateKeyProvider = &meshconfig.PrivateKeyProvider{
						Provider: &meshconfig.PrivateKeyProvider_Cryptomb{
							Cryptomb: &meshconfig.PrivateKeyProvider_CryptoMb{},
						},
					}
				},
			),
			isValid: false,
		},
		{
			name: "private key provider with cryptomb zero poll_delay",
			in: modify(valid,
				func(c *meshconfig.ProxyConfig) {
					c.PrivateKeyProvider = &meshconfig.PrivateKeyProvider{
						Provider: &meshconfig.PrivateKeyProvider_Cryptomb{
							Cryptomb: &meshconfig.PrivateKeyProvider_CryptoMb{
								PollDelay: &durationpb.Duration{
									Seconds: 0,
									Nanos:   0,
								},
							},
						},
					}
				},
			),
			isValid: false,
		},
		{
			name: "private key provider with cryptomb",
			in: modify(valid,
				func(c *meshconfig.ProxyConfig) {
					c.PrivateKeyProvider = &meshconfig.PrivateKeyProvider{
						Provider: &meshconfig.PrivateKeyProvider_Cryptomb{
							Cryptomb: &meshconfig.PrivateKeyProvider_CryptoMb{
								PollDelay: &durationpb.Duration{
									Seconds: 0,
									Nanos:   10000,
								},
							},
						},
					}
				},
			),
			isValid: true,
		},
		{
			name: "private key provider with qat without poll_delay",
			in: modify(valid,
				func(c *meshconfig.ProxyConfig) {
					c.PrivateKeyProvider = &meshconfig.PrivateKeyProvider{
						Provider: &meshconfig.PrivateKeyProvider_Qat{
							Qat: &meshconfig.PrivateKeyProvider_QAT{},
						},
					}
				},
			),
			isValid: false,
		},
		{
			name: "private key provider with qat zero poll_delay",
			in: modify(valid,
				func(c *meshconfig.ProxyConfig) {
					c.PrivateKeyProvider = &meshconfig.PrivateKeyProvider{
						Provider: &meshconfig.PrivateKeyProvider_Qat{
							Qat: &meshconfig.PrivateKeyProvider_QAT{
								PollDelay: &durationpb.Duration{
									Seconds: 0,
									Nanos:   0,
								},
							},
						},
					}
				},
			),
			isValid: false,
		},
		{
			name: "private key provider with qat",
			in: modify(valid,
				func(c *meshconfig.ProxyConfig) {
					c.PrivateKeyProvider = &meshconfig.PrivateKeyProvider{
						Provider: &meshconfig.PrivateKeyProvider_Qat{
							Qat: &meshconfig.PrivateKeyProvider_QAT{
								PollDelay: &durationpb.Duration{
									Seconds: 0,
									Nanos:   1000,
								},
							},
						},
					}
				},
			),
			isValid: true,
		},
	}
	for _, c := range cases {
		t.Run(c.name, func(t *testing.T) {
			if got := ValidateMeshConfigProxyConfig(c.in); (got == nil) != c.isValid {
				if c.isValid {
					t.Errorf("got error %v, wanted none", got)
				} else {
					t.Error("got no error, wanted one")
				}
			}
		})
	}

	invalid := &meshconfig.ProxyConfig{
		ConfigPath:             "",
		BinaryPath:             "",
		DiscoveryAddress:       "10.0.0.100",
		ProxyAdminPort:         0,
		DrainDuration:          durationpb.New(-1 * time.Second),
		ClusterName:            &meshconfig.ProxyConfig_ServiceCluster{ServiceCluster: ""},
		StatsdUdpAddress:       "10.0.0.100",
		EnvoyMetricsService:    &meshconfig.RemoteService{Address: "metrics-service"},
		EnvoyAccessLogService:  &meshconfig.RemoteService{Address: "accesslog-service"},
		ControlPlaneAuthPolicy: -1,
		StatusPort:             0,
		Tracing: &meshconfig.Tracing{
			Tracer: &meshconfig.Tracing_Zipkin_{
				Zipkin: &meshconfig.Tracing_Zipkin{
					Address: "10.0.0.100",
				},
			},
		},
	}

	err := ValidateMeshConfigProxyConfig(invalid)
	if err == nil {
		t.Errorf("expected an error on invalid proxy mesh config: %v", invalid)
	} else {
		switch err := err.(type) {
		case *multierror.Error:
			// each field must cause an error in the field
			if len(err.Errors) != 12 {
				t.Errorf("expected an error for each field %v", err)
			}
		default:
			t.Errorf("expected a multi error as output")
		}
	}
}

func TestValidateGateway(t *testing.T) {
	tests := []struct {
		name    string
		in      proto.Message
		out     string
		warning string
	}{
		{"empty", &networking.Gateway{}, "server", ""},
		{"invalid message", &networking.Server{}, "cannot cast", ""},
		{
			"happy domain",
			&networking.Gateway{
				Servers: []*networking.Server{{
					Hosts: []string{"foo.bar.com"},
					Port:  &networking.Port{Name: "name1", Number: 7, Protocol: "http"},
				}},
			},
			"", "",
		},
		{
			"happy multiple servers",
			&networking.Gateway{
				Servers: []*networking.Server{
					{
						Hosts: []string{"foo.bar.com"},
						Port:  &networking.Port{Name: "name1", Number: 7, Protocol: "http"},
					},
				},
			},
			"", "",
		},
		{
			"invalid port",
			&networking.Gateway{
				Servers: []*networking.Server{
					{
						Hosts: []string{"foo.bar.com"},
						Port:  &networking.Port{Name: "name1", Number: 66000, Protocol: "http"},
					},
				},
			},
			"port", "",
		},
		{
			"duplicate port names",
			&networking.Gateway{
				Servers: []*networking.Server{
					{
						Hosts: []string{"foo.bar.com"},
						Port:  &networking.Port{Name: "foo", Number: 80, Protocol: "http"},
					},
					{
						Hosts: []string{"scooby.doo.com"},
						Port:  &networking.Port{Name: "foo", Number: 8080, Protocol: "http"},
					},
				},
			},
			"port names", "",
		},
		{
			"invalid domain",
			&networking.Gateway{
				Servers: []*networking.Server{
					{
						Hosts: []string{"foo.*.bar.com"},
						Port:  &networking.Port{Number: 7, Protocol: "http"},
					},
				},
			},
			"domain", "",
		},
		{
			"valid httpsRedirect",
			&networking.Gateway{
				Servers: []*networking.Server{
					{
						Hosts: []string{"bar.com"},
						Port:  &networking.Port{Name: "http", Number: 80, Protocol: "http"},
						Tls:   &networking.ServerTLSSettings{HttpsRedirect: true},
					},
				},
			},
			"", "",
		},
		{
			"invalid https httpsRedirect",
			&networking.Gateway{
				Servers: []*networking.Server{
					{
						Hosts: []string{"bar.com"},
						Port:  &networking.Port{Name: "https", Number: 80, Protocol: "https"},
						Tls:   &networking.ServerTLSSettings{HttpsRedirect: true},
					},
				},
			},
			"", "tls.httpsRedirect should only be used with http servers",
		},
		{
			"invalid partial wildcard",
			&networking.Gateway{
				Servers: []*networking.Server{
					{
						Hosts: []string{"*bar.com"},
						Port:  &networking.Port{Name: "tls", Number: 443, Protocol: "tls"},
						Tls:   &networking.ServerTLSSettings{Mode: networking.ServerTLSSettings_ISTIO_MUTUAL},
					},
				},
			},
			"partial wildcard \"*bar.com\" not allowed", "",
		},
	}
	for _, tt := range tests {
		t.Run(tt.name, func(t *testing.T) {
			warn, err := ValidateGateway(config.Config{
				Meta: config.Meta{
					Name:      someName,
					Namespace: someNamespace,
				},
				Spec: tt.in,
			})
			checkValidationMessage(t, warn, err, tt.warning, tt.out)
		})
	}
}

func TestValidateServer(t *testing.T) {
	tests := []struct {
		name string
		in   *networking.Server
		out  string
	}{
		{"empty", &networking.Server{}, "host"},
		{"empty", &networking.Server{}, "port"},
		{
			"happy",
			&networking.Server{
				Hosts: []string{"foo.bar.com"},
				Port:  &networking.Port{Number: 7, Name: "http", Protocol: "http"},
			},
			"",
		},
		{
			"happy ip",
			&networking.Server{
				Hosts: []string{"1.1.1.1"},
				Port:  &networking.Port{Number: 7, Name: "http", Protocol: "http"},
			},
			"",
		},
		{
			"happy ns/name",
			&networking.Server{
				Hosts: []string{"ns1/foo.bar.com"},
				Port:  &networking.Port{Number: 7, Name: "http", Protocol: "http"},
			},
			"",
		},
		{
			"happy */name",
			&networking.Server{
				Hosts: []string{"*/foo.bar.com"},
				Port:  &networking.Port{Number: 7, Name: "http", Protocol: "http"},
			},
			"",
		},
		{
			"happy ./name",
			&networking.Server{
				Hosts: []string{"./foo.bar.com"},
				Port:  &networking.Port{Number: 7, Name: "http", Protocol: "http"},
			},
			"",
		},
		{
			"invalid domain ns/name format",
			&networking.Server{
				Hosts: []string{"ns1/foo.*.bar.com"},
				Port:  &networking.Port{Number: 7, Name: "http", Protocol: "http"},
			},
			"domain",
		},
		{
			"invalid domain",
			&networking.Server{
				Hosts: []string{"foo.*.bar.com"},
				Port:  &networking.Port{Number: 7, Name: "http", Protocol: "http"},
			},
			"domain",
		},
		{
			"invalid short name host",
			&networking.Server{
				Hosts: []string{"foo"},
				Port:  &networking.Port{Number: 7, Name: "http", Protocol: "http"},
			},
			"short names",
		},
		{
			"invalid port",
			&networking.Server{
				Hosts: []string{"foo.bar.com"},
				Port:  &networking.Port{Number: 66000, Name: "http", Protocol: "http"},
			},
			"port",
		},
		{
			"invalid tls options",
			&networking.Server{
				Hosts: []string{"foo.bar.com"},
				Port:  &networking.Port{Number: 1, Name: "http", Protocol: "http"},
				Tls:   &networking.ServerTLSSettings{Mode: networking.ServerTLSSettings_SIMPLE},
			},
			"TLS",
		},
		{
			"no tls on HTTPS",
			&networking.Server{
				Hosts: []string{"foo.bar.com"},
				Port:  &networking.Port{Number: 10000, Name: "https", Protocol: "https"},
			},
			"must have TLS",
		},
		{
			"tls on HTTP",
			&networking.Server{
				Hosts: []string{"foo.bar.com"},
				Port:  &networking.Port{Number: 10000, Name: "http", Protocol: "http"},
				Tls:   &networking.ServerTLSSettings{Mode: networking.ServerTLSSettings_SIMPLE},
			},
			"cannot have TLS",
		},
		{
			"tls redirect on HTTP",
			&networking.Server{
				Hosts: []string{"foo.bar.com"},
				Port:  &networking.Port{Number: 10000, Name: "http", Protocol: "http"},
				Tls: &networking.ServerTLSSettings{
					HttpsRedirect: true,
				},
			},
			"",
		},
		{
			"bind ip",
			&networking.Server{
				Hosts: []string{"foo.bar.com"},
				Port:  &networking.Port{Number: 7, Name: "http", Protocol: "http"},
				Bind:  "127.0.0.1",
			},
			"",
		},
		{
			"bind unix path with invalid port",
			&networking.Server{
				Hosts: []string{"foo.bar.com"},
				Port:  &networking.Port{Number: 7, Name: "http", Protocol: "http"},
				Bind:  "unix://@foobar",
			},
			"port number must be 0 for unix domain socket",
		},
		{
			"bind unix path",
			&networking.Server{
				Hosts: []string{"foo.bar.com"},
				Port:  &networking.Port{Number: 0, Name: "http", Protocol: "http"},
				Bind:  "unix://@foobar",
			},
			"",
		},
		{
			"bind bad ip",
			&networking.Server{
				Hosts: []string{"foo.bar.com"},
				Port:  &networking.Port{Number: 0, Name: "http", Protocol: "http"},
				Bind:  "foo.bar",
			},
			"foo.bar is not a valid IP",
		},
	}
	for _, tt := range tests {
		t.Run(tt.name, func(t *testing.T) {
			v := validateServer(tt.in)
			warn, err := v.Unwrap()
			checkValidationMessage(t, warn, err, "", tt.out)
		})
	}
}

func TestValidateServerPort(t *testing.T) {
	tests := []struct {
		name string
		in   *networking.Port
		out  string
	}{
		{"empty", &networking.Port{}, "invalid protocol"},
		{"empty", &networking.Port{}, "port name"},
		{
			"happy",
			&networking.Port{
				Protocol: "http",
				Number:   1,
				Name:     "Henry",
			},
			"",
		},
		{
			"invalid protocol",
			&networking.Port{
				Protocol: "kafka",
				Number:   1,
				Name:     "Henry",
			},
			"invalid protocol",
		},
		{
			"invalid number",
			&networking.Port{
				Protocol: "http",
				Number:   uint32(1 << 30),
				Name:     "http",
			},
			"port number",
		},
		{
			"name, no number",
			&networking.Port{
				Protocol: "http",
				Number:   0,
				Name:     "Henry",
			},
			"",
		},
	}
	for _, tt := range tests {
		t.Run(tt.name, func(t *testing.T) {
			err := validateServerPort(tt.in)
			if err == nil && tt.out != "" {
				t.Fatalf("validateServerPort(%v) = nil, wanted %q", tt.in, tt.out)
			} else if err != nil && tt.out == "" {
				t.Fatalf("validateServerPort(%v) = %v, wanted nil", tt.in, err)
			} else if err != nil && !strings.Contains(err.Error(), tt.out) {
				t.Fatalf("validateServerPort(%v) = %v, wanted %q", tt.in, err, tt.out)
			}
		})
	}
}

func TestValidateTlsOptions(t *testing.T) {
	tests := []struct {
		name    string
		in      *networking.ServerTLSSettings
		out     string
		warning string
	}{
		{"empty", &networking.ServerTLSSettings{}, "", ""},
		{
			"simple",
			&networking.ServerTLSSettings{
				Mode:              networking.ServerTLSSettings_SIMPLE,
				ServerCertificate: "Captain Jean-Luc Picard",
				PrivateKey:        "Khan Noonien Singh",
			},
			"", "",
		},
		{
			"simple with client bundle",
			&networking.ServerTLSSettings{
				Mode:              networking.ServerTLSSettings_SIMPLE,
				ServerCertificate: "Captain Jean-Luc Picard",
				PrivateKey:        "Khan Noonien Singh",
				CaCertificates:    "Commander William T. Riker",
			},
			"", "",
		},
		{
			"simple sds with client bundle",
			&networking.ServerTLSSettings{
				Mode:              networking.ServerTLSSettings_SIMPLE,
				ServerCertificate: "Captain Jean-Luc Picard",
				PrivateKey:        "Khan Noonien Singh",
				CaCertificates:    "Commander William T. Riker",
				CredentialName:    "sds-name",
			},
			"", "",
		},
		{
			"simple no server cert",
			&networking.ServerTLSSettings{
				Mode:              networking.ServerTLSSettings_SIMPLE,
				ServerCertificate: "",
				PrivateKey:        "Khan Noonien Singh",
			},
			"server certificate", "",
		},
		{
			"simple no private key",
			&networking.ServerTLSSettings{
				Mode:              networking.ServerTLSSettings_SIMPLE,
				ServerCertificate: "Captain Jean-Luc Picard",
				PrivateKey:        "",
			},
			"private key", "",
		},
		{
			"simple sds no server cert",
			&networking.ServerTLSSettings{
				Mode:              networking.ServerTLSSettings_SIMPLE,
				ServerCertificate: "",
				PrivateKey:        "Khan Noonien Singh",
				CredentialName:    "sds-name",
			},
			"", "",
		},
		{
			"simple sds no private key",
			&networking.ServerTLSSettings{
				Mode:              networking.ServerTLSSettings_SIMPLE,
				ServerCertificate: "Captain Jean-Luc Picard",
				PrivateKey:        "",
				CredentialName:    "sds-name",
			},
			"", "",
		},
		{
			"mutual",
			&networking.ServerTLSSettings{
				Mode:              networking.ServerTLSSettings_MUTUAL,
				ServerCertificate: "Captain Jean-Luc Picard",
				PrivateKey:        "Khan Noonien Singh",
				CaCertificates:    "Commander William T. Riker",
			},
			"", "",
		},
		{
			"mutual sds",
			&networking.ServerTLSSettings{
				Mode:              networking.ServerTLSSettings_MUTUAL,
				ServerCertificate: "Captain Jean-Luc Picard",
				PrivateKey:        "Khan Noonien Singh",
				CaCertificates:    "Commander William T. Riker",
				CredentialName:    "sds-name",
			},
			"", "",
		},
		{
			"mutual no server cert",
			&networking.ServerTLSSettings{
				Mode:              networking.ServerTLSSettings_MUTUAL,
				ServerCertificate: "",
				PrivateKey:        "Khan Noonien Singh",
				CaCertificates:    "Commander William T. Riker",
			},
			"server certificate", "",
		},
		{
			"mutual sds no server cert",
			&networking.ServerTLSSettings{
				Mode:              networking.ServerTLSSettings_MUTUAL,
				ServerCertificate: "",
				PrivateKey:        "Khan Noonien Singh",
				CaCertificates:    "Commander William T. Riker",
				CredentialName:    "sds-name",
			},
			"", "",
		},
		{
			"mutual no client CA bundle",
			&networking.ServerTLSSettings{
				Mode:              networking.ServerTLSSettings_MUTUAL,
				ServerCertificate: "Captain Jean-Luc Picard",
				PrivateKey:        "Khan Noonien Singh",
				CaCertificates:    "",
			},
			"client CA bundle", "",
		},
		// this pair asserts we get errors about both client and server certs missing when in mutual mode
		// and both are absent, but requires less rewriting of the testing harness than merging the cases
		{
			"mutual no certs",
			&networking.ServerTLSSettings{
				Mode:              networking.ServerTLSSettings_MUTUAL,
				ServerCertificate: "",
				PrivateKey:        "",
				CaCertificates:    "",
			},
			"server certificate", "",
		},
		{
			"mutual no certs",
			&networking.ServerTLSSettings{
				Mode:              networking.ServerTLSSettings_MUTUAL,
				ServerCertificate: "",
				PrivateKey:        "",
				CaCertificates:    "",
			},
			"private key", "",
		},
		{
			"mutual no certs",
			&networking.ServerTLSSettings{
				Mode:              networking.ServerTLSSettings_MUTUAL,
				ServerCertificate: "",
				PrivateKey:        "",
				CaCertificates:    "",
			},
			"client CA bundle", "",
		},
		{
			"pass through sds no certs",
			&networking.ServerTLSSettings{
				Mode:              networking.ServerTLSSettings_PASSTHROUGH,
				ServerCertificate: "",
				CaCertificates:    "",
				CredentialName:    "sds-name",
			},
			"", "PASSTHROUGH mode does not use certificates",
		},
		{
			"istio_mutual no certs",
			&networking.ServerTLSSettings{
				Mode:              networking.ServerTLSSettings_ISTIO_MUTUAL,
				ServerCertificate: "",
				PrivateKey:        "",
				CaCertificates:    "",
			},
			"", "",
		},
		{
			"istio_mutual with server cert",
			&networking.ServerTLSSettings{
				Mode:              networking.ServerTLSSettings_ISTIO_MUTUAL,
				ServerCertificate: "Captain Jean-Luc Picard",
			},
			"cannot have associated server cert", "",
		},
		{
			"istio_mutual with client bundle",
			&networking.ServerTLSSettings{
				Mode:              networking.ServerTLSSettings_ISTIO_MUTUAL,
				ServerCertificate: "Captain Jean-Luc Picard",
				PrivateKey:        "Khan Noonien Singh",
				CaCertificates:    "Commander William T. Riker",
			},
			"cannot have associated", "",
		},
		{
			"istio_mutual with private key",
			&networking.ServerTLSSettings{
				Mode:       networking.ServerTLSSettings_ISTIO_MUTUAL,
				PrivateKey: "Khan Noonien Singh",
			},
			"cannot have associated private key", "",
		},
		{
			"istio_mutual with credential name",
			&networking.ServerTLSSettings{
				Mode:           networking.ServerTLSSettings_ISTIO_MUTUAL,
				CredentialName: "some-cred",
			},
			"cannot have associated credentialName", "",
		},
		{
			"invalid cipher suites",
			&networking.ServerTLSSettings{
				Mode:           networking.ServerTLSSettings_SIMPLE,
				CredentialName: "sds-name",
				CipherSuites:   []string{"not-a-cipher-suite"},
			},
			"", "not-a-cipher-suite",
		},
		{
			"valid cipher suites",
			&networking.ServerTLSSettings{
				Mode:           networking.ServerTLSSettings_SIMPLE,
				CredentialName: "sds-name",
				CipherSuites:   []string{"ECDHE-ECDSA-AES128-SHA"},
			},
			"", "",
		},
		{
			"cipher suites operations",
			&networking.ServerTLSSettings{
				Mode:           networking.ServerTLSSettings_SIMPLE,
				CredentialName: "sds-name",
				CipherSuites:   []string{"-ECDHE-ECDSA-AES128-SHA"},
			},
			"", "",
		},
		{
			"duplicate cipher suites",
			&networking.ServerTLSSettings{
				Mode:           networking.ServerTLSSettings_SIMPLE,
				CredentialName: "sds-name",
				CipherSuites:   []string{"ECDHE-ECDSA-AES128-SHA", "ECDHE-ECDSA-AES128-SHA"},
			},
			"", "ECDHE-ECDSA-AES128-SHA",
		},
		{
			"invalid cipher suites with invalid config",
			&networking.ServerTLSSettings{
				Mode:         networking.ServerTLSSettings_SIMPLE,
				CipherSuites: []string{"not-a-cipher-suite"},
			},
			"requires a private key", "not-a-cipher-suite",
		},
	}
	for _, tt := range tests {
		t.Run(tt.name, func(t *testing.T) {
			v := validateTLSOptions(tt.in)
			warn, err := v.Unwrap()
			checkValidationMessage(t, warn, err, tt.warning, tt.out)
		})
	}
}

func TestValidateTLS(t *testing.T) {
	testCases := []struct {
		name  string
		tls   *networking.ClientTLSSettings
		valid bool
	}{
		{
			name: "SIMPLE: Credential Name set correctly",
			tls: &networking.ClientTLSSettings{
				Mode:              networking.ClientTLSSettings_SIMPLE,
				CredentialName:    "some credential",
				ClientCertificate: "",
				PrivateKey:        "",
				CaCertificates:    "",
			},
			valid: true,
		},
		{
			name: "SIMPLE CredentialName set with ClientCertificate specified",
			tls: &networking.ClientTLSSettings{
				Mode:              networking.ClientTLSSettings_SIMPLE,
				CredentialName:    "credential",
				ClientCertificate: "cert",
				PrivateKey:        "",
				CaCertificates:    "",
			},
			valid: false,
		},
		{
			name: "SIMPLE: CredentialName set with PrivateKey specified",
			tls: &networking.ClientTLSSettings{
				Mode:              networking.ClientTLSSettings_SIMPLE,
				CredentialName:    "credential",
				ClientCertificate: "",
				PrivateKey:        "key",
				CaCertificates:    "",
			},
			valid: false,
		},
		{
			name: "SIMPLE: CredentialName set with CACertficiates specified",
			tls: &networking.ClientTLSSettings{
				Mode:              networking.ClientTLSSettings_SIMPLE,
				CredentialName:    "credential",
				ClientCertificate: "",
				PrivateKey:        "",
				CaCertificates:    "ca",
			},
			valid: false,
		},
		{
			name: "MUTUAL: Credential Name set correctly",
			tls: &networking.ClientTLSSettings{
				Mode:              networking.ClientTLSSettings_MUTUAL,
				CredentialName:    "some credential",
				ClientCertificate: "",
				PrivateKey:        "",
				CaCertificates:    "",
			},
			valid: true,
		},
		{
			name: "MUTUAL CredentialName set with ClientCertificate specified",
			tls: &networking.ClientTLSSettings{
				Mode:              networking.ClientTLSSettings_MUTUAL,
				CredentialName:    "credential",
				ClientCertificate: "cert",
				PrivateKey:        "",
				CaCertificates:    "",
			},
			valid: false,
		},
		{
			name: "MUTUAL: CredentialName set with PrivateKey specified",
			tls: &networking.ClientTLSSettings{
				Mode:              networking.ClientTLSSettings_MUTUAL,
				CredentialName:    "credential",
				ClientCertificate: "",
				PrivateKey:        "key",
				CaCertificates:    "",
			},
			valid: false,
		},
		{
			name: "MUTUAL: CredentialName set with CACertficiates specified",
			tls: &networking.ClientTLSSettings{
				Mode:              networking.ClientTLSSettings_MUTUAL,
				CredentialName:    "credential",
				ClientCertificate: "",
				PrivateKey:        "",
				CaCertificates:    "ca",
			},
			valid: false,
		},
		{
			name: "MUTUAL: CredentialName not set with ClientCertificate and Key specified",
			tls: &networking.ClientTLSSettings{
				Mode:              networking.ClientTLSSettings_MUTUAL,
				ClientCertificate: "cert",
				PrivateKey:        "key",
			},
			valid: true,
		},
		{
			name: "MUTUAL: CredentialName not set with ClientCertificate specified and Key missing",
			tls: &networking.ClientTLSSettings{
				Mode:              networking.ClientTLSSettings_MUTUAL,
				ClientCertificate: "cert",
				PrivateKey:        "",
			},
			valid: false,
		},
		{
			name: "MUTUAL: CredentialName not set with ClientCertificate missing and Key specified",
			tls: &networking.ClientTLSSettings{
				Mode:              networking.ClientTLSSettings_MUTUAL,
				ClientCertificate: "",
				PrivateKey:        "key",
			},
			valid: false,
		},
	}

	for _, tc := range testCases {
		if got := validateTLS(tc.tls); (got == nil) != tc.valid {
			t.Errorf("ValidateTLS(%q) => got valid=%v, want valid=%v",
				tc.name, got == nil, tc.valid)
		}
	}
}

func TestValidateHTTPHeaderName(t *testing.T) {
	testCases := []struct {
		name  string
		valid bool
	}{
		{name: "header1", valid: true},
		{name: "X-Requested-With", valid: true},
		{name: "", valid: false},
	}

	for _, tc := range testCases {
		if got := ValidateHTTPHeaderName(tc.name); (got == nil) != tc.valid {
			t.Errorf("ValidateHTTPHeaderName(%q) => got valid=%v, want valid=%v",
				tc.name, got == nil, tc.valid)
		}
	}
}

func TestValidateCORSPolicy(t *testing.T) {
	testCases := []struct {
		name  string
		in    *networking.CorsPolicy
		valid bool
	}{
		{name: "valid", in: &networking.CorsPolicy{
			AllowMethods:  []string{"GET", "POST"},
			AllowHeaders:  []string{"header1", "header2"},
			ExposeHeaders: []string{"header3"},
			MaxAge:        &durationpb.Duration{Seconds: 2},
		}, valid: true},
		{name: "bad method", in: &networking.CorsPolicy{
			AllowMethods:  []string{"GET", "PUTT"},
			AllowHeaders:  []string{"header1", "header2"},
			ExposeHeaders: []string{"header3"},
			MaxAge:        &durationpb.Duration{Seconds: 2},
		}, valid: false},
		{name: "bad header", in: &networking.CorsPolicy{
			AllowMethods:  []string{"GET", "POST"},
			AllowHeaders:  []string{"header1", "header2"},
			ExposeHeaders: []string{""},
			MaxAge:        &durationpb.Duration{Seconds: 2},
		}, valid: false},
		{name: "bad max age", in: &networking.CorsPolicy{
			AllowMethods:  []string{"GET", "POST"},
			AllowHeaders:  []string{"header1", "header2"},
			ExposeHeaders: []string{"header3"},
			MaxAge:        &durationpb.Duration{Seconds: 2, Nanos: 42},
		}, valid: false},
		{name: "empty matchType AllowOrigins", in: &networking.CorsPolicy{
			AllowOrigins: []*networking.StringMatch{
				{MatchType: &networking.StringMatch_Exact{Exact: ""}},
				{MatchType: &networking.StringMatch_Prefix{Prefix: ""}},
				{MatchType: &networking.StringMatch_Regex{Regex: ""}},
			},
			AllowMethods:  []string{"GET", "POST"},
			AllowHeaders:  []string{"header1", "header2"},
			ExposeHeaders: []string{"header3"},
			MaxAge:        &durationpb.Duration{Seconds: 2},
		}, valid: false},
		{name: "non empty matchType AllowOrigins", in: &networking.CorsPolicy{
			AllowOrigins: []*networking.StringMatch{
				{MatchType: &networking.StringMatch_Exact{Exact: "exact"}},
				{MatchType: &networking.StringMatch_Prefix{Prefix: "prefix"}},
				{MatchType: &networking.StringMatch_Regex{Regex: "regex"}},
			},
			AllowMethods:  []string{"GET", "POST"},
			AllowHeaders:  []string{"header1", "header2"},
			ExposeHeaders: []string{"header3"},
			MaxAge:        &durationpb.Duration{Seconds: 2},
		}, valid: true},
	}

	for _, tc := range testCases {
		t.Run(tc.name, func(t *testing.T) {
			if got := validateCORSPolicy(tc.in); (got == nil) != tc.valid {
				t.Errorf("got valid=%v, want valid=%v: %v",
					got == nil, tc.valid, got)
			}
		})
	}
}

func TestValidateHTTPStatus(t *testing.T) {
	testCases := []struct {
		in    int32
		valid bool
	}{
		{-100, false},
		{0, false},
		{200, true},
		{600, true},
		{601, false},
	}

	for _, tc := range testCases {
		if got := validateHTTPStatus(tc.in); (got == nil) != tc.valid {
			t.Errorf("validateHTTPStatus(%d) => got valid=%v, want valid=%v",
				tc.in, got, tc.valid)
		}
	}
}

func TestValidateHTTPFaultInjectionAbort(t *testing.T) {
	testCases := []struct {
		name  string
		in    *networking.HTTPFaultInjection_Abort
		valid bool
	}{
		{name: "nil", in: nil, valid: true},
		{name: "valid", in: &networking.HTTPFaultInjection_Abort{
			Percentage: &networking.Percent{
				Value: 20,
			},
			ErrorType: &networking.HTTPFaultInjection_Abort_HttpStatus{
				HttpStatus: 200,
			},
		}, valid: true},
		{name: "valid default", in: &networking.HTTPFaultInjection_Abort{
			ErrorType: &networking.HTTPFaultInjection_Abort_HttpStatus{
				HttpStatus: 200,
			},
		}, valid: true},
		{name: "invalid http status", in: &networking.HTTPFaultInjection_Abort{
			Percentage: &networking.Percent{
				Value: 20,
			},
			ErrorType: &networking.HTTPFaultInjection_Abort_HttpStatus{
				HttpStatus: 9000,
			},
		}, valid: false},
		{name: "invalid low http status", in: &networking.HTTPFaultInjection_Abort{
			Percentage: &networking.Percent{
				Value: 20,
			},
			ErrorType: &networking.HTTPFaultInjection_Abort_HttpStatus{
				HttpStatus: 100,
			},
		}, valid: false},
		{name: "valid percentage", in: &networking.HTTPFaultInjection_Abort{
			Percentage: &networking.Percent{
				Value: 0.001,
			},
			ErrorType: &networking.HTTPFaultInjection_Abort_HttpStatus{
				HttpStatus: 200,
			},
		}, valid: true},
		{name: "invalid fractional percent", in: &networking.HTTPFaultInjection_Abort{
			Percentage: &networking.Percent{
				Value: -10.0,
			},
			ErrorType: &networking.HTTPFaultInjection_Abort_HttpStatus{
				HttpStatus: 200,
			},
		}, valid: false},
		{name: "grpc: nil", in: nil, valid: true},
		{name: "grpc: valid", in: &networking.HTTPFaultInjection_Abort{
			Percentage: &networking.Percent{
				Value: 20,
			},
			ErrorType: &networking.HTTPFaultInjection_Abort_GrpcStatus{
				GrpcStatus: "DEADLINE_EXCEEDED",
			},
		}, valid: true},
		{name: "grpc: valid default percentage", in: &networking.HTTPFaultInjection_Abort{
			ErrorType: &networking.HTTPFaultInjection_Abort_GrpcStatus{
				GrpcStatus: "DEADLINE_EXCEEDED",
			},
		}, valid: true},
		{name: "grpc: invalid status", in: &networking.HTTPFaultInjection_Abort{
			Percentage: &networking.Percent{
				Value: 20,
			},
			ErrorType: &networking.HTTPFaultInjection_Abort_GrpcStatus{
				GrpcStatus: "BAD_STATUS",
			},
		}, valid: false},
		{name: "grpc: valid percentage", in: &networking.HTTPFaultInjection_Abort{
			Percentage: &networking.Percent{
				Value: 0.001,
			},
			ErrorType: &networking.HTTPFaultInjection_Abort_GrpcStatus{
				GrpcStatus: "INTERNAL",
			},
		}, valid: true},
		{name: "grpc: invalid fractional percent", in: &networking.HTTPFaultInjection_Abort{
			Percentage: &networking.Percent{
				Value: -10.0,
			},
			ErrorType: &networking.HTTPFaultInjection_Abort_GrpcStatus{
				GrpcStatus: "DEADLINE_EXCEEDED",
			},
		}, valid: false},
	}

	for _, tc := range testCases {
		t.Run(tc.name, func(t *testing.T) {
			if got := validateHTTPFaultInjectionAbort(tc.in); (got == nil) != tc.valid {
				t.Errorf("got valid=%v, want valid=%v: %v",
					got == nil, tc.valid, got)
			}
		})
	}
}

func TestValidateHTTPFaultInjectionDelay(t *testing.T) {
	testCases := []struct {
		name  string
		in    *networking.HTTPFaultInjection_Delay
		valid bool
	}{
		{name: "nil", in: nil, valid: true},
		{name: "valid fixed", in: &networking.HTTPFaultInjection_Delay{
			Percentage: &networking.Percent{
				Value: 20,
			},
			HttpDelayType: &networking.HTTPFaultInjection_Delay_FixedDelay{
				FixedDelay: &durationpb.Duration{Seconds: 3},
			},
		}, valid: true},
		{name: "valid default", in: &networking.HTTPFaultInjection_Delay{
			HttpDelayType: &networking.HTTPFaultInjection_Delay_FixedDelay{
				FixedDelay: &durationpb.Duration{Seconds: 3},
			},
		}, valid: true},
		{name: "invalid percent", in: &networking.HTTPFaultInjection_Delay{
			Percentage: &networking.Percent{
				Value: 101,
			},
			HttpDelayType: &networking.HTTPFaultInjection_Delay_FixedDelay{
				FixedDelay: &durationpb.Duration{Seconds: 3},
			},
		}, valid: false},
		{name: "invalid delay", in: &networking.HTTPFaultInjection_Delay{
			Percentage: &networking.Percent{
				Value: 20,
			},
			HttpDelayType: &networking.HTTPFaultInjection_Delay_FixedDelay{
				FixedDelay: &durationpb.Duration{Seconds: 3, Nanos: 42},
			},
		}, valid: false},
		{name: "valid fractional percentage", in: &networking.HTTPFaultInjection_Delay{
			Percentage: &networking.Percent{
				Value: 0.001,
			},
			HttpDelayType: &networking.HTTPFaultInjection_Delay_FixedDelay{
				FixedDelay: &durationpb.Duration{Seconds: 3},
			},
		}, valid: true},
		{name: "invalid fractional percentage", in: &networking.HTTPFaultInjection_Delay{
			Percentage: &networking.Percent{
				Value: -10.0,
			},
			HttpDelayType: &networking.HTTPFaultInjection_Delay_FixedDelay{
				FixedDelay: &durationpb.Duration{Seconds: 3},
			},
		}, valid: false},
	}

	for _, tc := range testCases {
		t.Run(tc.name, func(t *testing.T) {
			if got := validateHTTPFaultInjectionDelay(tc.in); (got == nil) != tc.valid {
				t.Errorf("got valid=%v, want valid=%v: %v",
					got == nil, tc.valid, got)
			}
		})
	}
}

func TestValidateHTTPRetry(t *testing.T) {
	testCases := []struct {
		name  string
		in    *networking.HTTPRetry
		valid bool
	}{
		{name: "valid", in: &networking.HTTPRetry{
			Attempts:      10,
			PerTryTimeout: &durationpb.Duration{Seconds: 2},
			RetryOn:       "5xx,gateway-error",
		}, valid: true},
		{name: "disable retries", in: &networking.HTTPRetry{
			Attempts: 0,
		}, valid: true},
		{name: "invalid, retry policy configured but attempts set to zero", in: &networking.HTTPRetry{
			Attempts:      0,
			PerTryTimeout: &durationpb.Duration{Seconds: 2},
			RetryOn:       "5xx,gateway-error",
		}, valid: false},
		{name: "valid default", in: &networking.HTTPRetry{
			Attempts: 10,
		}, valid: true},
		{name: "valid http status retryOn", in: &networking.HTTPRetry{
			Attempts:      10,
			PerTryTimeout: &durationpb.Duration{Seconds: 2},
			RetryOn:       "503,connect-failure",
		}, valid: true},
		{name: "invalid attempts", in: &networking.HTTPRetry{
			Attempts:      -1,
			PerTryTimeout: &durationpb.Duration{Seconds: 2},
		}, valid: false},
		{name: "invalid timeout", in: &networking.HTTPRetry{
			Attempts:      10,
			PerTryTimeout: &durationpb.Duration{Seconds: 2, Nanos: 1},
		}, valid: false},
		{name: "timeout too small", in: &networking.HTTPRetry{
			Attempts:      10,
			PerTryTimeout: &durationpb.Duration{Nanos: 999},
		}, valid: false},
		{name: "invalid policy retryOn", in: &networking.HTTPRetry{
			Attempts:      10,
			PerTryTimeout: &durationpb.Duration{Seconds: 2},
			RetryOn:       "5xx,invalid policy",
		}, valid: false},
		{name: "invalid http status retryOn", in: &networking.HTTPRetry{
			Attempts:      10,
			PerTryTimeout: &durationpb.Duration{Seconds: 2},
			RetryOn:       "600,connect-failure",
		}, valid: false},
		{name: "invalid, retryRemoteLocalities configured but attempts set to zero", in: &networking.HTTPRetry{
			Attempts:              0,
			RetryRemoteLocalities: &wrapperspb.BoolValue{Value: false},
		}, valid: false},
	}

	for _, tc := range testCases {
		t.Run(tc.name, func(t *testing.T) {
			if got := validateHTTPRetry(tc.in); (got == nil) != tc.valid {
				t.Errorf("got valid=%v, want valid=%v: %v",
					got == nil, tc.valid, got)
			}
		})
	}
}

func TestValidateHTTPRewrite(t *testing.T) {
	testCases := []struct {
		name  string
		in    *networking.HTTPRewrite
		valid bool
	}{
		{
			name:  "nil in",
			in:    nil,
			valid: true,
		},
		{
			name: "uri and authority",
			in: &networking.HTTPRewrite{
				Uri:       "/path/to/resource",
				Authority: "foobar.org",
			},
			valid: true,
		},
		{
			name: "uri",
			in: &networking.HTTPRewrite{
				Uri: "/path/to/resource",
			},
			valid: true,
		},
		{
			name: "authority",
			in: &networking.HTTPRewrite{
				Authority: "foobar.org",
			},
			valid: true,
		},
		{
			name:  "no uri or authority",
			in:    &networking.HTTPRewrite{},
			valid: false,
		},
	}

	for _, tc := range testCases {
		t.Run(tc.name, func(t *testing.T) {
			if got := validateHTTPRewrite(tc.in); (got == nil) != tc.valid {
				t.Errorf("got valid=%v, want valid=%v: %v",
					got == nil, tc.valid, got)
			}
		})
	}
}

func TestValidatePortName(t *testing.T) {
	testCases := []struct {
		name  string
		valid bool
	}{
		{
			name:  "",
			valid: false,
		},
		{
			name:  "simple",
			valid: true,
		},
		{
			name:  "full",
			valid: true,
		},
		{
			name:  "toolongtoolongtoolongtoolongtoolongtoolongtoolongtoolongtoolongtoolongtoolongtoolongtoolongtoolong",
			valid: false,
		},
	}

	for _, tc := range testCases {
		t.Run(tc.name, func(t *testing.T) {
			if err := ValidatePortName(tc.name); (err == nil) != tc.valid {
				t.Fatalf("got valid=%v but wanted valid=%v: %v", err == nil, tc.valid, err)
			}
		})
	}
}

func TestValidateHTTPRedirect(t *testing.T) {
	testCases := []struct {
		name     string
		redirect *networking.HTTPRedirect
		valid    bool
	}{
		{
			name:     "nil redirect",
			redirect: nil,
			valid:    true,
		},
		{
			name: "empty uri and authority",
			redirect: &networking.HTTPRedirect{
				Uri:       "",
				Authority: "",
			},
			valid: false,
		},
		{
			name: "too small redirect code",
			redirect: &networking.HTTPRedirect{
				Uri:          "t",
				Authority:    "",
				RedirectCode: 299,
			},
			valid: false,
		},
		{
			name: "too large redirect code",
			redirect: &networking.HTTPRedirect{
				Uri:          "t",
				Authority:    "",
				RedirectCode: 400,
			},
			valid: false,
		},
		{
			name: "empty authority",
			redirect: &networking.HTTPRedirect{
				Uri:       "t",
				Authority: "",
			},
			valid: true,
		},
		{
			name: "empty uri",
			redirect: &networking.HTTPRedirect{
				Uri:       "",
				Authority: "t",
			},
			valid: true,
		},
		{
			name: "empty redirect code",
			redirect: &networking.HTTPRedirect{
				Uri:          "t",
				Authority:    "t",
				RedirectCode: 0,
			},
			valid: true,
		},
		{
			name: "normal redirect",
			redirect: &networking.HTTPRedirect{
				Uri:          "t",
				Authority:    "t",
				RedirectCode: 308,
			},
			valid: true,
		},
	}

	for _, tc := range testCases {
		t.Run(tc.name, func(t *testing.T) {
			if err := validateHTTPRedirect(tc.redirect); (err == nil) != tc.valid {
				t.Fatalf("got valid=%v but wanted valid=%v: %v", err == nil, tc.valid, err)
			}
		})
	}
}

func TestValidateHTTPDirectResponse(t *testing.T) {
	testCases := []struct {
		name           string
		directResponse *networking.HTTPDirectResponse
		valid          bool
		warning        bool
	}{
		{
			name:           "nil redirect",
			directResponse: nil,
			valid:          true,
		},
		{
			name: "status 200",
			directResponse: &networking.HTTPDirectResponse{
				Status: 200,
			},
			valid: true,
		},
		{
			name: "status 100",
			directResponse: &networking.HTTPDirectResponse{
				Status: 199,
			},
			valid: false,
		},
		{
			name: "status 600",
			directResponse: &networking.HTTPDirectResponse{
				Status: 601,
			},
			valid: false,
		},
		{
			name: "with string body",
			directResponse: &networking.HTTPDirectResponse{
				Status: 200,
				Body: &networking.HTTPBody{
					Specifier: &networking.HTTPBody_String_{String_: "hello"},
				},
			},
			valid: true,
		},
		{
			name: "with string body over 100kb",
			directResponse: &networking.HTTPDirectResponse{
				Status: 200,
				Body: &networking.HTTPBody{
					Specifier: &networking.HTTPBody_String_{String_: strings.Repeat("a", 101*kb)},
				},
			},
			valid:   true,
			warning: true,
		},
		{
			name: "with string body over 1mb",
			directResponse: &networking.HTTPDirectResponse{
				Status: 200,
				Body: &networking.HTTPBody{
					Specifier: &networking.HTTPBody_String_{String_: strings.Repeat("a", 2*mb)},
				},
			},
			valid: false,
		},
		{
			name: "with bytes body",
			directResponse: &networking.HTTPDirectResponse{
				Status: 200,
				Body: &networking.HTTPBody{
					Specifier: &networking.HTTPBody_Bytes{Bytes: []byte("hello")},
				},
			},
			valid: true,
		},
		{
			name: "with bytes body over 100kb",
			directResponse: &networking.HTTPDirectResponse{
				Status: 200,
				Body: &networking.HTTPBody{
					Specifier: &networking.HTTPBody_Bytes{Bytes: []byte(strings.Repeat("a", (100*kb)+1))},
				},
			},
			valid:   true,
			warning: true,
		},
		{
			name: "with bytes body over 1mb",
			directResponse: &networking.HTTPDirectResponse{
				Status: 200,
				Body: &networking.HTTPBody{
					Specifier: &networking.HTTPBody_Bytes{Bytes: []byte(strings.Repeat("a", (1*mb)+1))},
				},
			},
			valid: false,
		},
	}

	for _, tc := range testCases {
		t.Run(tc.name, func(t *testing.T) {
			if err := validateHTTPDirectResponse(tc.directResponse); (err.Err == nil) != tc.valid {
				t.Fatalf("got valid=%v but wanted valid=%v: %v", err.Err == nil, tc.valid, err)
			}
			if err := validateHTTPDirectResponse(tc.directResponse); (err.Warning != nil) != tc.warning {
				t.Fatalf("got valid=%v but wanted valid=%v: %v", err.Warning != nil, tc.warning, err)
			}
		})
	}
}

func TestValidateDestinationWithInheritance(t *testing.T) {
	test.SetForTest(t, &features.EnableDestinationRuleInheritance, true)
	cases := []struct {
		name  string
		in    proto.Message
		valid bool
	}{
		{name: "simple destination rule", in: &networking.DestinationRule{
			Host: "reviews",
			TrafficPolicy: &networking.TrafficPolicy{
				Tls: &networking.ClientTLSSettings{
					Mode: networking.ClientTLSSettings_SIMPLE,
				},
			},
			Subsets: []*networking.Subset{
				{Name: "v1", Labels: map[string]string{"version": "v1"}},
				{Name: "v2", Labels: map[string]string{"version": "v2"}},
			},
		}, valid: true},
		{name: "simple global destination rule", in: &networking.DestinationRule{
			Host: "reviews",
			TrafficPolicy: &networking.TrafficPolicy{
				Tls: &networking.ClientTLSSettings{
					Mode: networking.ClientTLSSettings_SIMPLE,
				},
			},
		}, valid: true},
		{name: "global tunnel settings without protocol", in: &networking.DestinationRule{
			Host: "tunnel-proxy.com",
			TrafficPolicy: &networking.TrafficPolicy{
				Tunnel: &networking.TrafficPolicy_TunnelSettings{
					TargetHost: "example.com",
					TargetPort: 80,
				},
			},
		}, valid: true},
		{name: "global tunnel settings with CONNECT protocol", in: &networking.DestinationRule{
			Host: "tunnel-proxy.com",
			TrafficPolicy: &networking.TrafficPolicy{
				Tunnel: &networking.TrafficPolicy_TunnelSettings{
					Protocol:   "CONNECT",
					TargetHost: "example.com",
					TargetPort: 80,
				},
			},
		}, valid: true},
		{name: "global tunnel settings with POST protocol", in: &networking.DestinationRule{
			Host: "tunnel-proxy.com",
			TrafficPolicy: &networking.TrafficPolicy{
				Tunnel: &networking.TrafficPolicy_TunnelSettings{
					Protocol:   "POST",
					TargetHost: "example.com",
					TargetPort: 80,
				},
			},
		}, valid: true},
		{name: "subset tunnel settings without protocol", in: &networking.DestinationRule{
			Host: "tunnel-proxy.com",
			Subsets: []*networking.Subset{
				{
					Name: "reviews-80",
					TrafficPolicy: &networking.TrafficPolicy{
						Tunnel: &networking.TrafficPolicy_TunnelSettings{
							TargetHost: "example.com",
							TargetPort: 80,
						},
					},
				},
			},
		}, valid: true},
		{name: "subset tunnel settings with CONNECT protocol", in: &networking.DestinationRule{
			Host: "tunnel-proxy.com",
			Subsets: []*networking.Subset{
				{
					Name: "reviews-80",
					TrafficPolicy: &networking.TrafficPolicy{
						Tunnel: &networking.TrafficPolicy_TunnelSettings{
							Protocol:   "CONNECT",
							TargetHost: "example.com",
							TargetPort: 80,
						},
					},
				},
			},
		}, valid: true},
		{name: "subset tunnel settings with POST protocol", in: &networking.DestinationRule{
			Host: "tunnel-proxy.com",
			Subsets: []*networking.Subset{
				{
					Name: "example-com-80",
					TrafficPolicy: &networking.TrafficPolicy{
						Tunnel: &networking.TrafficPolicy_TunnelSettings{
							Protocol:   "POST",
							TargetHost: "example.com",
							TargetPort: 80,
						},
					},
				},
			},
		}, valid: true},
		{name: "global tunnel settings with IPv4 target host", in: &networking.DestinationRule{
			Host: "tunnel-proxy.com",
			TrafficPolicy: &networking.TrafficPolicy{
				Tunnel: &networking.TrafficPolicy_TunnelSettings{
					Protocol:   "CONNECT",
					TargetHost: "192.168.1.2",
					TargetPort: 80,
				},
			},
		}, valid: true},
		{name: "global tunnel settings with IPv6 target host", in: &networking.DestinationRule{
			Host: "tunnel-proxy.com",
			TrafficPolicy: &networking.TrafficPolicy{
				Tunnel: &networking.TrafficPolicy_TunnelSettings{
					Protocol:   "CONNECT",
					TargetHost: "2001:db8:1234::",
					TargetPort: 80,
				},
			},
		}, valid: true},
		{name: "global tunnel settings with an unsupported protocol", in: &networking.DestinationRule{
			Host: "tunnel-proxy.com",
			TrafficPolicy: &networking.TrafficPolicy{
				Tunnel: &networking.TrafficPolicy_TunnelSettings{
					Protocol:   "masque",
					TargetHost: "example.com",
					TargetPort: 80,
				},
			},
		}, valid: false},
		{name: "subset tunnel settings with an unsupported protocol", in: &networking.DestinationRule{
			Host: "tunnel-proxy.com",
			Subsets: []*networking.Subset{
				{
					Name: "example-com-80",
					TrafficPolicy: &networking.TrafficPolicy{
						Tunnel: &networking.TrafficPolicy_TunnelSettings{
							Protocol:   "masque",
							TargetHost: "example.com",
							TargetPort: 80,
						},
					},
				},
			},
		}, valid: false},
		{name: "global rule with subsets", in: &networking.DestinationRule{
			TrafficPolicy: &networking.TrafficPolicy{
				Tls: &networking.ClientTLSSettings{
					Mode: networking.ClientTLSSettings_SIMPLE,
				},
			},
			Subsets: []*networking.Subset{
				{Name: "v1", Labels: map[string]string{"version": "v1"}},
				{Name: "v2", Labels: map[string]string{"version": "v2"}},
			},
		}, valid: false},
		{name: "global rule with exportTo", in: &networking.DestinationRule{
			TrafficPolicy: &networking.TrafficPolicy{
				Tls: &networking.ClientTLSSettings{
					Mode: networking.ClientTLSSettings_SIMPLE,
				},
			},
			ExportTo: []string{"ns1", "ns2"},
		}, valid: false},
		{name: "empty host with workloadSelector", in: &networking.DestinationRule{
			TrafficPolicy: &networking.TrafficPolicy{
				Tls: &networking.ClientTLSSettings{
					Mode: networking.ClientTLSSettings_SIMPLE,
				},
			},
			WorkloadSelector: &api.WorkloadSelector{
				MatchLabels: map[string]string{"app": "app1"},
			},
		}, valid: false},
		{name: "global rule with portLevelSettings", in: &networking.DestinationRule{
			TrafficPolicy: &networking.TrafficPolicy{
				Tls: &networking.ClientTLSSettings{
					Mode: networking.ClientTLSSettings_SIMPLE,
				},
				PortLevelSettings: []*networking.TrafficPolicy_PortTrafficPolicy{
					{
						Port: &networking.PortSelector{Number: 8000},
						OutlierDetection: &networking.OutlierDetection{
							MinHealthPercent: 20,
						},
					},
				},
			},
		}, valid: false},
		{name: "tunnel settings for wildcard target host", in: &networking.DestinationRule{
			Host: "tunnel-proxy.com",
			TrafficPolicy: &networking.TrafficPolicy{
				Tunnel: &networking.TrafficPolicy_TunnelSettings{
					Protocol:   "CONNECT",
					TargetHost: "*.example.com",
					TargetPort: 80,
				},
			},
		}, valid: false},
		{name: "tunnel settings for with invalid port", in: &networking.DestinationRule{
			Host: "tunnel-proxy.com",
			TrafficPolicy: &networking.TrafficPolicy{
				Tunnel: &networking.TrafficPolicy_TunnelSettings{
					Protocol:   "CONNECT",
					TargetHost: "example.com",
					TargetPort: 0,
				},
			},
		}, valid: false},
		{name: "tunnel settings without required target host", in: &networking.DestinationRule{
			Host: "tunnel-proxy.com",
			TrafficPolicy: &networking.TrafficPolicy{
				Tunnel: &networking.TrafficPolicy_TunnelSettings{
					Protocol:   "CONNECT",
					TargetPort: 80,
				},
			},
		}, valid: false},
		{name: "tunnel settings without required target port", in: &networking.DestinationRule{
			Host: "tunnel-proxy.com",
			TrafficPolicy: &networking.TrafficPolicy{
				Tunnel: &networking.TrafficPolicy_TunnelSettings{
					Protocol:   "CONNECT",
					TargetHost: "example.com",
				},
			},
		}, valid: false},
	}
	for _, c := range cases {
		if _, got := ValidateDestinationRule(config.Config{
			Meta: config.Meta{
				Name:      someName,
				Namespace: someNamespace,
			},
			Spec: c.in,
		}); (got == nil) != c.valid {
			t.Errorf("ValidateDestinationRule failed on %v: got valid=%v but wanted valid=%v: %v",
				c.name, got == nil, c.valid, got)
		}
	}
}

func TestValidateDestination(t *testing.T) {
	testCases := []struct {
		name        string
		destination *networking.Destination
		valid       bool
	}{
		{
			name:        "empty",
			destination: &networking.Destination{}, // nothing
			valid:       false,
		},
		{
			name: "simple",
			destination: &networking.Destination{
				Host: "foo.bar",
			},
			valid: true,
		},
		{
			name: "full",
			destination: &networking.Destination{
				Host:   "foo.bar",
				Subset: "shiny",
				Port: &networking.PortSelector{
					Number: 5000,
				},
			},
			valid: true,
		},
		{
			name: "unnumbered-selector",
			destination: &networking.Destination{
				Host:   "foo.bar",
				Subset: "shiny",
				Port:   &networking.PortSelector{},
			},
			valid: false,
		},
	}

	for _, tc := range testCases {
		t.Run(tc.name, func(t *testing.T) {
			if err := validateDestination(tc.destination); (err == nil) != tc.valid {
				t.Fatalf("got valid=%v but wanted valid=%v: %v", err == nil, tc.valid, err)
			}
		})
	}
}

func TestValidateHTTPRoute(t *testing.T) {
	testCases := []struct {
		name  string
		route *networking.HTTPRoute
		valid bool
	}{
		{name: "empty", route: &networking.HTTPRoute{ // nothing
		}, valid:                                     false},
		{name: "simple", route: &networking.HTTPRoute{
			Route: []*networking.HTTPRouteDestination{{
				Destination: &networking.Destination{Host: "foo.baz"},
			}},
		}, valid: true},
		{name: "no destination", route: &networking.HTTPRoute{
			Route: []*networking.HTTPRouteDestination{{
				Destination: nil,
			}},
		}, valid: false},
		{name: "weighted", route: &networking.HTTPRoute{
			Route: []*networking.HTTPRouteDestination{{
				Destination: &networking.Destination{Host: "foo.baz.south"},
				Weight:      25,
			}, {
				Destination: &networking.Destination{Host: "foo.baz.east"},
				Weight:      75,
			}},
		}, valid: true},
		{name: "total weight > 100", route: &networking.HTTPRoute{
			Route: []*networking.HTTPRouteDestination{{
				Destination: &networking.Destination{Host: "foo.baz.south"},
				Weight:      550,
			}, {
				Destination: &networking.Destination{Host: "foo.baz.east"},
				Weight:      500,
			}},
		}, valid: true},
		{name: "total weight < 100", route: &networking.HTTPRoute{
			Route: []*networking.HTTPRouteDestination{{
				Destination: &networking.Destination{Host: "foo.baz.south"},
				Weight:      49,
			}, {
				Destination: &networking.Destination{Host: "foo.baz.east"},
				Weight:      50,
			}},
		}, valid: true},
		{name: "simple redirect", route: &networking.HTTPRoute{
			Redirect: &networking.HTTPRedirect{
				Uri:       "/lerp",
				Authority: "foo.biz",
			},
		}, valid: true},
		{name: "conflicting redirect and route", route: &networking.HTTPRoute{
			Route: []*networking.HTTPRouteDestination{{
				Destination: &networking.Destination{Host: "foo.baz"},
			}},
			Redirect: &networking.HTTPRedirect{
				Uri:       "/lerp",
				Authority: "foo.biz",
			},
		}, valid: false},
		{name: "request response headers", route: &networking.HTTPRoute{
			Route: []*networking.HTTPRouteDestination{{
				Destination: &networking.Destination{Host: "foo.baz"},
			}},
		}, valid: true},
		{name: "valid headers", route: &networking.HTTPRoute{
			Route: []*networking.HTTPRouteDestination{{
				Destination: &networking.Destination{Host: "foo.baz"},
				Headers: &networking.Headers{
					Request: &networking.Headers_HeaderOperations{
						Add: map[string]string{
							"name": "",
						},
						Set: map[string]string{
							"name": "",
						},
						Remove: []string{
							"name",
						},
					},
					Response: &networking.Headers_HeaderOperations{
						Add: map[string]string{
							"name": "",
						},
						Set: map[string]string{
							"name": "",
						},
						Remove: []string{
							"name",
						},
					},
				},
			}},
		}, valid: true},
		{name: "empty header name - request add", route: &networking.HTTPRoute{
			Route: []*networking.HTTPRouteDestination{{
				Destination: &networking.Destination{Host: "foo.baz"},
				Headers: &networking.Headers{
					Request: &networking.Headers_HeaderOperations{
						Add: map[string]string{
							"": "value",
						},
					},
				},
			}},
		}, valid: false},
		{name: "empty header name - request set", route: &networking.HTTPRoute{
			Route: []*networking.HTTPRouteDestination{{
				Destination: &networking.Destination{Host: "foo.baz"},
				Headers: &networking.Headers{
					Request: &networking.Headers_HeaderOperations{
						Set: map[string]string{
							"": "value",
						},
					},
				},
			}},
		}, valid: false},
		{name: "empty header name - request remove", route: &networking.HTTPRoute{
			Route: []*networking.HTTPRouteDestination{{
				Destination: &networking.Destination{Host: "foo.baz"},
				Headers: &networking.Headers{
					Request: &networking.Headers_HeaderOperations{
						Remove: []string{
							"",
						},
					},
				},
			}},
		}, valid: false},
		{name: "empty header name - response add", route: &networking.HTTPRoute{
			Route: []*networking.HTTPRouteDestination{{
				Destination: &networking.Destination{Host: "foo.baz"},
				Headers: &networking.Headers{
					Response: &networking.Headers_HeaderOperations{
						Add: map[string]string{
							"": "value",
						},
					},
				},
			}},
		}, valid: false},
		{name: "empty header name - response set", route: &networking.HTTPRoute{
			Route: []*networking.HTTPRouteDestination{{
				Destination: &networking.Destination{Host: "foo.baz"},
				Headers: &networking.Headers{
					Response: &networking.Headers_HeaderOperations{
						Set: map[string]string{
							"": "value",
						},
					},
				},
			}},
		}, valid: false},
		{name: "empty header name - response remove", route: &networking.HTTPRoute{
			Route: []*networking.HTTPRouteDestination{{
				Destination: &networking.Destination{Host: "foo.baz"},
				Headers: &networking.Headers{
					Response: &networking.Headers_HeaderOperations{
						Remove: []string{
							"",
						},
					},
				},
			}},
		}, valid: false},
		{name: "envoy escaped % set", route: &networking.HTTPRoute{
			Route: []*networking.HTTPRouteDestination{{
				Destination: &networking.Destination{Host: "foo.baz"},
				Headers: &networking.Headers{
					Response: &networking.Headers_HeaderOperations{
						Set: map[string]string{
							"i-love-istio": "100%%",
						},
					},
				},
			}},
		}, valid: true},
		{name: "envoy variable set", route: &networking.HTTPRoute{
			Route: []*networking.HTTPRouteDestination{{
				Destination: &networking.Destination{Host: "foo.baz"},
				Headers: &networking.Headers{
					Response: &networking.Headers_HeaderOperations{
						Set: map[string]string{
							"name": "%HOSTNAME%",
						},
					},
				},
			}},
		}, valid: true},
		{name: "envoy unescaped % set", route: &networking.HTTPRoute{
			Route: []*networking.HTTPRouteDestination{{
				Destination: &networking.Destination{Host: "foo.baz"},
				Headers: &networking.Headers{
					Response: &networking.Headers_HeaderOperations{
						Set: map[string]string{
							"name": "abcd%oijasodifj",
						},
					},
				},
			}},
		}, valid: false},
		{name: "envoy escaped % add", route: &networking.HTTPRoute{
			Route: []*networking.HTTPRouteDestination{{
				Destination: &networking.Destination{Host: "foo.baz"},
				Headers: &networking.Headers{
					Response: &networking.Headers_HeaderOperations{
						Add: map[string]string{
							"i-love-istio": "100%% and more",
						},
					},
				},
			}},
		}, valid: true},
		{name: "envoy variable add", route: &networking.HTTPRoute{
			Route: []*networking.HTTPRouteDestination{{
				Destination: &networking.Destination{Host: "foo.baz"},
				Headers: &networking.Headers{
					Response: &networking.Headers_HeaderOperations{
						Add: map[string]string{
							"name": "hello %HOSTNAME%",
						},
					},
				},
			}},
		}, valid: true},
		{name: "envoy unescaped % add", route: &networking.HTTPRoute{
			Route: []*networking.HTTPRouteDestination{{
				Destination: &networking.Destination{Host: "foo.baz"},
				Headers: &networking.Headers{
					Response: &networking.Headers_HeaderOperations{
						Add: map[string]string{
							"name": "abcd%oijasodifj",
						},
					},
				},
			}},
		}, valid: false},
		{name: "null header match", route: &networking.HTTPRoute{
			Route: []*networking.HTTPRouteDestination{{
				Destination: &networking.Destination{Host: "foo.bar"},
			}},
			Match: []*networking.HTTPMatchRequest{{
				Headers: map[string]*networking.StringMatch{
					"header": nil,
				},
			}},
		}, valid: false},
		{name: "nil match", route: &networking.HTTPRoute{
			Route: []*networking.HTTPRouteDestination{{
				Destination: &networking.Destination{Host: "foo.bar"},
			}},
			Match: nil,
		}, valid: true},
		{name: "match with nil element", route: &networking.HTTPRoute{
			Route: []*networking.HTTPRouteDestination{{
				Destination: &networking.Destination{Host: "foo.bar"},
			}},
			Match: []*networking.HTTPMatchRequest{nil},
		}, valid: true},
		{name: "invalid mirror percent", route: &networking.HTTPRoute{
			MirrorPercent: &wrapperspb.UInt32Value{Value: 101},
			Route: []*networking.HTTPRouteDestination{{
				Destination: &networking.Destination{Host: "foo.bar"},
			}},
			Match: []*networking.HTTPMatchRequest{nil},
		}, valid: false},
		{name: "invalid mirror percentage", route: &networking.HTTPRoute{
			MirrorPercentage: &networking.Percent{
				Value: 101,
			},
			Route: []*networking.HTTPRouteDestination{{
				Destination: &networking.Destination{Host: "foo.bar"},
			}},
			Match: []*networking.HTTPMatchRequest{nil},
		}, valid: false},
		{name: "valid mirror percentage", route: &networking.HTTPRoute{
			MirrorPercentage: &networking.Percent{
				Value: 1,
			},
			Route: []*networking.HTTPRouteDestination{{
				Destination: &networking.Destination{Host: "foo.bar"},
			}},
			Match: []*networking.HTTPMatchRequest{nil},
		}, valid: true},
		{name: "negative mirror percentage", route: &networking.HTTPRoute{
			MirrorPercentage: &networking.Percent{
				Value: -1,
			},
			Route: []*networking.HTTPRouteDestination{{
				Destination: &networking.Destination{Host: "foo.bar"},
			}},
			Match: []*networking.HTTPMatchRequest{nil},
		}, valid: false},
	}

	for _, tc := range testCases {
		t.Run(tc.name, func(t *testing.T) {
			if err := validateHTTPRoute(tc.route, false, false); (err.Err == nil) != tc.valid {
				t.Fatalf("got valid=%v but wanted valid=%v: %v", err.Err == nil, tc.valid, err)
			}
		})
	}
}

func TestValidateRouteDestination(t *testing.T) {
	testCases := []struct {
		name   string
		routes []*networking.RouteDestination
		valid  bool
	}{
		{name: "simple", routes: []*networking.RouteDestination{{
			Destination: &networking.Destination{Host: "foo.baz"},
		}}, valid: true},
		{name: "wildcard dash", routes: []*networking.RouteDestination{{
			Destination: &networking.Destination{Host: "*-foo.baz"},
		}}, valid: true},
		{name: "wildcard prefix", routes: []*networking.RouteDestination{{
			Destination: &networking.Destination{Host: "*foo.baz"},
		}}, valid: true},
		{name: "wildcard", routes: []*networking.RouteDestination{{
			Destination: &networking.Destination{Host: "*"},
		}}, valid: false},
		{name: "bad wildcard", routes: []*networking.RouteDestination{{
			Destination: &networking.Destination{Host: "foo.*"},
		}}, valid: false},
		{name: "bad fqdn", routes: []*networking.RouteDestination{{
			Destination: &networking.Destination{Host: "default/baz"},
		}}, valid: false},
		{name: "no destination", routes: []*networking.RouteDestination{{
			Destination: nil,
		}}, valid: false},
		{name: "weighted", routes: []*networking.RouteDestination{{
			Destination: &networking.Destination{Host: "foo.baz.south"},
			Weight:      25,
		}, {
			Destination: &networking.Destination{Host: "foo.baz.east"},
			Weight:      75,
		}}, valid: true},
		{name: "weight < 0", routes: []*networking.RouteDestination{{
			Destination: &networking.Destination{Host: "foo.baz.south"},
			Weight:      5,
		}, {
			Destination: &networking.Destination{Host: "foo.baz.east"},
			Weight:      -1,
		}}, valid: false},
		{name: "total weight > 100", routes: []*networking.RouteDestination{{
			Destination: &networking.Destination{Host: "foo.baz.south"},
			Weight:      550,
		}, {
			Destination: &networking.Destination{Host: "foo.baz.east"},
			Weight:      500,
		}}, valid: true},
		{name: "total weight < 100", routes: []*networking.RouteDestination{{
			Destination: &networking.Destination{Host: "foo.baz.south"},
			Weight:      49,
		}, {
			Destination: &networking.Destination{Host: "foo.baz.east"},
			Weight:      50,
		}}, valid: true},
		{name: "total weight = 100", routes: []*networking.RouteDestination{{
			Destination: &networking.Destination{Host: "foo.baz.south"},
			Weight:      100,
		}, {
			Destination: &networking.Destination{Host: "foo.baz.east"},
			Weight:      0,
		}}, valid: true},
		{name: "weight = 0", routes: []*networking.RouteDestination{{
			Destination: &networking.Destination{Host: "foo.baz.south"},
			Weight:      0,
		}}, valid: true},
		{name: "total weight = 0 with multi RouteDestination", routes: []*networking.RouteDestination{{
			Destination: &networking.Destination{Host: "foo.baz.south"},
			Weight:      0,
		}, {
			Destination: &networking.Destination{Host: "foo.baz.east"},
			Weight:      0,
		}}, valid: false},
	}

	for _, tc := range testCases {
		t.Run(tc.name, func(t *testing.T) {
			if err := validateRouteDestinations(tc.routes); (err == nil) != tc.valid {
				t.Fatalf("got valid=%v but wanted valid=%v: %v", err == nil, tc.valid, err)
			}
		})
	}
}

// TODO: add TCP test cases once it is implemented
func TestValidateVirtualService(t *testing.T) {
	testCases := []struct {
		name    string
		in      proto.Message
		valid   bool
		warning bool
	}{
		{name: "simple", in: &networking.VirtualService{
			Hosts: []string{"foo.bar"},
			Http: []*networking.HTTPRoute{{
				Route: []*networking.HTTPRouteDestination{{
					Destination: &networking.Destination{Host: "foo.baz"},
				}},
			}},
		}, valid: true},
		{name: "duplicate hosts", in: &networking.VirtualService{
			Hosts: []string{"*.foo.bar", "*.bar"},
			Http: []*networking.HTTPRoute{{
				Route: []*networking.HTTPRouteDestination{{
					Destination: &networking.Destination{Host: "foo.baz"},
				}},
			}},
		}, valid: false},
		{name: "with no destination", in: &networking.VirtualService{
			Hosts: []string{"*.foo.bar", "*.bar"},
			Http: []*networking.HTTPRoute{{
				Route: []*networking.HTTPRouteDestination{{}},
			}},
		}, valid: false},
		{name: "destination with out hosts", in: &networking.VirtualService{
			Hosts: []string{"*.foo.bar", "*.bar"},
			Http: []*networking.HTTPRoute{{
				Route: []*networking.HTTPRouteDestination{{
					Destination: &networking.Destination{},
				}},
			}},
		}, valid: false},
		{name: "delegate with no hosts", in: &networking.VirtualService{
			Hosts: nil,
			Http: []*networking.HTTPRoute{{
				Route: []*networking.HTTPRouteDestination{{
					Destination: &networking.Destination{Host: "foo.baz"},
				}},
			}},
		}, valid: true},
		{name: "bad host", in: &networking.VirtualService{
			Hosts: []string{"foo.ba!r"},
			Http: []*networking.HTTPRoute{{
				Route: []*networking.HTTPRouteDestination{{
					Destination: &networking.Destination{Host: "foo.baz"},
				}},
			}},
		}, valid: false},
		{name: "no tcp or http routing", in: &networking.VirtualService{
			Hosts: []string{"foo.bar"},
		}, valid: false},
		{name: "bad gateway", in: &networking.VirtualService{
			Hosts:    []string{"foo.bar"},
			Gateways: []string{"b@dgateway"},
			Http: []*networking.HTTPRoute{{
				Route: []*networking.HTTPRouteDestination{{
					Destination: &networking.Destination{Host: "foo.baz"},
				}},
			}},
		}, valid: false},
		{name: "FQDN for gateway", in: &networking.VirtualService{
			Hosts:    []string{"foo.bar"},
			Gateways: []string{"gateway.example.com"},
			Http: []*networking.HTTPRoute{{
				Route: []*networking.HTTPRouteDestination{{
					Destination: &networking.Destination{Host: "foo.baz"},
				}},
			}},
		}, valid: true, warning: true},
		{name: "namespace/name for gateway", in: &networking.VirtualService{
			Hosts:    []string{"foo.bar"},
			Gateways: []string{"ns1/gateway"},
			Http: []*networking.HTTPRoute{{
				Route: []*networking.HTTPRouteDestination{{
					Destination: &networking.Destination{Host: "foo.baz"},
				}},
			}},
		}, valid: true},
		{name: "namespace/* for gateway", in: &networking.VirtualService{
			Hosts:    []string{"foo.bar"},
			Gateways: []string{"ns1/*"},
			Http: []*networking.HTTPRoute{{
				Route: []*networking.HTTPRouteDestination{{
					Destination: &networking.Destination{Host: "foo.baz"},
				}},
			}},
		}, valid: false},
		{name: "*/name for gateway", in: &networking.VirtualService{
			Hosts:    []string{"foo.bar"},
			Gateways: []string{"*/gateway"},
			Http: []*networking.HTTPRoute{{
				Route: []*networking.HTTPRouteDestination{{
					Destination: &networking.Destination{Host: "foo.baz"},
				}},
			}},
		}, valid: false},
		{name: "wildcard for mesh gateway", in: &networking.VirtualService{
			Hosts: []string{"*"},
			Http: []*networking.HTTPRoute{{
				Route: []*networking.HTTPRouteDestination{{
					Destination: &networking.Destination{Host: "foo.baz"},
				}},
			}},
		}, valid: false},
		{name: "wildcard for non-mesh gateway", in: &networking.VirtualService{
			Hosts:    []string{"*"},
			Gateways: []string{"somegateway"},
			Http: []*networking.HTTPRoute{{
				Route: []*networking.HTTPRouteDestination{{
					Destination: &networking.Destination{Host: "foo.baz"},
				}},
			}},
		}, valid: true},
		{name: "missing tcp route", in: &networking.VirtualService{
			Hosts: []string{"foo.bar"},
			Tcp: []*networking.TCPRoute{{
				Match: []*networking.L4MatchAttributes{
					{Port: 999},
				},
			}},
		}, valid: false},
		{name: "missing tls route", in: &networking.VirtualService{
			Hosts: []string{"foo.bar"},
			Tls: []*networking.TLSRoute{{
				Match: []*networking.TLSMatchAttributes{
					{
						Port:     999,
						SniHosts: []string{"foo.bar"},
					},
				},
			}},
		}, valid: false},
		{name: "deprecated mirror", in: &networking.VirtualService{
			Hosts:    []string{"foo.bar"},
			Gateways: []string{"ns1/gateway"},
			Http: []*networking.HTTPRoute{{
				MirrorPercent: &wrapperspb.UInt32Value{Value: 5},
				Route: []*networking.HTTPRouteDestination{{
					Destination: &networking.Destination{Host: "foo.baz"},
				}},
			}},
		}, valid: true, warning: true},
		{name: "set authority", in: &networking.VirtualService{
			Hosts: []string{"foo.bar"},
			Http: []*networking.HTTPRoute{{
				Headers: &networking.Headers{
					Request: &networking.Headers_HeaderOperations{Set: map[string]string{":authority": "foo"}},
				},
				Route: []*networking.HTTPRouteDestination{{
					Destination: &networking.Destination{Host: "foo.baz"},
				}},
			}},
		}, valid: true, warning: false},
		{name: "set authority in destination", in: &networking.VirtualService{
			Hosts: []string{"foo.bar"},
			Http: []*networking.HTTPRoute{{
				Route: []*networking.HTTPRouteDestination{{
					Destination: &networking.Destination{Host: "foo.baz"},
					Headers: &networking.Headers{
						Request: &networking.Headers_HeaderOperations{Set: map[string]string{":authority": "foo"}},
					},
				}},
			}},
		}, valid: false, warning: false},
		{name: "set authority in rewrite and header", in: &networking.VirtualService{
			Hosts: []string{"foo.bar"},
			Http: []*networking.HTTPRoute{{
				Headers: &networking.Headers{
					Request: &networking.Headers_HeaderOperations{Set: map[string]string{":authority": "foo"}},
				},
				Rewrite: &networking.HTTPRewrite{Authority: "bar"},
				Route: []*networking.HTTPRouteDestination{{
					Destination: &networking.Destination{Host: "foo.baz"},
				}},
			}},
		}, valid: false, warning: false},
		{name: "non-method-get", in: &networking.VirtualService{
			Hosts: []string{"foo.bar"},
			Http: []*networking.HTTPRoute{{
				Route: []*networking.HTTPRouteDestination{{
					Destination: &networking.Destination{Host: "foo.baz"},
				}},
				Match: []*networking.HTTPMatchRequest{
					{
						Uri: &networking.StringMatch{
							MatchType: &networking.StringMatch_Prefix{Prefix: "/api/v1/product"},
						},
					},
					{
						Uri: &networking.StringMatch{
							MatchType: &networking.StringMatch_Prefix{Prefix: "/api/v1/products"},
						},
						Method: &networking.StringMatch{
							MatchType: &networking.StringMatch_Exact{Exact: "GET"},
						},
					},
				},
			}},
		}, valid: true, warning: true},
		{name: "uri-with-prefix-exact", in: &networking.VirtualService{
			Hosts: []string{"foo.bar"},
			Http: []*networking.HTTPRoute{{
				Route: []*networking.HTTPRouteDestination{{
					Destination: &networking.Destination{Host: "foo.baz"},
				}},
				Match: []*networking.HTTPMatchRequest{
					{
						Uri: &networking.StringMatch{
							MatchType: &networking.StringMatch_Prefix{Prefix: "/"},
						},
					},
					{
						Uri: &networking.StringMatch{
							MatchType: &networking.StringMatch_Exact{Exact: "/"},
						},
						Method: &networking.StringMatch{
							MatchType: &networking.StringMatch_Exact{Exact: "GET"},
						},
					},
				},
			}},
		}, valid: true, warning: false},
		{name: "jwt claim route without gateway", in: &networking.VirtualService{
			Hosts:    []string{"foo.bar"},
			Gateways: []string{"mesh"},
			Http: []*networking.HTTPRoute{{
				Route: []*networking.HTTPRouteDestination{{
					Destination: &networking.Destination{Host: "foo.baz"},
				}},
				Match: []*networking.HTTPMatchRequest{
					{
						Uri: &networking.StringMatch{
							MatchType: &networking.StringMatch_Prefix{Prefix: "/"},
						},
						Headers: map[string]*networking.StringMatch{
							"@request.auth.claims.foo": {
								MatchType: &networking.StringMatch_Exact{Exact: "bar"},
							},
						},
					},
				},
			}},
		}, valid: false, warning: false},
		{name: "ip address as sni host", in: &networking.VirtualService{
			Hosts: []string{"foo.bar"},
			Tls: []*networking.TLSRoute{{
				Route: []*networking.RouteDestination{{
					Destination: &networking.Destination{Host: "foo.baz"},
				}},
				Match: []*networking.TLSMatchAttributes{
					{
						Port:     999,
						SniHosts: []string{"1.1.1.1"},
					},
				},
			}},
		}, valid: true, warning: true},
		{name: "invalid wildcard as sni host", in: &networking.VirtualService{
			Hosts: []string{"foo.bar"},
			Tls: []*networking.TLSRoute{{
				Route: []*networking.RouteDestination{{
					Destination: &networking.Destination{Host: "foo.baz"},
				}},
				Match: []*networking.TLSMatchAttributes{
					{
						Port:     999,
						SniHosts: []string{"foo.*.com"},
					},
				},
			}},
		}, valid: false, warning: false},
	}

	for _, tc := range testCases {
		t.Run(tc.name, func(t *testing.T) {
			warn, err := ValidateVirtualService(config.Config{Spec: tc.in})
			checkValidation(t, warn, err, tc.valid, tc.warning)
		})
	}
}

func TestValidateWorkloadEntry(t *testing.T) {
	testCases := []struct {
		name    string
		in      proto.Message
		valid   bool
		warning bool
	}{
		{
			name:  "valid",
			in:    &networking.WorkloadEntry{Address: "1.2.3.4"},
			valid: true,
		},
		{
			name:  "missing address",
			in:    &networking.WorkloadEntry{},
			valid: false,
		},
		{
			name:  "valid unix endpoint",
			in:    &networking.WorkloadEntry{Address: "unix:///lon/google/com"},
			valid: true,
		},
		{
			name:  "invalid unix endpoint",
			in:    &networking.WorkloadEntry{Address: "unix:///lon/google/com", Ports: map[string]uint32{"7777": 7777}},
			valid: false,
		},
		{
			name:  "valid FQDN",
			in:    &networking.WorkloadEntry{Address: "validdns.com", Ports: map[string]uint32{"7777": 7777}},
			valid: true,
		},
		{
			name:  "invalid FQDN",
			in:    &networking.WorkloadEntry{Address: "invaliddns.com:9443", Ports: map[string]uint32{"7777": 7777}},
			valid: false,
		},
		{
			name:  "valid IP",
			in:    &networking.WorkloadEntry{Address: "172.16.1.1", Ports: map[string]uint32{"7777": 7777}},
			valid: true,
		},
	}
	for _, tc := range testCases {
		t.Run(tc.name, func(t *testing.T) {
			warn, err := ValidateWorkloadEntry(config.Config{Spec: tc.in})
			checkValidation(t, warn, err, tc.valid, tc.warning)
		})
	}
}

func TestValidateWorkloadGroup(t *testing.T) {
	testCases := []struct {
		name    string
		in      proto.Message
		valid   bool
		warning bool
	}{
		{
			name:  "valid",
			in:    &networking.WorkloadGroup{Template: &networking.WorkloadEntry{}},
			valid: true,
		},
		{
			name: "invalid",
			in: &networking.WorkloadGroup{Template: &networking.WorkloadEntry{}, Metadata: &networking.WorkloadGroup_ObjectMeta{Labels: map[string]string{
				".": "~",
			}}},
			valid: false,
		},
		{
			name: "probe missing method",
			in: &networking.WorkloadGroup{
				Template: &networking.WorkloadEntry{},
				Probe:    &networking.ReadinessProbe{},
			},
			valid: false,
		},
		{
			name: "probe nil",
			in: &networking.WorkloadGroup{
				Template: &networking.WorkloadEntry{},
				Probe: &networking.ReadinessProbe{
					HealthCheckMethod: &networking.ReadinessProbe_HttpGet{},
				},
			},
			valid: false,
		},
		{
			name: "probe http empty",
			in: &networking.WorkloadGroup{
				Template: &networking.WorkloadEntry{},
				Probe: &networking.ReadinessProbe{
					HealthCheckMethod: &networking.ReadinessProbe_HttpGet{
						HttpGet: &networking.HTTPHealthCheckConfig{},
					},
				},
			},
			valid: false,
		},
		{
			name: "probe http valid",
			in: &networking.WorkloadGroup{
				Template: &networking.WorkloadEntry{},
				Probe: &networking.ReadinessProbe{
					HealthCheckMethod: &networking.ReadinessProbe_HttpGet{
						HttpGet: &networking.HTTPHealthCheckConfig{
							Port: 5,
						},
					},
				},
			},
			valid: true,
		},
		{
			name: "probe tcp invalid",
			in: &networking.WorkloadGroup{
				Template: &networking.WorkloadEntry{},
				Probe: &networking.ReadinessProbe{
					HealthCheckMethod: &networking.ReadinessProbe_TcpSocket{
						TcpSocket: &networking.TCPHealthCheckConfig{},
					},
				},
			},
			valid: false,
		},
		{
			name: "probe tcp valid",
			in: &networking.WorkloadGroup{
				Template: &networking.WorkloadEntry{},
				Probe: &networking.ReadinessProbe{
					HealthCheckMethod: &networking.ReadinessProbe_TcpSocket{
						TcpSocket: &networking.TCPHealthCheckConfig{
							Port: 5,
						},
					},
				},
			},
			valid: true,
		},
		{
			name: "probe exec invalid",
			in: &networking.WorkloadGroup{
				Template: &networking.WorkloadEntry{},
				Probe: &networking.ReadinessProbe{
					HealthCheckMethod: &networking.ReadinessProbe_Exec{
						Exec: &networking.ExecHealthCheckConfig{},
					},
				},
			},
			valid: false,
		},
		{
			name: "probe exec valid",
			in: &networking.WorkloadGroup{
				Template: &networking.WorkloadEntry{},
				Probe: &networking.ReadinessProbe{
					HealthCheckMethod: &networking.ReadinessProbe_Exec{
						Exec: &networking.ExecHealthCheckConfig{
							Command: []string{"foo", "bar"},
						},
					},
				},
			},
			valid: true,
		},
	}
	for _, tc := range testCases {
		t.Run(tc.name, func(t *testing.T) {
			warn, err := ValidateWorkloadGroup(config.Config{Spec: tc.in})
			checkValidation(t, warn, err, tc.valid, tc.warning)
		})
	}
}

func checkValidation(t *testing.T, gotWarning Warning, gotError error, valid bool, warning bool) {
	t.Helper()
	if (gotError == nil) != valid {
		t.Fatalf("got valid=%v but wanted valid=%v: %v", gotError == nil, valid, gotError)
	}
	if (gotWarning == nil) == warning {
		t.Fatalf("got warning=%v but wanted warning=%v", gotWarning, warning)
	}
}

func stringOrEmpty(v error) string {
	if v == nil {
		return ""
	}
	return v.Error()
}

func checkValidationMessage(t *testing.T, gotWarning Warning, gotError error, wantWarning string, wantError string) {
	t.Helper()
	if (gotError == nil) != (wantError == "") {
		t.Fatalf("got err=%v but wanted err=%v", gotError, wantError)
	}
	if !strings.Contains(stringOrEmpty(gotError), wantError) {
		t.Fatalf("got err=%v but wanted err=%v", gotError, wantError)
	}

	if (gotWarning == nil) != (wantWarning == "") {
		t.Fatalf("got warning=%v but wanted warning=%v", gotWarning, wantWarning)
	}
	if !strings.Contains(stringOrEmpty(gotWarning), wantWarning) {
		t.Fatalf("got warning=%v but wanted warning=%v", gotWarning, wantWarning)
	}
}

func TestValidateDestinationRule(t *testing.T) {
	cases := []struct {
		name    string
		in      proto.Message
		valid   bool
		warning bool
	}{
		{name: "simple destination rule", in: &networking.DestinationRule{
			Host: "reviews",
			Subsets: []*networking.Subset{
				{Name: "v1", Labels: map[string]string{"version": "v1"}},
				{Name: "v2", Labels: map[string]string{"version": "v2"}},
			},
		}, valid: true},

		{name: "simple destination rule with empty selector labels", in: &networking.DestinationRule{
			Host: "reviews",
			Subsets: []*networking.Subset{
				{Name: "v1", Labels: map[string]string{"version": "v1"}},
				{Name: "v2", Labels: map[string]string{"version": "v2"}},
			},
			WorkloadSelector: &api.WorkloadSelector{},
		}, valid: true, warning: true},

		{name: "missing destination name", in: &networking.DestinationRule{
			Host: "",
			Subsets: []*networking.Subset{
				{Name: "v1", Labels: map[string]string{"version": "v1"}},
				{Name: "v2", Labels: map[string]string{"version": "v2"}},
			},
		}, valid: false},

		{name: "missing subset name", in: &networking.DestinationRule{
			Host: "reviews",
			Subsets: []*networking.Subset{
				{Name: "", Labels: map[string]string{"version": "v1"}},
				{Name: "v2", Labels: map[string]string{"version": "v2"}},
			},
		}, valid: false},

		{name: "valid traffic policy, top level", in: &networking.DestinationRule{
			Host: "reviews",
			TrafficPolicy: &networking.TrafficPolicy{
				LoadBalancer: &networking.LoadBalancerSettings{
					LbPolicy: &networking.LoadBalancerSettings_Simple{
						Simple: networking.LoadBalancerSettings_ROUND_ROBIN,
					},
				},
				ConnectionPool: &networking.ConnectionPoolSettings{
					Tcp:  &networking.ConnectionPoolSettings_TCPSettings{MaxConnections: 7},
					Http: &networking.ConnectionPoolSettings_HTTPSettings{Http2MaxRequests: 11},
				},
				OutlierDetection: &networking.OutlierDetection{
					MinHealthPercent: 20,
				},
			},
			Subsets: []*networking.Subset{
				{Name: "v1", Labels: map[string]string{"version": "v1"}},
				{Name: "v2", Labels: map[string]string{"version": "v2"}},
			},
		}, valid: true},

		{name: "invalid traffic policy, top level", in: &networking.DestinationRule{
			Host: "reviews",
			TrafficPolicy: &networking.TrafficPolicy{
				LoadBalancer: &networking.LoadBalancerSettings{
					LbPolicy: &networking.LoadBalancerSettings_Simple{
						Simple: networking.LoadBalancerSettings_ROUND_ROBIN,
					},
				},
				ConnectionPool: &networking.ConnectionPoolSettings{},
				OutlierDetection: &networking.OutlierDetection{
					MinHealthPercent: 20,
				},
			},
			Subsets: []*networking.Subset{
				{Name: "v1", Labels: map[string]string{"version": "v1"}},
				{Name: "v2", Labels: map[string]string{"version": "v2"}},
			},
		}, valid: false},

		{name: "valid traffic policy, subset level", in: &networking.DestinationRule{
			Host: "reviews",
			Subsets: []*networking.Subset{
				{
					Name: "v1", Labels: map[string]string{"version": "v1"},
					TrafficPolicy: &networking.TrafficPolicy{
						LoadBalancer: &networking.LoadBalancerSettings{
							LbPolicy: &networking.LoadBalancerSettings_Simple{
								Simple: networking.LoadBalancerSettings_ROUND_ROBIN,
							},
						},
						ConnectionPool: &networking.ConnectionPoolSettings{
							Tcp:  &networking.ConnectionPoolSettings_TCPSettings{MaxConnections: 7},
							Http: &networking.ConnectionPoolSettings_HTTPSettings{Http2MaxRequests: 11},
						},
						OutlierDetection: &networking.OutlierDetection{
							MinHealthPercent: 20,
						},
					},
				},
				{Name: "v2", Labels: map[string]string{"version": "v2"}},
			},
		}, valid: true},

		{name: "invalid traffic policy, subset level", in: &networking.DestinationRule{
			Host: "reviews",
			Subsets: []*networking.Subset{
				{
					Name: "v1", Labels: map[string]string{"version": "v1"},
					TrafficPolicy: &networking.TrafficPolicy{
						LoadBalancer: &networking.LoadBalancerSettings{
							LbPolicy: &networking.LoadBalancerSettings_Simple{
								Simple: networking.LoadBalancerSettings_ROUND_ROBIN,
							},
						},
						ConnectionPool: &networking.ConnectionPoolSettings{},
						OutlierDetection: &networking.OutlierDetection{
							MinHealthPercent: 20,
						},
					},
				},
				{Name: "v2", Labels: map[string]string{"version": "v2"}},
			},
		}, valid: false},

		{name: "valid traffic policy, both levels", in: &networking.DestinationRule{
			Host: "reviews",
			TrafficPolicy: &networking.TrafficPolicy{
				LoadBalancer: &networking.LoadBalancerSettings{
					LbPolicy: &networking.LoadBalancerSettings_Simple{
						Simple: networking.LoadBalancerSettings_ROUND_ROBIN,
					},
				},
				ConnectionPool: &networking.ConnectionPoolSettings{
					Tcp:  &networking.ConnectionPoolSettings_TCPSettings{MaxConnections: 7},
					Http: &networking.ConnectionPoolSettings_HTTPSettings{Http2MaxRequests: 11},
				},
				OutlierDetection: &networking.OutlierDetection{
					MinHealthPercent: 20,
				},
			},
			Subsets: []*networking.Subset{
				{
					Name: "v1", Labels: map[string]string{"version": "v1"},
					TrafficPolicy: &networking.TrafficPolicy{
						LoadBalancer: &networking.LoadBalancerSettings{
							LbPolicy: &networking.LoadBalancerSettings_Simple{
								Simple: networking.LoadBalancerSettings_ROUND_ROBIN,
							},
						},
						ConnectionPool: &networking.ConnectionPoolSettings{
							Tcp:  &networking.ConnectionPoolSettings_TCPSettings{MaxConnections: 7},
							Http: &networking.ConnectionPoolSettings_HTTPSettings{Http2MaxRequests: 11},
						},
						OutlierDetection: &networking.OutlierDetection{
							MinHealthPercent: 30,
						},
					},
				},
				{Name: "v2", Labels: map[string]string{"version": "v2"}},
			},
		}, valid: true},
	}
	for _, c := range cases {
		warn, got := ValidateDestinationRule(config.Config{
			Meta: config.Meta{
				Name:      someName,
				Namespace: someNamespace,
			},
			Spec: c.in,
		})
		if (got == nil) != c.valid {
			t.Errorf("ValidateDestinationRule failed on %v: got valid=%v but wanted valid=%v: %v",
				c.name, got == nil, c.valid, got)
		}
		if (warn == nil) == c.warning {
			t.Errorf("ValidateDestinationRule failed on %v: got warn=%v but wanted warn=%v: %v",
				c.name, warn == nil, c.warning, warn)
		}
	}
}

func TestValidateTrafficPolicy(t *testing.T) {
	cases := []struct {
		name  string
		in    *networking.TrafficPolicy
		valid bool
	}{
		{
			name: "valid traffic policy", in: &networking.TrafficPolicy{
				LoadBalancer: &networking.LoadBalancerSettings{
					LbPolicy: &networking.LoadBalancerSettings_Simple{
						Simple: networking.LoadBalancerSettings_ROUND_ROBIN,
					},
				},
				ConnectionPool: &networking.ConnectionPoolSettings{
					Tcp:  &networking.ConnectionPoolSettings_TCPSettings{MaxConnections: 7},
					Http: &networking.ConnectionPoolSettings_HTTPSettings{Http2MaxRequests: 11},
				},
				OutlierDetection: &networking.OutlierDetection{
					MinHealthPercent: 20,
				},
			},
			valid: true,
		},
		{
			name: "invalid traffic policy, nil entries", in: &networking.TrafficPolicy{},
			valid: false,
		},

		{
			name: "invalid traffic policy, missing port in port level settings", in: &networking.TrafficPolicy{
				PortLevelSettings: []*networking.TrafficPolicy_PortTrafficPolicy{
					{
						LoadBalancer: &networking.LoadBalancerSettings{
							LbPolicy: &networking.LoadBalancerSettings_Simple{
								Simple: networking.LoadBalancerSettings_ROUND_ROBIN,
							},
						},
						ConnectionPool: &networking.ConnectionPoolSettings{
							Tcp:  &networking.ConnectionPoolSettings_TCPSettings{MaxConnections: 7},
							Http: &networking.ConnectionPoolSettings_HTTPSettings{Http2MaxRequests: 11},
						},
						OutlierDetection: &networking.OutlierDetection{
							MinHealthPercent: 20,
						},
					},
				},
			},
			valid: false,
		},
		{
			name: "invalid traffic policy, bad connection pool", in: &networking.TrafficPolicy{
				LoadBalancer: &networking.LoadBalancerSettings{
					LbPolicy: &networking.LoadBalancerSettings_Simple{
						Simple: networking.LoadBalancerSettings_ROUND_ROBIN,
					},
				},
				ConnectionPool: &networking.ConnectionPoolSettings{},
				OutlierDetection: &networking.OutlierDetection{
					MinHealthPercent: 20,
				},
			},
			valid: false,
		},
		{
			name: "invalid traffic policy, bad max connection duration", in: &networking.TrafficPolicy{
				LoadBalancer: &networking.LoadBalancerSettings{
					LbPolicy: &networking.LoadBalancerSettings_Simple{
						Simple: networking.LoadBalancerSettings_ROUND_ROBIN,
					},
				},
				ConnectionPool: &networking.ConnectionPoolSettings{
					Tcp: &networking.ConnectionPoolSettings_TCPSettings{
						MaxConnectionDuration: &durationpb.Duration{Nanos: 500},
					},
				},
			},
			valid: false,
		},
		{
			name: "invalid traffic policy, panic threshold too low", in: &networking.TrafficPolicy{
				LoadBalancer: &networking.LoadBalancerSettings{
					LbPolicy: &networking.LoadBalancerSettings_Simple{
						Simple: networking.LoadBalancerSettings_ROUND_ROBIN,
					},
				},
				ConnectionPool: &networking.ConnectionPoolSettings{
					Tcp:  &networking.ConnectionPoolSettings_TCPSettings{MaxConnections: 7},
					Http: &networking.ConnectionPoolSettings_HTTPSettings{Http2MaxRequests: 11},
				},
				OutlierDetection: &networking.OutlierDetection{
					MinHealthPercent: -1,
				},
			},
			valid: false,
		},
		{
			name: "invalid traffic policy, both upgrade and use client protocol set", in: &networking.TrafficPolicy{
				ConnectionPool: &networking.ConnectionPoolSettings{
					Http: &networking.ConnectionPoolSettings_HTTPSettings{
						H2UpgradePolicy:   networking.ConnectionPoolSettings_HTTPSettings_UPGRADE,
						UseClientProtocol: true,
					},
				},
			},
			valid: false,
		},
	}
	for _, c := range cases {
		if got := validateTrafficPolicy(c.in).Err; (got == nil) != c.valid {
			t.Errorf("ValidateTrafficPolicy failed on %v: got valid=%v but wanted valid=%v: %v",
				c.name, got == nil, c.valid, got)
		}
	}
}

func TestValidateConnectionPool(t *testing.T) {
	cases := []struct {
		name  string
		in    *networking.ConnectionPoolSettings
		valid bool
	}{
		{
			name: "valid connection pool, tcp and http", in: &networking.ConnectionPoolSettings{
				Tcp: &networking.ConnectionPoolSettings_TCPSettings{
					MaxConnections: 7,
					ConnectTimeout: &durationpb.Duration{Seconds: 2},
				},
				Http: &networking.ConnectionPoolSettings_HTTPSettings{
					Http1MaxPendingRequests:  2,
					Http2MaxRequests:         11,
					MaxRequestsPerConnection: 5,
					MaxRetries:               4,
					IdleTimeout:              &durationpb.Duration{Seconds: 30},
				},
			},
			valid: true,
		},

		{
			name: "valid connection pool, tcp only", in: &networking.ConnectionPoolSettings{
				Tcp: &networking.ConnectionPoolSettings_TCPSettings{
					MaxConnections: 7,
					ConnectTimeout: &durationpb.Duration{Seconds: 2},
				},
			},
			valid: true,
		},

		{
			name: "valid connection pool, http only", in: &networking.ConnectionPoolSettings{
				Http: &networking.ConnectionPoolSettings_HTTPSettings{
					Http1MaxPendingRequests:  2,
					Http2MaxRequests:         11,
					MaxRequestsPerConnection: 5,
					MaxRetries:               4,
					IdleTimeout:              &durationpb.Duration{Seconds: 30},
				},
			},
			valid: true,
		},

		{
			name: "valid connection pool, http only with empty idle timeout", in: &networking.ConnectionPoolSettings{
				Http: &networking.ConnectionPoolSettings_HTTPSettings{
					Http1MaxPendingRequests:  2,
					Http2MaxRequests:         11,
					MaxRequestsPerConnection: 5,
					MaxRetries:               4,
				},
			},
			valid: true,
		},

		{name: "invalid connection pool, empty", in: &networking.ConnectionPoolSettings{}, valid: false},

		{
			name: "invalid connection pool, bad max connections", in: &networking.ConnectionPoolSettings{
				Tcp: &networking.ConnectionPoolSettings_TCPSettings{MaxConnections: -1},
			},
			valid: false,
		},

		{
			name: "invalid connection pool, bad connect timeout", in: &networking.ConnectionPoolSettings{
				Tcp: &networking.ConnectionPoolSettings_TCPSettings{
					ConnectTimeout: &durationpb.Duration{Seconds: 2, Nanos: 5},
				},
			},
			valid: false,
		},

		{
			name: "invalid connection pool, bad max pending requests", in: &networking.ConnectionPoolSettings{
				Http: &networking.ConnectionPoolSettings_HTTPSettings{Http1MaxPendingRequests: -1},
			},
			valid: false,
		},

		{
			name: "invalid connection pool, bad max requests", in: &networking.ConnectionPoolSettings{
				Http: &networking.ConnectionPoolSettings_HTTPSettings{Http2MaxRequests: -1},
			},
			valid: false,
		},

		{
			name: "invalid connection pool, bad max requests per connection", in: &networking.ConnectionPoolSettings{
				Http: &networking.ConnectionPoolSettings_HTTPSettings{MaxRequestsPerConnection: -1},
			},
			valid: false,
		},

		{
			name: "invalid connection pool, bad max retries", in: &networking.ConnectionPoolSettings{
				Http: &networking.ConnectionPoolSettings_HTTPSettings{MaxRetries: -1},
			},
			valid: false,
		},

		{
			name: "invalid connection pool, bad idle timeout", in: &networking.ConnectionPoolSettings{
				Http: &networking.ConnectionPoolSettings_HTTPSettings{IdleTimeout: &durationpb.Duration{Seconds: 30, Nanos: 5}},
			},
			valid: false,
		},
	}

	for _, c := range cases {
		if got := validateConnectionPool(c.in); (got == nil) != c.valid {
			t.Errorf("ValidateConnectionSettings failed on %v: got valid=%v but wanted valid=%v: %v",
				c.name, got == nil, c.valid, got)
		}
	}
}

func TestValidateLoadBalancer(t *testing.T) {
	duration := durationpb.Duration{Seconds: int64(time.Hour / time.Second)}
	cases := []struct {
		name  string
		in    *networking.LoadBalancerSettings
		valid bool
	}{
		{
			name: "valid load balancer with simple load balancing", in: &networking.LoadBalancerSettings{
				LbPolicy: &networking.LoadBalancerSettings_Simple{
					Simple: networking.LoadBalancerSettings_ROUND_ROBIN,
				},
			},
			valid: true,
		},

		{
			name: "valid load balancer with consistentHash load balancing", in: &networking.LoadBalancerSettings{
				LbPolicy: &networking.LoadBalancerSettings_ConsistentHash{
					ConsistentHash: &networking.LoadBalancerSettings_ConsistentHashLB{
						MinimumRingSize: 1024,
						HashKey: &networking.LoadBalancerSettings_ConsistentHashLB_HttpCookie{
							HttpCookie: &networking.LoadBalancerSettings_ConsistentHashLB_HTTPCookie{
								Name: "test",
								Ttl:  &duration,
							},
						},
					},
				},
			},
			valid: true,
		},

		{
			name: "invalid load balancer with consistentHash load balancing, missing ttl", in: &networking.LoadBalancerSettings{
				LbPolicy: &networking.LoadBalancerSettings_ConsistentHash{
					ConsistentHash: &networking.LoadBalancerSettings_ConsistentHashLB{
						MinimumRingSize: 1024,
						HashKey: &networking.LoadBalancerSettings_ConsistentHashLB_HttpCookie{
							HttpCookie: &networking.LoadBalancerSettings_ConsistentHashLB_HTTPCookie{
								Name: "test",
							},
						},
					},
				},
			},
			valid: false,
		},

		{
			name: "invalid load balancer with consistentHash load balancing, missing name", in: &networking.LoadBalancerSettings{
				LbPolicy: &networking.LoadBalancerSettings_ConsistentHash{
					ConsistentHash: &networking.LoadBalancerSettings_ConsistentHashLB{
						MinimumRingSize: 1024,
						HashKey: &networking.LoadBalancerSettings_ConsistentHashLB_HttpCookie{
							HttpCookie: &networking.LoadBalancerSettings_ConsistentHashLB_HTTPCookie{
								Ttl: &duration,
							},
						},
					},
				},
			},
			valid: false,
		},
	}

	for _, c := range cases {
		if got := validateLoadBalancer(c.in, nil); (got.Err == nil) != c.valid {
			t.Errorf("validateLoadBalancer failed on %v: got valid=%v but wanted valid=%v: %v",
				c.name, got.Err == nil, c.valid, got)
		}
	}
}

func TestValidateOutlierDetection(t *testing.T) {
	cases := []struct {
		name  string
		in    *networking.OutlierDetection
		valid bool
		warn  bool
	}{
		{name: "valid outlier detection", in: &networking.OutlierDetection{
			Interval:           &durationpb.Duration{Seconds: 2},
			BaseEjectionTime:   &durationpb.Duration{Seconds: 2},
			MaxEjectionPercent: 50,
		}, valid: true},

		{
			name: "invalid outlier detection, bad interval", in: &networking.OutlierDetection{
				Interval: &durationpb.Duration{Seconds: 2, Nanos: 5},
			},
			valid: false,
		},

		{
			name: "invalid outlier detection, bad base ejection time", in: &networking.OutlierDetection{
				BaseEjectionTime: &durationpb.Duration{Seconds: 2, Nanos: 5},
			},
			valid: false,
		},

		{
			name: "invalid outlier detection, bad max ejection percent", in: &networking.OutlierDetection{
				MaxEjectionPercent: 105,
			},
			valid: false,
		},
		{
			name: "invalid outlier detection, panic threshold too low", in: &networking.OutlierDetection{
				MinHealthPercent: -1,
			},
			valid: false,
		},
		{
			name: "invalid outlier detection, panic threshold too high", in: &networking.OutlierDetection{
				MinHealthPercent: 101,
			},
			valid: false,
		},
		{
			name: "deprecated outlier detection, ConsecutiveErrors", in: &networking.OutlierDetection{
				ConsecutiveErrors: 101,
			},
			valid: true,
			warn:  true,
		},
		{
			name: "consecutive local origin errors is set but split local origin errors is not set", in: &networking.OutlierDetection{
				ConsecutiveLocalOriginFailures: &wrapperspb.UInt32Value{Value: 10},
			},
			valid: false,
		},
	}

	for _, c := range cases {
		got := validateOutlierDetection(c.in)
		if (got.Err == nil) != c.valid {
			t.Errorf("ValidateOutlierDetection failed on %v: got valid=%v but wanted valid=%v: %v",
				c.name, got.Err == nil, c.valid, got.Err)
		}
		if (got.Warning == nil) == c.warn {
			t.Errorf("ValidateOutlierDetection failed on %v: got warn=%v but wanted warn=%v: %v",
				c.name, got.Warning == nil, c.warn, got.Warning)
		}
	}
}

func TestValidateEnvoyFilter(t *testing.T) {
	tests := []struct {
		name    string
		in      proto.Message
		error   string
		warning string
	}{
		{name: "empty filters", in: &networking.EnvoyFilter{}, error: ""},
		{name: "labels not defined in workload selector", in: &networking.EnvoyFilter{
			WorkloadSelector: &networking.WorkloadSelector{},
		}, error: "", warning: "Envoy filter: workload selector specified without labels, will be applied to all services in namespace"},
		{name: "invalid applyTo", in: &networking.EnvoyFilter{
			ConfigPatches: []*networking.EnvoyFilter_EnvoyConfigObjectPatch{
				{
					ApplyTo: 0,
				},
			},
		}, error: "Envoy filter: missing applyTo"},
		{name: "nil patch", in: &networking.EnvoyFilter{
			ConfigPatches: []*networking.EnvoyFilter_EnvoyConfigObjectPatch{
				{
					ApplyTo: networking.EnvoyFilter_LISTENER,
					Patch:   nil,
				},
			},
		}, error: "Envoy filter: missing patch"},
		{name: "invalid patch operation", in: &networking.EnvoyFilter{
			ConfigPatches: []*networking.EnvoyFilter_EnvoyConfigObjectPatch{
				{
					ApplyTo: networking.EnvoyFilter_LISTENER,
					Patch:   &networking.EnvoyFilter_Patch{},
				},
			},
		}, error: "Envoy filter: missing patch operation"},
		{name: "nil patch value", in: &networking.EnvoyFilter{
			ConfigPatches: []*networking.EnvoyFilter_EnvoyConfigObjectPatch{
				{
					ApplyTo: networking.EnvoyFilter_LISTENER,
					Patch: &networking.EnvoyFilter_Patch{
						Operation: networking.EnvoyFilter_Patch_ADD,
					},
				},
			},
		}, error: "Envoy filter: missing patch value for non-remove operation"},
		{name: "match with invalid regex", in: &networking.EnvoyFilter{
			ConfigPatches: []*networking.EnvoyFilter_EnvoyConfigObjectPatch{
				{
					ApplyTo: networking.EnvoyFilter_LISTENER,
					Match: &networking.EnvoyFilter_EnvoyConfigObjectMatch{
						Proxy: &networking.EnvoyFilter_ProxyMatch{
							ProxyVersion: "%#@~++==`24c234`",
						},
					},
					Patch: &networking.EnvoyFilter_Patch{
						Operation: networking.EnvoyFilter_Patch_REMOVE,
					},
				},
			},
		}, error: "Envoy filter: invalid regex for proxy version, [error parsing regexp: invalid nested repetition operator: `++`]"},
		{name: "match with valid regex", in: &networking.EnvoyFilter{
			ConfigPatches: []*networking.EnvoyFilter_EnvoyConfigObjectPatch{
				{
					ApplyTo: networking.EnvoyFilter_LISTENER,
					Match: &networking.EnvoyFilter_EnvoyConfigObjectMatch{
						Proxy: &networking.EnvoyFilter_ProxyMatch{
							ProxyVersion: `release-1\.2-23434`,
						},
					},
					Patch: &networking.EnvoyFilter_Patch{
						Operation: networking.EnvoyFilter_Patch_REMOVE,
					},
				},
			},
		}, error: ""},
		{name: "listener with invalid match", in: &networking.EnvoyFilter{
			ConfigPatches: []*networking.EnvoyFilter_EnvoyConfigObjectPatch{
				{
					ApplyTo: networking.EnvoyFilter_LISTENER,
					Match: &networking.EnvoyFilter_EnvoyConfigObjectMatch{
						ObjectTypes: &networking.EnvoyFilter_EnvoyConfigObjectMatch_Cluster{
							Cluster: &networking.EnvoyFilter_ClusterMatch{},
						},
					},
					Patch: &networking.EnvoyFilter_Patch{
						Operation: networking.EnvoyFilter_Patch_REMOVE,
					},
				},
			},
		}, error: "Envoy filter: applyTo for listener class objects cannot have non listener match"},
		{name: "listener with invalid filter match", in: &networking.EnvoyFilter{
			ConfigPatches: []*networking.EnvoyFilter_EnvoyConfigObjectPatch{
				{
					ApplyTo: networking.EnvoyFilter_NETWORK_FILTER,
					Match: &networking.EnvoyFilter_EnvoyConfigObjectMatch{
						ObjectTypes: &networking.EnvoyFilter_EnvoyConfigObjectMatch_Listener{
							Listener: &networking.EnvoyFilter_ListenerMatch{
								FilterChain: &networking.EnvoyFilter_ListenerMatch_FilterChainMatch{
									Sni:    "124",
									Filter: &networking.EnvoyFilter_ListenerMatch_FilterMatch{},
								},
							},
						},
					},
					Patch: &networking.EnvoyFilter_Patch{
						Operation: networking.EnvoyFilter_Patch_REMOVE,
					},
				},
			},
		}, error: "Envoy filter: filter match has no name to match on"},
		{name: "listener with sub filter match and invalid applyTo", in: &networking.EnvoyFilter{
			ConfigPatches: []*networking.EnvoyFilter_EnvoyConfigObjectPatch{
				{
					ApplyTo: networking.EnvoyFilter_NETWORK_FILTER,
					Match: &networking.EnvoyFilter_EnvoyConfigObjectMatch{
						ObjectTypes: &networking.EnvoyFilter_EnvoyConfigObjectMatch_Listener{
							Listener: &networking.EnvoyFilter_ListenerMatch{
								FilterChain: &networking.EnvoyFilter_ListenerMatch_FilterChainMatch{
									Filter: &networking.EnvoyFilter_ListenerMatch_FilterMatch{
										Name:      "random",
										SubFilter: &networking.EnvoyFilter_ListenerMatch_SubFilterMatch{},
									},
								},
							},
						},
					},
					Patch: &networking.EnvoyFilter_Patch{
						Operation: networking.EnvoyFilter_Patch_REMOVE,
					},
				},
			},
		}, error: "Envoy filter: subfilter match can be used with applyTo HTTP_FILTER only"},
		{name: "listener with sub filter match and invalid filter name", in: &networking.EnvoyFilter{
			ConfigPatches: []*networking.EnvoyFilter_EnvoyConfigObjectPatch{
				{
					ApplyTo: networking.EnvoyFilter_HTTP_FILTER,
					Match: &networking.EnvoyFilter_EnvoyConfigObjectMatch{
						ObjectTypes: &networking.EnvoyFilter_EnvoyConfigObjectMatch_Listener{
							Listener: &networking.EnvoyFilter_ListenerMatch{
								FilterChain: &networking.EnvoyFilter_ListenerMatch_FilterChainMatch{
									Filter: &networking.EnvoyFilter_ListenerMatch_FilterMatch{
										Name:      "random",
										SubFilter: &networking.EnvoyFilter_ListenerMatch_SubFilterMatch{},
									},
								},
							},
						},
					},
					Patch: &networking.EnvoyFilter_Patch{
						Operation: networking.EnvoyFilter_Patch_REMOVE,
					},
				},
			},
		}, error: "Envoy filter: subfilter match requires filter match with envoy.filters.network.http_connection_manager"},
		{name: "listener with sub filter match and no sub filter name", in: &networking.EnvoyFilter{
			ConfigPatches: []*networking.EnvoyFilter_EnvoyConfigObjectPatch{
				{
					ApplyTo: networking.EnvoyFilter_HTTP_FILTER,
					Match: &networking.EnvoyFilter_EnvoyConfigObjectMatch{
						ObjectTypes: &networking.EnvoyFilter_EnvoyConfigObjectMatch_Listener{
							Listener: &networking.EnvoyFilter_ListenerMatch{
								FilterChain: &networking.EnvoyFilter_ListenerMatch_FilterChainMatch{
									Filter: &networking.EnvoyFilter_ListenerMatch_FilterMatch{
										Name:      wellknown.HTTPConnectionManager,
										SubFilter: &networking.EnvoyFilter_ListenerMatch_SubFilterMatch{},
									},
								},
							},
						},
					},
					Patch: &networking.EnvoyFilter_Patch{
						Operation: networking.EnvoyFilter_Patch_REMOVE,
					},
				},
			},
		}, error: "Envoy filter: subfilter match has no name to match on"},
		{name: "route configuration with invalid match", in: &networking.EnvoyFilter{
			ConfigPatches: []*networking.EnvoyFilter_EnvoyConfigObjectPatch{
				{
					ApplyTo: networking.EnvoyFilter_VIRTUAL_HOST,
					Match: &networking.EnvoyFilter_EnvoyConfigObjectMatch{
						ObjectTypes: &networking.EnvoyFilter_EnvoyConfigObjectMatch_Cluster{
							Cluster: &networking.EnvoyFilter_ClusterMatch{},
						},
					},
					Patch: &networking.EnvoyFilter_Patch{
						Operation: networking.EnvoyFilter_Patch_REMOVE,
					},
				},
			},
		}, error: "Envoy filter: applyTo for http route class objects cannot have non route configuration match"},
		{name: "cluster with invalid match", in: &networking.EnvoyFilter{
			ConfigPatches: []*networking.EnvoyFilter_EnvoyConfigObjectPatch{
				{
					ApplyTo: networking.EnvoyFilter_CLUSTER,
					Match: &networking.EnvoyFilter_EnvoyConfigObjectMatch{
						ObjectTypes: &networking.EnvoyFilter_EnvoyConfigObjectMatch_Listener{
							Listener: &networking.EnvoyFilter_ListenerMatch{},
						},
					},
					Patch: &networking.EnvoyFilter_Patch{
						Operation: networking.EnvoyFilter_Patch_REMOVE,
					},
				},
			},
		}, error: "Envoy filter: applyTo for cluster class objects cannot have non cluster match"},
		{name: "invalid patch value", in: &networking.EnvoyFilter{
			ConfigPatches: []*networking.EnvoyFilter_EnvoyConfigObjectPatch{
				{
					ApplyTo: networking.EnvoyFilter_CLUSTER,
					Match: &networking.EnvoyFilter_EnvoyConfigObjectMatch{
						ObjectTypes: &networking.EnvoyFilter_EnvoyConfigObjectMatch_Cluster{
							Cluster: &networking.EnvoyFilter_ClusterMatch{},
						},
					},
					Patch: &networking.EnvoyFilter_Patch{
						Operation: networking.EnvoyFilter_Patch_ADD,
						Value: &structpb.Struct{
							Fields: map[string]*structpb.Value{
								"name": {
									Kind: &structpb.Value_BoolValue{BoolValue: false},
								},
							},
						},
					},
				},
			},
		}, error: `Envoy filter: json: cannot unmarshal bool into Go value of type string`},
		{name: "happy config", in: &networking.EnvoyFilter{
			ConfigPatches: []*networking.EnvoyFilter_EnvoyConfigObjectPatch{
				{
					ApplyTo: networking.EnvoyFilter_CLUSTER,
					Match: &networking.EnvoyFilter_EnvoyConfigObjectMatch{
						ObjectTypes: &networking.EnvoyFilter_EnvoyConfigObjectMatch_Cluster{
							Cluster: &networking.EnvoyFilter_ClusterMatch{},
						},
					},
					Patch: &networking.EnvoyFilter_Patch{
						Operation: networking.EnvoyFilter_Patch_ADD,
						Value: &structpb.Struct{
							Fields: map[string]*structpb.Value{
								"lb_policy": {
									Kind: &structpb.Value_StringValue{StringValue: "RING_HASH"},
								},
							},
						},
					},
				},
				{
					ApplyTo: networking.EnvoyFilter_NETWORK_FILTER,
					Match: &networking.EnvoyFilter_EnvoyConfigObjectMatch{
						ObjectTypes: &networking.EnvoyFilter_EnvoyConfigObjectMatch_Listener{
							Listener: &networking.EnvoyFilter_ListenerMatch{
								FilterChain: &networking.EnvoyFilter_ListenerMatch_FilterChainMatch{
									Name: "envoy.tcp_proxy",
								},
							},
						},
					},
					Patch: &networking.EnvoyFilter_Patch{
						Operation: networking.EnvoyFilter_Patch_INSERT_BEFORE,
						Value: &structpb.Struct{
							Fields: map[string]*structpb.Value{
								"typed_config": {
									Kind: &structpb.Value_StructValue{StructValue: &structpb.Struct{
										Fields: map[string]*structpb.Value{
											"@type": {
												Kind: &structpb.Value_StringValue{
													StringValue: "type.googleapis.com/envoy.extensions.filters.http.ext_authz.v3.ExtAuthz",
												},
											},
										},
									}},
								},
							},
						},
					},
				},
				{
					ApplyTo: networking.EnvoyFilter_NETWORK_FILTER,
					Match: &networking.EnvoyFilter_EnvoyConfigObjectMatch{
						ObjectTypes: &networking.EnvoyFilter_EnvoyConfigObjectMatch_Listener{
							Listener: &networking.EnvoyFilter_ListenerMatch{
								FilterChain: &networking.EnvoyFilter_ListenerMatch_FilterChainMatch{
									Name: "envoy.tcp_proxy",
								},
							},
						},
					},
					Patch: &networking.EnvoyFilter_Patch{
						Operation: networking.EnvoyFilter_Patch_INSERT_FIRST,
						Value: &structpb.Struct{
							Fields: map[string]*structpb.Value{
								"typed_config": {
									Kind: &structpb.Value_StructValue{StructValue: &structpb.Struct{
										Fields: map[string]*structpb.Value{
											"@type": {
												Kind: &structpb.Value_StringValue{
													StringValue: "type.googleapis.com/envoy.extensions.filters.http.ext_authz.v3.ExtAuthz",
												},
											},
										},
									}},
								},
							},
						},
					},
				},
			},
		}, error: ""},
		{name: "deprecated config", in: &networking.EnvoyFilter{
			ConfigPatches: []*networking.EnvoyFilter_EnvoyConfigObjectPatch{
				{
					ApplyTo: networking.EnvoyFilter_NETWORK_FILTER,
					Match: &networking.EnvoyFilter_EnvoyConfigObjectMatch{
						ObjectTypes: &networking.EnvoyFilter_EnvoyConfigObjectMatch_Listener{
							Listener: &networking.EnvoyFilter_ListenerMatch{
								FilterChain: &networking.EnvoyFilter_ListenerMatch_FilterChainMatch{
									Name: "envoy.tcp_proxy",
								},
							},
						},
					},
					Patch: &networking.EnvoyFilter_Patch{
						Operation: networking.EnvoyFilter_Patch_INSERT_FIRST,
						Value: &structpb.Struct{
							Fields: map[string]*structpb.Value{
								"typed_config": {
									Kind: &structpb.Value_StructValue{StructValue: &structpb.Struct{
										Fields: map[string]*structpb.Value{
											"@type": {
												Kind: &structpb.Value_StringValue{
													StringValue: "type.googleapis.com/envoy.config.filter.network.ext_authz.v2.ExtAuthz",
												},
											},
										},
									}},
								},
							},
						},
					},
				},
			},
		}, error: "", warning: "using deprecated type_url"},
		{name: "deprecated type", in: &networking.EnvoyFilter{
			ConfigPatches: []*networking.EnvoyFilter_EnvoyConfigObjectPatch{
				{
					ApplyTo: networking.EnvoyFilter_HTTP_FILTER,
					Match: &networking.EnvoyFilter_EnvoyConfigObjectMatch{
						ObjectTypes: &networking.EnvoyFilter_EnvoyConfigObjectMatch_Listener{
							Listener: &networking.EnvoyFilter_ListenerMatch{
								FilterChain: &networking.EnvoyFilter_ListenerMatch_FilterChainMatch{
									Filter: &networking.EnvoyFilter_ListenerMatch_FilterMatch{
										Name: "envoy.http_connection_manager",
									},
								},
							},
						},
					},
					Patch: &networking.EnvoyFilter_Patch{
						Operation: networking.EnvoyFilter_Patch_INSERT_FIRST,
						Value:     &structpb.Struct{},
					},
				},
			},
		}, error: "", warning: "using deprecated filter name"},
		// Regression test for https://github.com/golang/protobuf/issues/1374
		{name: "duration marshal", in: &networking.EnvoyFilter{
			ConfigPatches: []*networking.EnvoyFilter_EnvoyConfigObjectPatch{
				{
					ApplyTo: networking.EnvoyFilter_CLUSTER,
					Patch: &networking.EnvoyFilter_Patch{
						Operation: networking.EnvoyFilter_Patch_ADD,
						Value: &structpb.Struct{
							Fields: map[string]*structpb.Value{
								"dns_refresh_rate": {
									Kind: &structpb.Value_StringValue{
										StringValue: "500ms",
									},
								},
							},
						},
					},
				},
			},
		}, error: "", warning: ""},
	}
	for _, tt := range tests {
		t.Run(tt.name, func(t *testing.T) {
			warn, err := ValidateEnvoyFilter(config.Config{
				Meta: config.Meta{
					Name:      someName,
					Namespace: someNamespace,
				},
				Spec: tt.in,
			})
			checkValidationMessage(t, warn, err, tt.warning, tt.error)
		})
	}
}

func TestValidateServiceEntries(t *testing.T) {
	cases := []struct {
		name    string
		in      *networking.ServiceEntry
		valid   bool
		warning bool
	}{
		{
			name: "discovery type DNS", in: &networking.ServiceEntry{
				Hosts: []string{"*.google.com"},
				Ports: []*networking.ServicePort{
					{Number: 80, Protocol: "http", Name: "http-valid1"},
					{Number: 8080, Protocol: "http", Name: "http-valid2"},
				},
				Endpoints: []*networking.WorkloadEntry{
					{Address: "lon.google.com", Ports: map[string]uint32{"http-valid1": 8080}},
					{Address: "in.google.com", Ports: map[string]uint32{"http-valid2": 9080}},
				},
				Resolution: networking.ServiceEntry_DNS,
			},
			valid: true,
		},
		{
			name: "discovery type DNS Round Robin", in: &networking.ServiceEntry{
				Hosts: []string{"*.istio.io"},
				Ports: []*networking.ServicePort{
					{Number: 80, Protocol: "http", Name: "http-valid1"},
					{Number: 8080, Protocol: "http", Name: "http-valid2"},
				},
				Endpoints: []*networking.WorkloadEntry{
					{Address: "api-v1.istio.io", Ports: map[string]uint32{"http-valid1": 8080}},
				},
				Resolution: networking.ServiceEntry_DNS_ROUND_ROBIN,
			},
			valid: true,
		},
		{
			name: "discovery type DNS, label tlsMode: istio", in: &networking.ServiceEntry{
				Hosts: []string{"*.google.com"},
				Ports: []*networking.ServicePort{
					{Number: 80, Protocol: "http", Name: "http-valid1"},
					{Number: 8080, Protocol: "http", Name: "http-valid2"},
				},
				Endpoints: []*networking.WorkloadEntry{
					{Address: "lon.google.com", Ports: map[string]uint32{"http-valid1": 8080}, Labels: map[string]string{"security.istio.io/tlsMode": "istio"}},
					{Address: "in.google.com", Ports: map[string]uint32{"http-valid2": 9080}, Labels: map[string]string{"security.istio.io/tlsMode": "istio"}},
				},
				Resolution: networking.ServiceEntry_DNS,
			},
			valid: true,
		},

		{
			name: "discovery type DNS, one host set with IP address and https port",
			in: &networking.ServiceEntry{
				Hosts:     []string{"httpbin.org"},
				Addresses: []string{"10.10.10.10"},
				Ports: []*networking.ServicePort{
					{Number: 80, Protocol: "http", Name: "http-valid1"},
					{Number: 8080, Protocol: "http", Name: "http-valid2"},
					{Number: 443, Protocol: "https", Name: "https"},
				},
				Resolution: networking.ServiceEntry_DNS,
			},
			valid:   true,
			warning: false,
		},

		{
			name: "discovery type DNS, multi hosts set with IP address and https port",
			in: &networking.ServiceEntry{
				Hosts:     []string{"httpbin.org", "wikipedia.org"},
				Addresses: []string{"10.10.10.10"},
				Ports: []*networking.ServicePort{
					{Number: 80, Protocol: "http", Name: "http-valid1"},
					{Number: 8080, Protocol: "http", Name: "http-valid2"},
					{Number: 443, Protocol: "https", Name: "https"},
				},
				Resolution: networking.ServiceEntry_DNS,
			},
			valid:   true,
			warning: true,
		},

		{
			name: "discovery type DNS, IP address set",
			in: &networking.ServiceEntry{
				Hosts:     []string{"*.google.com"},
				Addresses: []string{"10.10.10.10"},
				Ports: []*networking.ServicePort{
					{Number: 80, Protocol: "http", Name: "http-valid1"},
					{Number: 8080, Protocol: "http", Name: "http-valid2"},
				},
				Endpoints: []*networking.WorkloadEntry{
					{Address: "lon.google.com", Ports: map[string]uint32{"http-valid1": 8080}},
					{Address: "in.google.com", Ports: map[string]uint32{"http-valid2": 9080}},
				},
				Resolution: networking.ServiceEntry_DNS,
			},
			valid:   true,
			warning: false,
		},

		{
			name: "discovery type DNS, IP in endpoints", in: &networking.ServiceEntry{
				Hosts: []string{"*.google.com"},
				Ports: []*networking.ServicePort{
					{Number: 80, Protocol: "http", Name: "http-valid1"},
					{Number: 8080, Protocol: "http", Name: "http-valid2"},
				},
				Endpoints: []*networking.WorkloadEntry{
					{Address: "1.1.1.1", Ports: map[string]uint32{"http-valid1": 8080}},
					{Address: "in.google.com", Ports: map[string]uint32{"http-valid2": 9080}},
				},
				Resolution: networking.ServiceEntry_DNS,
			},
			valid: true,
		},

		{
			name: "empty hosts", in: &networking.ServiceEntry{
				Ports: []*networking.ServicePort{
					{Number: 80, Protocol: "http", Name: "http-valid1"},
				},
				Endpoints: []*networking.WorkloadEntry{
					{Address: "in.google.com", Ports: map[string]uint32{"http-valid2": 9080}},
				},
				Resolution: networking.ServiceEntry_DNS,
			},
			valid: false,
		},
		{
			name: "bad hosts", in: &networking.ServiceEntry{
				Hosts: []string{"-"},
				Ports: []*networking.ServicePort{
					{Number: 80, Protocol: "http", Name: "http-valid1"},
				},
				Endpoints: []*networking.WorkloadEntry{
					{Address: "in.google.com", Ports: map[string]uint32{"http-valid2": 9080}},
				},
				Resolution: networking.ServiceEntry_DNS,
			},
			valid: false,
		},
		{
			name: "full wildcard host", in: &networking.ServiceEntry{
				Hosts: []string{"foo.com", "*"},
				Ports: []*networking.ServicePort{
					{Number: 80, Protocol: "http", Name: "http-valid1"},
				},
				Endpoints: []*networking.WorkloadEntry{
					{Address: "in.google.com", Ports: map[string]uint32{"http-valid2": 9080}},
				},
				Resolution: networking.ServiceEntry_DNS,
			},
			valid: false,
		},
		{
			name: "short name host", in: &networking.ServiceEntry{
				Hosts: []string{"foo", "bar.com"},
				Ports: []*networking.ServicePort{
					{Number: 80, Protocol: "http", Name: "http-valid1"},
				},
				Endpoints: []*networking.WorkloadEntry{
					{Address: "in.google.com", Ports: map[string]uint32{"http-valid1": 9080}},
				},
				Resolution: networking.ServiceEntry_DNS,
			},
			valid: true,
		},
		{
			name: "undefined endpoint port", in: &networking.ServiceEntry{
				Hosts: []string{"google.com"},
				Ports: []*networking.ServicePort{
					{Number: 80, Protocol: "http", Name: "http-valid1"},
					{Number: 80, Protocol: "http", Name: "http-valid2"},
				},
				Endpoints: []*networking.WorkloadEntry{
					{Address: "lon.google.com", Ports: map[string]uint32{"http-valid1": 8080}},
					{Address: "in.google.com", Ports: map[string]uint32{"http-dne": 9080}},
				},
				Resolution: networking.ServiceEntry_DNS,
			},
			valid: false,
		},

		{
			name: "discovery type DNS, non-FQDN endpoint", in: &networking.ServiceEntry{
				Hosts: []string{"*.google.com"},
				Ports: []*networking.ServicePort{
					{Number: 80, Protocol: "http", Name: "http-valid1"},
					{Number: 8080, Protocol: "http", Name: "http-valid2"},
				},
				Endpoints: []*networking.WorkloadEntry{
					{Address: "*.lon.google.com", Ports: map[string]uint32{"http-valid1": 8080}},
					{Address: "in.google.com", Ports: map[string]uint32{"http-dne": 9080}},
				},
				Resolution: networking.ServiceEntry_DNS,
			},
			valid: false,
		},

		{
			name: "discovery type DNS, non-FQDN host", in: &networking.ServiceEntry{
				Hosts: []string{"*.google.com"},
				Ports: []*networking.ServicePort{
					{Number: 80, Protocol: "http", Name: "http-valid1"},
					{Number: 8080, Protocol: "http", Name: "http-valid2"},
				},

				Resolution: networking.ServiceEntry_DNS,
			},
			valid: false,
		},

		{
			name: "discovery type DNS, no endpoints", in: &networking.ServiceEntry{
				Hosts: []string{"google.com"},
				Ports: []*networking.ServicePort{
					{Number: 80, Protocol: "http", Name: "http-valid1"},
					{Number: 8080, Protocol: "http", Name: "http-valid2"},
				},

				Resolution: networking.ServiceEntry_DNS,
			},
			valid: true,
		},

		{
			name: "discovery type DNS, unix endpoint", in: &networking.ServiceEntry{
				Hosts: []string{"*.google.com"},
				Ports: []*networking.ServicePort{
					{Number: 80, Protocol: "http", Name: "http-valid1"},
				},
				Endpoints: []*networking.WorkloadEntry{
					{Address: "unix:///lon/google/com"},
				},
				Resolution: networking.ServiceEntry_DNS,
			},
			valid: false,
		},

		{
			name: "discovery type none", in: &networking.ServiceEntry{
				Hosts: []string{"google.com"},
				Ports: []*networking.ServicePort{
					{Number: 80, Protocol: "http", Name: "http-valid1"},
					{Number: 8080, Protocol: "http", Name: "http-valid2"},
				},
				Resolution: networking.ServiceEntry_NONE,
			},
			valid: true,
		},

		{
			name: "discovery type none, endpoints provided", in: &networking.ServiceEntry{
				Hosts: []string{"google.com"},
				Ports: []*networking.ServicePort{
					{Number: 80, Protocol: "http", Name: "http-valid1"},
					{Number: 8080, Protocol: "http", Name: "http-valid2"},
				},
				Endpoints: []*networking.WorkloadEntry{
					{Address: "lon.google.com", Ports: map[string]uint32{"http-valid1": 8080}},
				},
				Resolution: networking.ServiceEntry_NONE,
			},
			valid: false,
		},

		{
			name: "discovery type none, cidr addresses", in: &networking.ServiceEntry{
				Hosts:     []string{"google.com"},
				Addresses: []string{"172.1.2.16/16"},
				Ports: []*networking.ServicePort{
					{Number: 80, Protocol: "http", Name: "http-valid1"},
					{Number: 8080, Protocol: "http", Name: "http-valid2"},
				},
				Resolution: networking.ServiceEntry_NONE,
			},
			valid: true,
		},

		{
			name: "discovery type static, cidr addresses with endpoints", in: &networking.ServiceEntry{
				Hosts:     []string{"google.com"},
				Addresses: []string{"172.1.2.16/16"},
				Ports: []*networking.ServicePort{
					{Number: 80, Protocol: "http", Name: "http-valid1"},
					{Number: 8080, Protocol: "http", Name: "http-valid2"},
				},
				Endpoints: []*networking.WorkloadEntry{
					{Address: "1.1.1.1", Ports: map[string]uint32{"http-valid1": 8080}},
					{Address: "2.2.2.2", Ports: map[string]uint32{"http-valid2": 9080}},
				},
				Resolution: networking.ServiceEntry_STATIC,
			},
			valid: true,
		},

		{
			name: "discovery type static", in: &networking.ServiceEntry{
				Hosts:     []string{"google.com"},
				Addresses: []string{"172.1.2.16"},
				Ports: []*networking.ServicePort{
					{Number: 80, Protocol: "http", Name: "http-valid1"},
					{Number: 8080, Protocol: "http", Name: "http-valid2"},
				},
				Endpoints: []*networking.WorkloadEntry{
					{Address: "1.1.1.1", Ports: map[string]uint32{"http-valid1": 8080}},
					{Address: "2.2.2.2", Ports: map[string]uint32{"http-valid2": 9080}},
				},
				Resolution: networking.ServiceEntry_STATIC,
			},
			valid: true,
		},

		{
			name: "discovery type static, FQDN in endpoints", in: &networking.ServiceEntry{
				Hosts:     []string{"google.com"},
				Addresses: []string{"172.1.2.16"},
				Ports: []*networking.ServicePort{
					{Number: 80, Protocol: "http", Name: "http-valid1"},
					{Number: 8080, Protocol: "http", Name: "http-valid2"},
				},
				Endpoints: []*networking.WorkloadEntry{
					{Address: "google.com", Ports: map[string]uint32{"http-valid1": 8080}},
					{Address: "2.2.2.2", Ports: map[string]uint32{"http-valid2": 9080}},
				},
				Resolution: networking.ServiceEntry_STATIC,
			},
			valid: false,
		},

		{
			name: "discovery type static, missing endpoints", in: &networking.ServiceEntry{
				Hosts:     []string{"google.com"},
				Addresses: []string{"172.1.2.16"},
				Ports: []*networking.ServicePort{
					{Number: 80, Protocol: "http", Name: "http-valid1"},
					{Number: 8080, Protocol: "http", Name: "http-valid2"},
				},
				Resolution: networking.ServiceEntry_STATIC,
			},
			valid: true,
		},

		{
			name: "discovery type static, bad endpoint port name", in: &networking.ServiceEntry{
				Hosts:     []string{"google.com"},
				Addresses: []string{"172.1.2.16"},
				Ports: []*networking.ServicePort{
					{Number: 80, Protocol: "http", Name: "http-valid1"},
					{Number: 8080, Protocol: "http", Name: "http-valid2"},
				},
				Endpoints: []*networking.WorkloadEntry{
					{Address: "1.1.1.1", Ports: map[string]uint32{"http-valid1": 8080}},
					{Address: "2.2.2.2", Ports: map[string]uint32{"http-dne": 9080}},
				},
				Resolution: networking.ServiceEntry_STATIC,
			},
			valid: false,
		},

		{
			name: "discovery type none, conflicting port names", in: &networking.ServiceEntry{
				Hosts: []string{"google.com"},
				Ports: []*networking.ServicePort{
					{Number: 80, Protocol: "http", Name: "http-conflict"},
					{Number: 8080, Protocol: "http", Name: "http-conflict"},
				},
				Resolution: networking.ServiceEntry_NONE,
			},
			valid: false,
		},

		{
			name: "discovery type none, conflicting port numbers", in: &networking.ServiceEntry{
				Hosts: []string{"google.com"},
				Ports: []*networking.ServicePort{
					{Number: 80, Protocol: "http", Name: "http-conflict1"},
					{Number: 80, Protocol: "http", Name: "http-conflict2"},
				},
				Resolution: networking.ServiceEntry_NONE,
			},
			valid: false,
		},

		{
			name: "unix socket", in: &networking.ServiceEntry{
				Hosts: []string{"uds.cluster.local"},
				Ports: []*networking.ServicePort{
					{Number: 6553, Protocol: "grpc", Name: "grpc-service1"},
				},
				Resolution: networking.ServiceEntry_STATIC,
				Endpoints: []*networking.WorkloadEntry{
					{Address: "unix:///path/to/socket"},
				},
			},
			valid: true,
		},

		{
			name: "unix socket, relative path", in: &networking.ServiceEntry{
				Hosts: []string{"uds.cluster.local"},
				Ports: []*networking.ServicePort{
					{Number: 6553, Protocol: "grpc", Name: "grpc-service1"},
				},
				Resolution: networking.ServiceEntry_STATIC,
				Endpoints: []*networking.WorkloadEntry{
					{Address: "unix://./relative/path.sock"},
				},
			},
			valid: false,
		},

		{
			name: "unix socket, endpoint ports", in: &networking.ServiceEntry{
				Hosts: []string{"uds.cluster.local"},
				Ports: []*networking.ServicePort{
					{Number: 6553, Protocol: "grpc", Name: "grpc-service1"},
				},
				Resolution: networking.ServiceEntry_STATIC,
				Endpoints: []*networking.WorkloadEntry{
					{Address: "unix:///path/to/socket", Ports: map[string]uint32{"grpc-service1": 6553}},
				},
			},
			valid: false,
		},
		{
			name: "unix socket, multiple service ports", in: &networking.ServiceEntry{
				Hosts: []string{"uds.cluster.local"},
				Ports: []*networking.ServicePort{
					{Number: 6553, Protocol: "grpc", Name: "grpc-service1"},
					{Number: 80, Protocol: "http", Name: "http-service2"},
				},
				Resolution: networking.ServiceEntry_STATIC,
				Endpoints: []*networking.WorkloadEntry{
					{Address: "unix:///path/to/socket"},
				},
			},
			valid: false,
		},
		{
			name: "empty protocol", in: &networking.ServiceEntry{
				Hosts:     []string{"google.com"},
				Addresses: []string{"172.1.2.16/16"},
				Ports: []*networking.ServicePort{
					{Number: 80, Protocol: "http", Name: "http-valid1"},
					{Number: 8080, Name: "http-valid2"},
				},
				Resolution: networking.ServiceEntry_NONE,
			},
			valid: true,
		},
		{
			name: "selector", in: &networking.ServiceEntry{
				Hosts:            []string{"google.com"},
				WorkloadSelector: &networking.WorkloadSelector{Labels: map[string]string{"foo": "bar"}},
				Ports: []*networking.ServicePort{
					{Number: 80, Protocol: "http", Name: "http-valid1"},
				},
			},
			valid: true,
		},
		{
			name: "workload selector without labels",
			in: &networking.ServiceEntry{
				Hosts: []string{"google.com"},
				Ports: []*networking.ServicePort{
					{Number: 80, Protocol: "http", Name: "http-valid1"},
					{Number: 8080, Protocol: "http", Name: "http-valid2"},
				},
				WorkloadSelector: &networking.WorkloadSelector{},
			},
			valid:   true,
			warning: true,
		},
		{
			name: "selector and endpoints", in: &networking.ServiceEntry{
				Hosts:            []string{"google.com"},
				WorkloadSelector: &networking.WorkloadSelector{Labels: map[string]string{"foo": "bar"}},
				Ports: []*networking.ServicePort{
					{Number: 80, Protocol: "http", Name: "http-valid1"},
				},
				Endpoints: []*networking.WorkloadEntry{
					{Address: "1.1.1.1"},
				},
			},
			valid: false,
		},
		{
			name: "bad selector key", in: &networking.ServiceEntry{
				Hosts:            []string{"google.com"},
				WorkloadSelector: &networking.WorkloadSelector{Labels: map[string]string{"": "bar"}},
				Ports: []*networking.ServicePort{
					{Number: 80, Protocol: "http", Name: "http-valid1"},
				},
			},
			valid: false,
		},
		{
			name: "repeat target port", in: &networking.ServiceEntry{
				Hosts:            []string{"google.com"},
				WorkloadSelector: &networking.WorkloadSelector{Labels: map[string]string{"key": "bar"}},
				Ports: []*networking.ServicePort{
					{Number: 80, Protocol: "http", Name: "http-valid1", TargetPort: 80},
					{Number: 81, Protocol: "http", Name: "http-valid2", TargetPort: 80},
				},
			},
			valid: true,
		},
		{
			name: "valid target port", in: &networking.ServiceEntry{
				Hosts:            []string{"google.com"},
				WorkloadSelector: &networking.WorkloadSelector{Labels: map[string]string{"key": "bar"}},
				Ports: []*networking.ServicePort{
					{Number: 80, Protocol: "http", Name: "http-valid1", TargetPort: 81},
				},
			},
			valid: true,
		},
		{
			name: "invalid target port", in: &networking.ServiceEntry{
				Hosts:            []string{"google.com"},
				WorkloadSelector: &networking.WorkloadSelector{Labels: map[string]string{"key": "bar"}},
				Ports: []*networking.ServicePort{
					{Number: 80, Protocol: "http", Name: "http-valid1", TargetPort: 65536},
				},
			},
			valid: false,
		},
		{
			name: "valid endpoint port", in: &networking.ServiceEntry{
				Hosts: []string{"google.com"},
				Ports: []*networking.ServicePort{
					{Number: 80, Protocol: "http", Name: "http-valid1", TargetPort: 81},
				},
				Resolution: networking.ServiceEntry_STATIC,
				Endpoints: []*networking.WorkloadEntry{
					{
						Address: "1.1.1.1",
						Ports: map[string]uint32{
							"http-valid1": 8081,
						},
					},
				},
			},
			valid: true,
		},
		{
			name: "invalid endpoint port", in: &networking.ServiceEntry{
				Hosts: []string{"google.com"},
				Ports: []*networking.ServicePort{
					{Number: 80, Protocol: "http", Name: "http-valid1", TargetPort: 81},
				},
				Resolution: networking.ServiceEntry_STATIC,
				Endpoints: []*networking.WorkloadEntry{
					{
						Address: "1.1.1.1",
						Ports: map[string]uint32{
							"http-valid1": 65536,
						},
					},
				},
			},
			valid: false,
		},
		{
			name: "protocol unset for addresses empty", in: &networking.ServiceEntry{
				Hosts:     []string{"google.com"},
				Addresses: []string{},
				Ports: []*networking.ServicePort{
					{Number: 80, Protocol: "http", Name: "http-valid1"},
					{Number: 8080, Name: "http-valid2"},
				},
				Resolution: networking.ServiceEntry_NONE,
			},
			valid:   true,
			warning: true,
		},
		{
			name: "protocol is TCP for addresses empty", in: &networking.ServiceEntry{
				Hosts:     []string{"google.com"},
				Addresses: []string{},
				Ports: []*networking.ServicePort{
					{Number: 80, Protocol: "http", Name: "http-valid1"},
					{Number: 81, Protocol: "TCP", Name: "tcp-valid1"},
				},
				Resolution: networking.ServiceEntry_NONE,
			},
			valid:   true,
			warning: true,
		},
		{
			name: "dns round robin with more than one endpoint", in: &networking.ServiceEntry{
				Hosts:     []string{"google.com"},
				Addresses: []string{},
				Ports: []*networking.ServicePort{
					{Number: 8081, Protocol: "http", Name: "http-valid1"},
				},
				Endpoints: []*networking.WorkloadEntry{
					{
						Address: "api-v1.istio.io",
						Ports: map[string]uint32{
							"http-valid1": 8081,
						},
					},
					{
						Address: "1.1.1.2",
						Ports: map[string]uint32{
							"http-valid1": 8081,
						},
					},
				},
				Resolution: networking.ServiceEntry_DNS_ROUND_ROBIN,
			},
			valid:   false,
			warning: false,
		},
		{
			name: "dns round robin with 0 endpoints", in: &networking.ServiceEntry{
				Hosts:     []string{"google.com"},
				Addresses: []string{},
				Ports: []*networking.ServicePort{
					{Number: 8081, Protocol: "http", Name: "http-valid1"},
				},
				Endpoints:  []*networking.WorkloadEntry{},
				Resolution: networking.ServiceEntry_DNS_ROUND_ROBIN,
			},
			valid:   true,
			warning: false,
		},
<<<<<<< HEAD
=======
		{
			name: "partial wildcard hosts", in: &networking.ServiceEntry{
				Hosts:     []string{"*.nytimes.com", "*washingtonpost.com"},
				Addresses: []string{},
				Ports: []*networking.ServicePort{
					{Number: 443, Protocol: "HTTPS", Name: "https-nytimes"},
				},
				Endpoints:  []*networking.WorkloadEntry{},
				Resolution: networking.ServiceEntry_NONE,
			},
			valid:   true,
			warning: true,
		},
>>>>>>> fff8e9e6
	}

	for _, c := range cases {
		t.Run(c.name, func(t *testing.T) {
			warning, err := ValidateServiceEntry(config.Config{
				Meta: config.Meta{
					Name:      someName,
					Namespace: someNamespace,
				},
				Spec: c.in,
			})
			if (err == nil) != c.valid {
				t.Errorf("ValidateServiceEntry got valid=%v but wanted valid=%v: %v",
					err == nil, c.valid, err)
			}
			if (warning != nil) != c.warning {
				t.Errorf("ValidateServiceEntry got warning=%v but wanted warning=%v: %v",
					warning != nil, c.warning, warning)
			}
		})
	}
}

func TestValidateAuthorizationPolicy(t *testing.T) {
	cases := []struct {
		name        string
		annotations map[string]string
		in          proto.Message
		valid       bool
		Warning     bool
	}{
		{
			name: "good",
			in: &security_beta.AuthorizationPolicy{
				Selector: &api.WorkloadSelector{
					MatchLabels: map[string]string{
						"app":     "httpbin",
						"version": "v1",
					},
				},
				Rules: []*security_beta.Rule{
					{
						From: []*security_beta.Rule_From{
							{
								Source: &security_beta.Source{
									Principals: []string{"sa1"},
								},
							},
							{
								Source: &security_beta.Source{
									Principals: []string{"sa2"},
								},
							},
						},
						To: []*security_beta.Rule_To{
							{
								Operation: &security_beta.Operation{
									Methods: []string{"GET"},
								},
							},
							{
								Operation: &security_beta.Operation{
									Methods: []string{"POST"},
								},
							},
						},
						When: []*security_beta.Condition{
							{
								Key:    "source.ip",
								Values: []string{"1.2.3.4", "5.6.7.0/24"},
							},
							{
								Key:    "request.headers[:authority]",
								Values: []string{"v1", "v2"},
							},
						},
					},
				},
			},
			valid: true,
		},
		{
			name: "custom-good",
			in: &security_beta.AuthorizationPolicy{
				Action: security_beta.AuthorizationPolicy_CUSTOM,
				ActionDetail: &security_beta.AuthorizationPolicy_Provider{
					Provider: &security_beta.AuthorizationPolicy_ExtensionProvider{
						Name: "my-custom-authz",
					},
				},
				Rules: []*security_beta.Rule{{}},
			},
			valid: true,
		},
		{
			name: "custom-empty-provider",
			in: &security_beta.AuthorizationPolicy{
				Action: security_beta.AuthorizationPolicy_CUSTOM,
				ActionDetail: &security_beta.AuthorizationPolicy_Provider{
					Provider: &security_beta.AuthorizationPolicy_ExtensionProvider{
						Name: "",
					},
				},
				Rules: []*security_beta.Rule{{}},
			},
			valid: false,
		},
		{
			name: "custom-nil-provider",
			in: &security_beta.AuthorizationPolicy{
				Action: security_beta.AuthorizationPolicy_CUSTOM,
				Rules:  []*security_beta.Rule{{}},
			},
			valid: false,
		},
		{
			name: "custom-invalid-rule",
			in: &security_beta.AuthorizationPolicy{
				Action: security_beta.AuthorizationPolicy_CUSTOM,
				ActionDetail: &security_beta.AuthorizationPolicy_Provider{
					Provider: &security_beta.AuthorizationPolicy_ExtensionProvider{
						Name: "my-custom-authz",
					},
				},
				Rules: []*security_beta.Rule{
					{
						From: []*security_beta.Rule_From{
							{
								Source: &security_beta.Source{
									Namespaces:           []string{"ns"},
									NotNamespaces:        []string{"ns"},
									Principals:           []string{"id"},
									NotPrincipals:        []string{"id"},
									RequestPrincipals:    []string{"req"},
									NotRequestPrincipals: []string{"req"},
								},
							},
						},
						When: []*security_beta.Condition{
							{
								Key:       "source.namespace",
								Values:    []string{"source.namespace1"},
								NotValues: []string{"source.namespace2"},
							},
							{
								Key:       "source.principal",
								Values:    []string{"source.principal1"},
								NotValues: []string{"source.principal2"},
							},
							{
								Key:       "request.auth.claims[a]",
								Values:    []string{"claims1"},
								NotValues: []string{"claims2"},
							},
						},
					},
				},
			},
			valid: false,
		},
		{
			name: "provider-wrong-action",
			in: &security_beta.AuthorizationPolicy{
				Action: security_beta.AuthorizationPolicy_ALLOW,
				ActionDetail: &security_beta.AuthorizationPolicy_Provider{
					Provider: &security_beta.AuthorizationPolicy_ExtensionProvider{
						Name: "",
					},
				},
				Rules: []*security_beta.Rule{{}},
			},
			valid: false,
		},
		{
			name: "allow-rules-nil",
			in: &security_beta.AuthorizationPolicy{
				Action: security_beta.AuthorizationPolicy_ALLOW,
			},
			valid: true,
		},
		{
			name:        "dry-run-valid-allow",
			annotations: map[string]string{"istio.io/dry-run": "true"},
			in: &security_beta.AuthorizationPolicy{
				Action: security_beta.AuthorizationPolicy_ALLOW,
			},
			valid: true,
		},
		{
			name:        "dry-run-valid-deny",
			annotations: map[string]string{"istio.io/dry-run": "false"},
			in: &security_beta.AuthorizationPolicy{
				Action: security_beta.AuthorizationPolicy_DENY,
				Rules:  []*security_beta.Rule{{}},
			},
			valid: true,
		},
		{
			name:        "dry-run-invalid-value",
			annotations: map[string]string{"istio.io/dry-run": "foo"},
			in: &security_beta.AuthorizationPolicy{
				Action: security_beta.AuthorizationPolicy_ALLOW,
			},
			valid: false,
		},
		{
			name:        "dry-run-invalid-action-custom",
			annotations: map[string]string{"istio.io/dry-run": "true"},
			in: &security_beta.AuthorizationPolicy{
				Action: security_beta.AuthorizationPolicy_CUSTOM,
			},
			valid: false,
		},
		{
			name:        "dry-run-invalid-action-audit",
			annotations: map[string]string{"istio.io/dry-run": "true"},
			in: &security_beta.AuthorizationPolicy{
				Action: security_beta.AuthorizationPolicy_AUDIT,
			},
			valid: false,
		},
		{
			name: "deny-rules-nil",
			in: &security_beta.AuthorizationPolicy{
				Action: security_beta.AuthorizationPolicy_DENY,
			},
			valid: false,
		},
		{
			name: "selector-empty-value",
			in: &security_beta.AuthorizationPolicy{
				Selector: &api.WorkloadSelector{
					MatchLabels: map[string]string{
						"app":     "",
						"version": "v1",
					},
				},
			},
			valid: true,
		},
		{
			name: "selector-empty-key",
			in: &security_beta.AuthorizationPolicy{
				Selector: &api.WorkloadSelector{
					MatchLabels: map[string]string{
						"app": "httpbin",
						"":    "v1",
					},
				},
			},
			valid: false,
		},
		{
			name: "selector-empty-labels",
			in: &security_beta.AuthorizationPolicy{
				Selector: &api.WorkloadSelector{},
			},
			valid:   true,
			Warning: true,
		},
		{
			name: "selector-wildcard-value",
			in: &security_beta.AuthorizationPolicy{
				Selector: &api.WorkloadSelector{
					MatchLabels: map[string]string{
						"app": "httpbin-*",
					},
				},
			},
			valid: false,
		},
		{
			name: "selector-wildcard-key",
			in: &security_beta.AuthorizationPolicy{
				Selector: &api.WorkloadSelector{
					MatchLabels: map[string]string{
						"app-*": "httpbin",
					},
				},
			},
			valid: false,
		},
		{
			name: "from-empty",
			in: &security_beta.AuthorizationPolicy{
				Rules: []*security_beta.Rule{
					{
						From: []*security_beta.Rule_From{},
					},
				},
			},
			valid: false,
		},
		{
			name: "source-nil",
			in: &security_beta.AuthorizationPolicy{
				Rules: []*security_beta.Rule{
					{
						From: []*security_beta.Rule_From{
							{},
						},
					},
				},
			},
			valid: false,
		},
		{
			name: "source-empty",
			in: &security_beta.AuthorizationPolicy{
				Rules: []*security_beta.Rule{
					{
						From: []*security_beta.Rule_From{
							{
								Source: &security_beta.Source{},
							},
						},
					},
				},
			},
			valid: false,
		},
		{
			name: "to-empty",
			in: &security_beta.AuthorizationPolicy{
				Rules: []*security_beta.Rule{
					{
						To: []*security_beta.Rule_To{},
					},
				},
			},
			valid: false,
		},
		{
			name: "operation-nil",
			in: &security_beta.AuthorizationPolicy{
				Rules: []*security_beta.Rule{
					{
						To: []*security_beta.Rule_To{
							{},
						},
					},
				},
			},
			valid: false,
		},
		{
			name: "operation-empty",
			in: &security_beta.AuthorizationPolicy{
				Rules: []*security_beta.Rule{
					{
						To: []*security_beta.Rule_To{
							{
								Operation: &security_beta.Operation{},
							},
						},
					},
				},
			},
			valid: false,
		},
		{
			name: "Principals-empty",
			in: &security_beta.AuthorizationPolicy{
				Rules: []*security_beta.Rule{
					{
						From: []*security_beta.Rule_From{
							{
								Source: &security_beta.Source{
									Principals: []string{"p1", ""},
								},
							},
						},
					},
				},
			},
			valid: false,
		},
		{
			name: "NotPrincipals-empty",
			in: &security_beta.AuthorizationPolicy{
				Rules: []*security_beta.Rule{
					{
						From: []*security_beta.Rule_From{
							{
								Source: &security_beta.Source{
									NotPrincipals: []string{"p1", ""},
								},
							},
						},
					},
				},
			},
			valid: false,
		},
		{
			name: "RequestPrincipals-empty",
			in: &security_beta.AuthorizationPolicy{
				Rules: []*security_beta.Rule{
					{
						From: []*security_beta.Rule_From{
							{
								Source: &security_beta.Source{
									RequestPrincipals: []string{"p1", ""},
								},
							},
						},
					},
				},
			},
			valid: false,
		},
		{
			name: "NotRequestPrincipals-empty",
			in: &security_beta.AuthorizationPolicy{
				Rules: []*security_beta.Rule{
					{
						From: []*security_beta.Rule_From{
							{
								Source: &security_beta.Source{
									NotRequestPrincipals: []string{"p1", ""},
								},
							},
						},
					},
				},
			},
			valid: false,
		},
		{
			name: "Namespaces-empty",
			in: &security_beta.AuthorizationPolicy{
				Rules: []*security_beta.Rule{
					{
						From: []*security_beta.Rule_From{
							{
								Source: &security_beta.Source{
									Namespaces: []string{"ns", ""},
								},
							},
						},
					},
				},
			},
			valid: false,
		},
		{
			name: "NotNamespaces-empty",
			in: &security_beta.AuthorizationPolicy{
				Rules: []*security_beta.Rule{
					{
						From: []*security_beta.Rule_From{
							{
								Source: &security_beta.Source{
									NotNamespaces: []string{"ns", ""},
								},
							},
						},
					},
				},
			},
			valid: false,
		},
		{
			name: "IpBlocks-empty",
			in: &security_beta.AuthorizationPolicy{
				Rules: []*security_beta.Rule{
					{
						From: []*security_beta.Rule_From{
							{
								Source: &security_beta.Source{
									IpBlocks: []string{"1.2.3.4", ""},
								},
							},
						},
					},
				},
			},
			valid: false,
		},
		{
			name: "NotIpBlocks-empty",
			in: &security_beta.AuthorizationPolicy{
				Rules: []*security_beta.Rule{
					{
						From: []*security_beta.Rule_From{
							{
								Source: &security_beta.Source{
									NotIpBlocks: []string{"1.2.3.4", ""},
								},
							},
						},
					},
				},
			},
			valid: false,
		},
		{
			name: "RemoteIpBlocks-empty",
			in: &security_beta.AuthorizationPolicy{
				Rules: []*security_beta.Rule{
					{
						From: []*security_beta.Rule_From{
							{
								Source: &security_beta.Source{
									RemoteIpBlocks: []string{"1.2.3.4", ""},
								},
							},
						},
					},
				},
			},
			valid: false,
		},
		{
			name: "NotRemoteIpBlocks-empty",
			in: &security_beta.AuthorizationPolicy{
				Rules: []*security_beta.Rule{
					{
						From: []*security_beta.Rule_From{
							{
								Source: &security_beta.Source{
									NotRemoteIpBlocks: []string{"1.2.3.4", ""},
								},
							},
						},
					},
				},
			},
			valid: false,
		},
		{
			name: "Hosts-empty",
			in: &security_beta.AuthorizationPolicy{
				Rules: []*security_beta.Rule{
					{
						To: []*security_beta.Rule_To{
							{
								Operation: &security_beta.Operation{
									Hosts: []string{"host", ""},
								},
							},
						},
					},
				},
			},
			valid: false,
		},
		{
			name: "NotHosts-empty",
			in: &security_beta.AuthorizationPolicy{
				Rules: []*security_beta.Rule{
					{
						To: []*security_beta.Rule_To{
							{
								Operation: &security_beta.Operation{
									NotHosts: []string{"host", ""},
								},
							},
						},
					},
				},
			},
			valid: false,
		},
		{
			name: "Ports-empty",
			in: &security_beta.AuthorizationPolicy{
				Rules: []*security_beta.Rule{
					{
						To: []*security_beta.Rule_To{
							{
								Operation: &security_beta.Operation{
									Ports: []string{"80", ""},
								},
							},
						},
					},
				},
			},
			valid: false,
		},
		{
			name: "NotPorts-empty",
			in: &security_beta.AuthorizationPolicy{
				Rules: []*security_beta.Rule{
					{
						To: []*security_beta.Rule_To{
							{
								Operation: &security_beta.Operation{
									NotPorts: []string{"80", ""},
								},
							},
						},
					},
				},
			},
			valid: false,
		},
		{
			name: "Methods-empty",
			in: &security_beta.AuthorizationPolicy{
				Rules: []*security_beta.Rule{
					{
						To: []*security_beta.Rule_To{
							{
								Operation: &security_beta.Operation{
									Methods: []string{"GET", ""},
								},
							},
						},
					},
				},
			},
			valid: false,
		},
		{
			name: "NotMethods-empty",
			in: &security_beta.AuthorizationPolicy{
				Rules: []*security_beta.Rule{
					{
						To: []*security_beta.Rule_To{
							{
								Operation: &security_beta.Operation{
									NotMethods: []string{"GET", ""},
								},
							},
						},
					},
				},
			},
			valid: false,
		},
		{
			name: "Paths-empty",
			in: &security_beta.AuthorizationPolicy{
				Rules: []*security_beta.Rule{
					{
						To: []*security_beta.Rule_To{
							{
								Operation: &security_beta.Operation{
									Paths: []string{"/path", ""},
								},
							},
						},
					},
				},
			},
			valid: false,
		},
		{
			name: "NotPaths-empty",
			in: &security_beta.AuthorizationPolicy{
				Rules: []*security_beta.Rule{
					{
						To: []*security_beta.Rule_To{
							{
								Operation: &security_beta.Operation{
									NotPaths: []string{"/path", ""},
								},
							},
						},
					},
				},
			},
			valid: false,
		},
		{
			name: "value-empty",
			in: &security_beta.AuthorizationPolicy{
				Rules: []*security_beta.Rule{
					{
						When: []*security_beta.Condition{
							{
								Key:    "request.headers[:authority]",
								Values: []string{"v1", ""},
							},
						},
					},
				},
			},
			valid: false,
		},
		{
			name: "invalid ip and port in ipBlocks",
			in: &security_beta.AuthorizationPolicy{
				Rules: []*security_beta.Rule{
					{
						From: []*security_beta.Rule_From{
							{
								Source: &security_beta.Source{
									IpBlocks:    []string{"1.2.3.4", "ip1"},
									NotIpBlocks: []string{"5.6.7.8", "ip2"},
								},
							},
						},
						To: []*security_beta.Rule_To{
							{
								Operation: &security_beta.Operation{
									Ports:    []string{"80", "port1"},
									NotPorts: []string{"90", "port2"},
								},
							},
						},
					},
				},
			},
			valid: false,
		},
		{
			name: "invalid ip and port in remoteIpBlocks",
			in: &security_beta.AuthorizationPolicy{
				Rules: []*security_beta.Rule{
					{
						From: []*security_beta.Rule_From{
							{
								Source: &security_beta.Source{
									RemoteIpBlocks:    []string{"1.2.3.4", "ip1"},
									NotRemoteIpBlocks: []string{"5.6.7.8", "ip2"},
								},
							},
						},
						To: []*security_beta.Rule_To{
							{
								Operation: &security_beta.Operation{
									Ports:    []string{"80", "port1"},
									NotPorts: []string{"90", "port2"},
								},
							},
						},
					},
				},
			},
			valid: false,
		},
		{
			name: "condition-key-missing",
			in: &security_beta.AuthorizationPolicy{
				Selector: &api.WorkloadSelector{
					MatchLabels: map[string]string{
						"app": "httpbin",
					},
				},
				Rules: []*security_beta.Rule{
					{
						When: []*security_beta.Condition{
							{
								Values: []string{"v1", "v2"},
							},
						},
					},
				},
			},
			valid: false,
		},
		{
			name: "condition-key-empty",
			in: &security_beta.AuthorizationPolicy{
				Selector: &api.WorkloadSelector{
					MatchLabels: map[string]string{
						"app": "httpbin",
					},
				},
				Rules: []*security_beta.Rule{
					{
						When: []*security_beta.Condition{
							{
								Key:    "",
								Values: []string{"v1", "v2"},
							},
						},
					},
				},
			},
			valid: false,
		},
		{
			name: "condition-value-missing",
			in: &security_beta.AuthorizationPolicy{
				Selector: &api.WorkloadSelector{
					MatchLabels: map[string]string{
						"app": "httpbin",
					},
				},
				Rules: []*security_beta.Rule{
					{
						When: []*security_beta.Condition{
							{
								Key: "source.principal",
							},
						},
					},
				},
			},
			valid: false,
		},
		{
			name: "condition-value-invalid",
			in: &security_beta.AuthorizationPolicy{
				Rules: []*security_beta.Rule{
					{
						When: []*security_beta.Condition{
							{
								Key:    "source.ip",
								Values: []string{"a.b.c.d"},
							},
						},
					},
				},
			},
			valid: false,
		},
		{
			name: "condition-notValue-invalid",
			in: &security_beta.AuthorizationPolicy{
				Rules: []*security_beta.Rule{
					{
						When: []*security_beta.Condition{
							{
								Key:       "source.ip",
								NotValues: []string{"a.b.c.d"},
							},
						},
					},
				},
			},
			valid: false,
		},
		{
			name: "condition-unknown",
			in: &security_beta.AuthorizationPolicy{
				Selector: &api.WorkloadSelector{
					MatchLabels: map[string]string{
						"app": "httpbin",
					},
				},
				Rules: []*security_beta.Rule{
					{
						When: []*security_beta.Condition{
							{
								Key:    "key1",
								Values: []string{"v1"},
							},
						},
					},
				},
			},
			valid: false,
		},
		{
			name: "L7DenyWithFrom",
			in: &security_beta.AuthorizationPolicy{
				Action: security_beta.AuthorizationPolicy_DENY,
				Selector: &api.WorkloadSelector{
					MatchLabels: map[string]string{
						"app": "httpbin",
					},
				},
				Rules: []*security_beta.Rule{
					{
						From: []*security_beta.Rule_From{
							{
								Source: &security_beta.Source{
									RequestPrincipals: []string{"example.com/sub-1"},
								},
							},
						},
					},
				},
			},
			valid:   true,
			Warning: true,
		},
		{
			name: "L7DenyWithTo",
			in: &security_beta.AuthorizationPolicy{
				Action: security_beta.AuthorizationPolicy_DENY,
				Selector: &api.WorkloadSelector{
					MatchLabels: map[string]string{
						"app": "httpbin",
					},
				},
				Rules: []*security_beta.Rule{
					{
						To: []*security_beta.Rule_To{
							{
								Operation: &security_beta.Operation{
									Methods: []string{"GET", "DELETE"},
								},
							},
						},
					},
				},
			},
			valid:   true,
			Warning: true,
		},
		{
			name: "L7DenyWithFromAndTo",
			in: &security_beta.AuthorizationPolicy{
				Action: security_beta.AuthorizationPolicy_DENY,
				Selector: &api.WorkloadSelector{
					MatchLabels: map[string]string{
						"app": "httpbin",
					},
				},
				Rules: []*security_beta.Rule{
					{
						From: []*security_beta.Rule_From{
							{
								Source: &security_beta.Source{
									Principals: []string{"temp"},
								},
							},
						},
						To: []*security_beta.Rule_To{
							{
								Operation: &security_beta.Operation{
									Methods: []string{"GET", "DELETE"},
								},
							},
						},
					},
				},
			},
			valid:   true,
			Warning: true,
		},
		{
			name: "L7DenyWithFromAndToWithPort",
			in: &security_beta.AuthorizationPolicy{
				Action: security_beta.AuthorizationPolicy_DENY,
				Selector: &api.WorkloadSelector{
					MatchLabels: map[string]string{
						"app": "httpbin",
					},
				},
				Rules: []*security_beta.Rule{
					{
						From: []*security_beta.Rule_From{
							{
								Source: &security_beta.Source{
									Principals: []string{"temp"},
								},
							},
						},
						To: []*security_beta.Rule_To{
							{
								Operation: &security_beta.Operation{
									Ports:   []string{"8080"},
									Methods: []string{"GET", "DELETE"},
								},
							},
						},
					},
				},
			},
			valid:   true,
			Warning: false,
		},
	}

	for _, c := range cases {
		war, got := ValidateAuthorizationPolicy(config.Config{
			Meta: config.Meta{
				Name:        "name",
				Namespace:   "namespace",
				Annotations: c.annotations,
			},
			Spec: c.in,
		})
		if (got == nil) != c.valid {
<<<<<<< HEAD
			t.Errorf("error: got: %v\nwant: %v", got, c.valid)
		} else if (war != nil) != c.Warning {
			t.Errorf("warning: got: %v\nwant: %v", war, c.valid)
=======
			t.Errorf("test: %q error: got: %v\nwant: %v", c.name, got, c.valid)
		}
		if (war != nil) != c.Warning {
			t.Errorf("test: %q warning: got: %v\nwant: %v", c.name, war, c.valid)
>>>>>>> fff8e9e6
		}
	}
}

func TestValidateSidecar(t *testing.T) {
	tests := []struct {
		name  string
		in    *networking.Sidecar
		valid bool
		warn  bool
	}{
		{"empty ingress and egress", &networking.Sidecar{}, false, false},
		{"default", &networking.Sidecar{
			Egress: []*networking.IstioEgressListener{
				{
					Hosts: []string{"*/*"},
				},
			},
		}, true, false},
		{"workload selector without labels", &networking.Sidecar{
			Egress: []*networking.IstioEgressListener{
				{
					Hosts: []string{"*/*"},
				},
			},
			WorkloadSelector: &networking.WorkloadSelector{},
		}, true, true},
		{"import local namespace with wildcard", &networking.Sidecar{
			Egress: []*networking.IstioEgressListener{
				{
					Hosts: []string{"./*"},
				},
			},
		}, true, false},
		{"import local namespace with fqdn", &networking.Sidecar{
			Egress: []*networking.IstioEgressListener{
				{
					Hosts: []string{"./foo.com"},
				},
			},
		}, true, false},
		{"import nothing", &networking.Sidecar{
			Egress: []*networking.IstioEgressListener{
				{
					Hosts: []string{"~/*"},
				},
			},
		}, true, false},
		{"bad egress host 1", &networking.Sidecar{
			Egress: []*networking.IstioEgressListener{
				{
					Hosts: []string{"*"},
				},
			},
		}, false, false},
		{"bad egress host 2", &networking.Sidecar{
			Egress: []*networking.IstioEgressListener{
				{
					Hosts: []string{"/"},
				},
			},
		}, false, false},
		{"empty egress host", &networking.Sidecar{
			Egress: []*networking.IstioEgressListener{
				{
					Hosts: []string{},
				},
			},
		}, false, false},
		{"multiple wildcard egress", &networking.Sidecar{
			Egress: []*networking.IstioEgressListener{
				{
					Hosts: []string{
						"*/foo.com",
					},
				},
				{
					Hosts: []string{
						"ns1/bar.com",
					},
				},
			},
		}, false, false},
		{"wildcard egress not in end", &networking.Sidecar{
			Egress: []*networking.IstioEgressListener{
				{
					Hosts: []string{
						"*/foo.com",
					},
				},
				{
					Port: &networking.Port{
						Protocol: "http",
						Number:   8080,
						Name:     "h8080",
					},
					Hosts: []string{
						"ns1/bar.com",
					},
				},
			},
		}, false, false},
		{"invalid Port", &networking.Sidecar{
			Egress: []*networking.IstioEgressListener{
				{
					Port: &networking.Port{
						Protocol: "http1",
						Number:   1000000,
						Name:     "",
					},
					Hosts: []string{
						"ns1/bar.com",
					},
				},
			},
		}, false, false},
		{"Port without name", &networking.Sidecar{
			Egress: []*networking.IstioEgressListener{
				{
					Port: &networking.Port{
						Protocol: "http",
						Number:   8080,
					},
					Hosts: []string{
						"ns1/bar.com",
					},
				},
			},
		}, true, false},
		{"UDS bind in outbound", &networking.Sidecar{
			Egress: []*networking.IstioEgressListener{
				{
					Port: &networking.Port{
						Protocol: "http",
						Number:   0,
						Name:     "uds",
					},
					Hosts: []string{
						"ns1/bar.com",
					},
					Bind: "unix:///@foo/bar/com",
				},
			},
		}, true, false},
		{"UDS bind in inbound", &networking.Sidecar{
			Ingress: []*networking.IstioIngressListener{
				{
					Port: &networking.Port{
						Protocol: "http",
						Number:   0,
						Name:     "uds",
					},
					Bind:            "unix:///@foo/bar/com",
					DefaultEndpoint: "127.0.0.1:9999",
				},
			},
		}, false, false},
		{"UDS bind in outbound 2", &networking.Sidecar{
			Egress: []*networking.IstioEgressListener{
				{
					Port: &networking.Port{
						Protocol: "http",
						Number:   0,
						Name:     "uds",
					},
					Hosts: []string{
						"ns1/bar.com",
					},
					Bind: "unix:///foo/bar/com",
				},
			},
		}, true, false},
		{"invalid bind", &networking.Sidecar{
			Egress: []*networking.IstioEgressListener{
				{
					Port: &networking.Port{
						Protocol: "http",
						Number:   0,
						Name:     "uds",
					},
					Hosts: []string{
						"ns1/bar.com",
					},
					Bind: "foobar:///@foo/bar/com",
				},
			},
		}, false, false},
		{"invalid capture mode with uds bind", &networking.Sidecar{
			Egress: []*networking.IstioEgressListener{
				{
					Port: &networking.Port{
						Protocol: "http",
						Number:   0,
						Name:     "uds",
					},
					Hosts: []string{
						"ns1/bar.com",
					},
					Bind:        "unix:///@foo/bar/com",
					CaptureMode: networking.CaptureMode_IPTABLES,
				},
			},
		}, false, false},
		{"duplicate UDS bind", &networking.Sidecar{
			Egress: []*networking.IstioEgressListener{
				{
					Port: &networking.Port{
						Protocol: "http",
						Number:   0,
						Name:     "uds",
					},
					Hosts: []string{
						"ns1/bar.com",
					},
					Bind: "unix:///@foo/bar/com",
				},
				{
					Port: &networking.Port{
						Protocol: "http",
						Number:   0,
						Name:     "uds",
					},
					Hosts: []string{
						"ns1/bar.com",
					},
					Bind: "unix:///@foo/bar/com",
				},
			},
		}, false, false},
		{"duplicate ports", &networking.Sidecar{
			Egress: []*networking.IstioEgressListener{
				{
					Port: &networking.Port{
						Protocol: "http",
						Number:   90,
						Name:     "foo",
					},
					Hosts: []string{
						"ns1/bar.com",
					},
				},
				{
					Port: &networking.Port{
						Protocol: "tcp",
						Number:   90,
						Name:     "tcp",
					},
					Hosts: []string{
						"ns2/bar.com",
					},
				},
			},
		}, false, false},
		{"ingress without port", &networking.Sidecar{
			Ingress: []*networking.IstioIngressListener{
				{
					DefaultEndpoint: "127.0.0.1:110",
				},
			},
			Egress: []*networking.IstioEgressListener{
				{
					Hosts: []string{"*/*"},
				},
			},
		}, false, false},
		{"ingress without port and with IPv6 endpoint", &networking.Sidecar{
			Ingress: []*networking.IstioIngressListener{
				{
					DefaultEndpoint: "[::1]:110",
				},
			},
			Egress: []*networking.IstioEgressListener{
				{
					Hosts: []string{"*/*"},
				},
			},
		}, false, false},
		{"ingress with duplicate ports", &networking.Sidecar{
			Ingress: []*networking.IstioIngressListener{
				{
					Port: &networking.Port{
						Protocol: "http",
						Number:   90,
						Name:     "foo",
					},
					DefaultEndpoint: "127.0.0.1:110",
				},
				{
					Port: &networking.Port{
						Protocol: "tcp",
						Number:   90,
						Name:     "bar",
					},
					DefaultEndpoint: "127.0.0.1:110",
				},
			},
			Egress: []*networking.IstioEgressListener{
				{
					Hosts: []string{"*/*"},
				},
			},
		}, false, false},
		{"ingress with duplicate ports and IPv6 endpoint", &networking.Sidecar{
			Ingress: []*networking.IstioIngressListener{
				{
					Port: &networking.Port{
						Protocol: "http",
						Number:   90,
						Name:     "foo",
					},
					DefaultEndpoint: "[::1]:110",
				},
				{
					Port: &networking.Port{
						Protocol: "tcp",
						Number:   90,
						Name:     "bar",
					},
					DefaultEndpoint: "[::1]:110",
				},
			},
			Egress: []*networking.IstioEgressListener{
				{
					Hosts: []string{"*/*"},
				},
			},
		}, false, false},
		{"ingress without default endpoint", &networking.Sidecar{
			Ingress: []*networking.IstioIngressListener{
				{
					Port: &networking.Port{
						Protocol: "http",
						Number:   90,
						Name:     "foo",
					},
				},
			},
			Egress: []*networking.IstioEgressListener{
				{
					Hosts: []string{"*/*"},
				},
			},
		}, true, false},
		{"ingress with invalid default endpoint in IPv4", &networking.Sidecar{
			Ingress: []*networking.IstioIngressListener{
				{
					Port: &networking.Port{
						Protocol: "http",
						Number:   90,
						Name:     "foo",
					},
					DefaultEndpoint: "1.1.1.1:90",
				},
			},
		}, false, false},
		{"ingress with invalid default endpoint in IPv6", &networking.Sidecar{
			Ingress: []*networking.IstioIngressListener{
				{
					Port: &networking.Port{
						Protocol: "http",
						Number:   90,
						Name:     "foo",
					},
					DefaultEndpoint: "[1:1:1:1:1:1:1:1]:90",
				},
			},
		}, false, false},
		{"ingress with invalid default endpoint uds", &networking.Sidecar{
			Ingress: []*networking.IstioIngressListener{
				{
					Port: &networking.Port{
						Protocol: "http",
						Number:   90,
						Name:     "foo",
					},
					DefaultEndpoint: "unix:///",
				},
			},
			Egress: []*networking.IstioEgressListener{
				{
					Hosts: []string{"*/*"},
				},
			},
		}, false, false},
		{"ingress with invalid default endpoint port in IPv4", &networking.Sidecar{
			Ingress: []*networking.IstioIngressListener{
				{
					Port: &networking.Port{
						Protocol: "http",
						Number:   90,
						Name:     "foo",
					},
					DefaultEndpoint: "127.0.0.1:hi",
				},
			},
			Egress: []*networking.IstioEgressListener{
				{
					Hosts: []string{"*/*"},
				},
			},
		}, false, false},
		{"ingress with invalid default endpoint port in IPv6", &networking.Sidecar{
<<<<<<< HEAD
			Ingress: []*networking.IstioIngressListener{
				{
					Port: &networking.Port{
						Protocol: "http",
						Number:   90,
						Name:     "foo",
					},
					DefaultEndpoint: "[::1]:hi",
				},
			},
			Egress: []*networking.IstioEgressListener{
				{
					Hosts: []string{"*/*"},
				},
			},
		}, false, false},
		{"valid ingress and egress in IPv4", &networking.Sidecar{
=======
>>>>>>> fff8e9e6
			Ingress: []*networking.IstioIngressListener{
				{
					Port: &networking.Port{
						Protocol: "http",
						Number:   90,
						Name:     "foo",
					},
					DefaultEndpoint: "[::1]:hi",
				},
			},
			Egress: []*networking.IstioEgressListener{
				{
					Hosts: []string{"*/*"},
				},
			},
		}, false, false},
		{"valid ingress and egress in IPv4", &networking.Sidecar{
			Ingress: []*networking.IstioIngressListener{
				{
					Port: &networking.Port{
						Protocol: "http",
						Number:   90,
						Name:     "foo",
					},
					DefaultEndpoint: "127.0.0.1:9999",
				},
			},
			Egress: []*networking.IstioEgressListener{
				{
					Hosts: []string{"*/*"},
				},
			},
		}, true, false},
		{"valid ingress and egress in IPv6", &networking.Sidecar{
			Ingress: []*networking.IstioIngressListener{
				{
					Port: &networking.Port{
						Protocol: "http",
						Number:   90,
						Name:     "foo",
					},
					DefaultEndpoint: "[::1]:9999",
				},
			},
			Egress: []*networking.IstioEgressListener{
				{
					Hosts: []string{"*/*"},
				},
			},
		}, true, false},
<<<<<<< HEAD
		{"valid ingress and egress in IPv6", &networking.Sidecar{
			Ingress: []*networking.IstioIngressListener{
				{
					Port: &networking.Port{
						Protocol: "http",
						Number:   90,
						Name:     "foo",
					},
					DefaultEndpoint: "[::1]:9999",
				},
			},
			Egress: []*networking.IstioEgressListener{
				{
					Hosts: []string{"*/*"},
				},
			},
		}, true, false},
=======
>>>>>>> fff8e9e6
		{"valid ingress and empty egress in IPv4", &networking.Sidecar{
			Ingress: []*networking.IstioIngressListener{
				{
					Port: &networking.Port{
						Protocol: "http",
						Number:   90,
						Name:     "foo",
					},
					DefaultEndpoint: "127.0.0.1:9999",
				},
			},
		}, true, false},
		{"valid ingress and empty egress in IPv6", &networking.Sidecar{
			Ingress: []*networking.IstioIngressListener{
				{
					Port: &networking.Port{
						Protocol: "http",
						Number:   90,
						Name:     "foo",
					},
					DefaultEndpoint: "[::1]:9999",
				},
			},
		}, true, false},
		{"empty", &networking.Sidecar{}, false, false},
		{"just outbound traffic policy", &networking.Sidecar{OutboundTrafficPolicy: &networking.OutboundTrafficPolicy{
			Mode: networking.OutboundTrafficPolicy_ALLOW_ANY,
		}}, true, false},
		{"empty protocol in IPv4", &networking.Sidecar{
			Ingress: []*networking.IstioIngressListener{
				{
					Port: &networking.Port{
						Number: 90,
						Name:   "foo",
					},
					DefaultEndpoint: "127.0.0.1:9999",
				},
			},
			Egress: []*networking.IstioEgressListener{
				{
					Hosts: []string{"*/*"},
				},
			},
		}, true, false},
		{"empty protocol in IPv6", &networking.Sidecar{
			Ingress: []*networking.IstioIngressListener{
				{
					Port: &networking.Port{
						Number: 90,
						Name:   "foo",
					},
					DefaultEndpoint: "[::1]:9999",
				},
			},
			Egress: []*networking.IstioEgressListener{
				{
					Hosts: []string{"*/*"},
				},
			},
		}, true, false},
		{"ALLOW_ANY sidecar egress policy with no egress proxy ", &networking.Sidecar{
			OutboundTrafficPolicy: &networking.OutboundTrafficPolicy{
				Mode: networking.OutboundTrafficPolicy_ALLOW_ANY,
			},
			Egress: []*networking.IstioEgressListener{
				{
					Hosts: []string{"*/*"},
				},
			},
		}, true, false},
		{"sidecar egress proxy with RESGISTRY_ONLY(default)", &networking.Sidecar{
			OutboundTrafficPolicy: &networking.OutboundTrafficPolicy{
				EgressProxy: &networking.Destination{
					Host:   "foo.bar",
					Subset: "shiny",
					Port: &networking.PortSelector{
						Number: 5000,
					},
				},
			},
			Egress: []*networking.IstioEgressListener{
				{
					Hosts: []string{"*/*"},
				},
			},
		}, false, false},
		{"sidecar egress proxy with ALLOW_ANY", &networking.Sidecar{
			OutboundTrafficPolicy: &networking.OutboundTrafficPolicy{
				Mode: networking.OutboundTrafficPolicy_ALLOW_ANY,
				EgressProxy: &networking.Destination{
					Host:   "foo.bar",
					Subset: "shiny",
					Port: &networking.PortSelector{
						Number: 5000,
					},
				},
			},
			Egress: []*networking.IstioEgressListener{
				{
					Hosts: []string{"*/*"},
				},
			},
		}, true, false},
		{"sidecar egress proxy with ALLOW_ANY, service hostname invalid fqdn", &networking.Sidecar{
			OutboundTrafficPolicy: &networking.OutboundTrafficPolicy{
				Mode: networking.OutboundTrafficPolicy_ALLOW_ANY,
				EgressProxy: &networking.Destination{
					Host:   "foobar*123",
					Subset: "shiny",
					Port: &networking.PortSelector{
						Number: 5000,
					},
				},
			},
			Egress: []*networking.IstioEgressListener{
				{
					Hosts: []string{"*/*"},
				},
			},
		}, false, false},
		{"sidecar egress proxy(without Port) with ALLOW_ANY", &networking.Sidecar{
			OutboundTrafficPolicy: &networking.OutboundTrafficPolicy{
				Mode: networking.OutboundTrafficPolicy_ALLOW_ANY,
				EgressProxy: &networking.Destination{
					Host:   "foo.bar",
					Subset: "shiny",
				},
			},
			Egress: []*networking.IstioEgressListener{
				{
					Hosts: []string{"*/*"},
				},
			},
		}, false, false},
		{"sidecar egress only one wildcarded", &networking.Sidecar{
			Egress: []*networking.IstioEgressListener{
				{
					Hosts: []string{
						"*/*",
						"test/a.com",
					},
				},
			},
		}, true, true},
		{"sidecar egress wildcarded ns", &networking.Sidecar{
			Egress: []*networking.IstioEgressListener{
				{
					Hosts: []string{
						"*/b.com",
						"test/a.com",
					},
				},
			},
		}, true, false},
		{"sidecar egress duplicated with wildcarded same namespace", &networking.Sidecar{
			Egress: []*networking.IstioEgressListener{
				{
					Hosts: []string{
						"test/*",
						"test/a.com",
					},
				},
			},
		}, true, true},
		{"invalid partial wildcard", &networking.Sidecar{
			Egress: []*networking.IstioEgressListener{
				{
					Hosts: []string{
						"test/*a.com",
					},
				},
			},
		}, false, false},
		{"sidecar egress duplicated with wildcarded same namespace .", &networking.Sidecar{
			Egress: []*networking.IstioEgressListener{
				{
					Hosts: []string{
						"./*",
						"bar/a.com",
					},
				},
			},
		}, true, true},
		{"ingress tls mode set to ISTIO_MUTUAL in IPv4", &networking.Sidecar{
			Ingress: []*networking.IstioIngressListener{
				{
					Port: &networking.Port{
						Protocol: "http",
						Number:   90,
						Name:     "foo",
					},
					DefaultEndpoint: "127.0.0.1:9999",
					Tls: &networking.ServerTLSSettings{
						Mode: networking.ServerTLSSettings_ISTIO_MUTUAL,
					},
				},
			},
		}, false, false},
		{"ingress tls mode set to ISTIO_MUTUAL in IPv6", &networking.Sidecar{
			Ingress: []*networking.IstioIngressListener{
				{
					Port: &networking.Port{
						Protocol: "http",
						Number:   90,
						Name:     "foo",
					},
					DefaultEndpoint: "[::1]:9999",
					Tls: &networking.ServerTLSSettings{
						Mode: networking.ServerTLSSettings_ISTIO_MUTUAL,
					},
				},
			},
		}, false, false},
		{"ingress tls mode set to ISTIO_AUTO_PASSTHROUGH in IPv4", &networking.Sidecar{
			Ingress: []*networking.IstioIngressListener{
				{
					Port: &networking.Port{
						Protocol: "http",
						Number:   90,
						Name:     "foo",
					},
					DefaultEndpoint: "127.0.0.1:9999",
					Tls: &networking.ServerTLSSettings{
						Mode: networking.ServerTLSSettings_AUTO_PASSTHROUGH,
					},
				},
			},
		}, false, false},
		{"ingress tls mode set to ISTIO_AUTO_PASSTHROUGH in IPv6", &networking.Sidecar{
			Ingress: []*networking.IstioIngressListener{
				{
					Port: &networking.Port{
						Protocol: "http",
						Number:   90,
						Name:     "foo",
					},
					DefaultEndpoint: "[::1]:9999",
					Tls: &networking.ServerTLSSettings{
						Mode: networking.ServerTLSSettings_AUTO_PASSTHROUGH,
					},
				},
			},
		}, false, false},
		{"ingress tls invalid protocol in IPv4", &networking.Sidecar{
			Ingress: []*networking.IstioIngressListener{
				{
					Port: &networking.Port{
						Protocol: "tcp",
						Number:   90,
						Name:     "foo",
					},
					DefaultEndpoint: "127.0.0.1:9999",
					Tls: &networking.ServerTLSSettings{
						Mode: networking.ServerTLSSettings_SIMPLE,
					},
				},
			},
		}, false, false},
		{"ingress tls invalid protocol in IPv6", &networking.Sidecar{
			Ingress: []*networking.IstioIngressListener{
				{
					Port: &networking.Port{
						Protocol: "tcp",
						Number:   90,
						Name:     "foo",
					},
					DefaultEndpoint: "[::1]:9999",
					Tls: &networking.ServerTLSSettings{
						Mode: networking.ServerTLSSettings_SIMPLE,
					},
				},
			},
		}, false, false},
		{"ingress tls httpRedirect is not supported in IPv4", &networking.Sidecar{
			Ingress: []*networking.IstioIngressListener{
				{
					Port: &networking.Port{
						Protocol: "tcp",
						Number:   90,
						Name:     "foo",
					},
					DefaultEndpoint: "127.0.0.1:9999",
					Tls: &networking.ServerTLSSettings{
						Mode:          networking.ServerTLSSettings_SIMPLE,
						HttpsRedirect: true,
					},
				},
			},
		}, false, false},
		{"ingress tls httpRedirect is not supported in IPv6", &networking.Sidecar{
			Ingress: []*networking.IstioIngressListener{
				{
					Port: &networking.Port{
						Protocol: "tcp",
						Number:   90,
						Name:     "foo",
					},
					DefaultEndpoint: "[::1]:9999",
					Tls: &networking.ServerTLSSettings{
						Mode:          networking.ServerTLSSettings_SIMPLE,
						HttpsRedirect: true,
					},
				},
			},
		}, false, false},
		{"ingress tls SAN entries are not supported in IPv4", &networking.Sidecar{
			Ingress: []*networking.IstioIngressListener{
				{
					Port: &networking.Port{
						Protocol: "tcp",
						Number:   90,
						Name:     "foo",
					},
					DefaultEndpoint: "127.0.0.1:9999",
					Tls: &networking.ServerTLSSettings{
						Mode:            networking.ServerTLSSettings_SIMPLE,
						SubjectAltNames: []string{"httpbin.com"},
					},
				},
			},
		}, false, false},
		{"ingress tls SAN entries are not supported in IPv6", &networking.Sidecar{
			Ingress: []*networking.IstioIngressListener{
				{
					Port: &networking.Port{
						Protocol: "tcp",
						Number:   90,
						Name:     "foo",
					},
					DefaultEndpoint: "[::1]:9999",
					Tls: &networking.ServerTLSSettings{
						Mode:            networking.ServerTLSSettings_SIMPLE,
						SubjectAltNames: []string{"httpbin.com"},
					},
				},
			},
		}, false, false},
		{"ingress tls credentialName is not supported in IPv4", &networking.Sidecar{
			Ingress: []*networking.IstioIngressListener{
				{
					Port: &networking.Port{
						Protocol: "tcp",
						Number:   90,
						Name:     "foo",
					},
					DefaultEndpoint: "127.0.0.1:9999",
					Tls: &networking.ServerTLSSettings{
						Mode:           networking.ServerTLSSettings_SIMPLE,
						CredentialName: "secret-name",
					},
				},
			},
		}, false, false},
		{"ingress tls credentialName is not supported in IPv6", &networking.Sidecar{
			Ingress: []*networking.IstioIngressListener{
				{
					Port: &networking.Port{
						Protocol: "tcp",
						Number:   90,
						Name:     "foo",
					},
					DefaultEndpoint: "[::1]:9999",
					Tls: &networking.ServerTLSSettings{
						Mode:           networking.ServerTLSSettings_SIMPLE,
						CredentialName: "secret-name",
					},
				},
			},
		}, false, false},
	}

	for _, tt := range tests {
		t.Run(tt.name, func(t *testing.T) {
			warn, err := ValidateSidecar(config.Config{
				Meta: config.Meta{
					Name:      "foo",
					Namespace: "bar",
				},
				Spec: tt.in,
			})
			checkValidation(t, warn, err, tt.valid, tt.warn)
		})
	}
}

func TestValidateLocalityLbSetting(t *testing.T) {
	cases := []struct {
		name    string
		in      *networking.LocalityLoadBalancerSetting
		outlier *networking.OutlierDetection
		err     bool
		warn    bool
	}{
		{
			name:    "valid mesh config without LocalityLoadBalancerSetting",
			in:      nil,
			outlier: nil,
			err:     false,
			warn:    false,
		},

		{
			name: "invalid LocalityLoadBalancerSetting_Distribute total weight > 100",
			in: &networking.LocalityLoadBalancerSetting{
				Distribute: []*networking.LocalityLoadBalancerSetting_Distribute{
					{
						From: "a/b/c",
						To: map[string]uint32{
							"a/b/c": 80,
							"a/b1":  25,
						},
					},
				},
			},
			outlier: &networking.OutlierDetection{},
			err:     true,
			warn:    false,
		},
		{
			name: "invalid LocalityLoadBalancerSetting_Distribute total weight < 100",
			in: &networking.LocalityLoadBalancerSetting{
				Distribute: []*networking.LocalityLoadBalancerSetting_Distribute{
					{
						From: "a/b/c",
						To: map[string]uint32{
							"a/b/c": 80,
							"a/b1":  15,
						},
					},
				},
			},
			outlier: &networking.OutlierDetection{},
			err:     true,
			warn:    false,
		},
		{
			name: "invalid LocalityLoadBalancerSetting_Distribute weight = 0",
			in: &networking.LocalityLoadBalancerSetting{
				Distribute: []*networking.LocalityLoadBalancerSetting_Distribute{
					{
						From: "a/b/c",
						To: map[string]uint32{
							"a/b/c": 0,
							"a/b1":  100,
						},
					},
				},
			},
			outlier: &networking.OutlierDetection{},
			err:     true,
			warn:    false,
		},
		{
			name: "invalid LocalityLoadBalancerSetting specify both distribute and failover",
			in: &networking.LocalityLoadBalancerSetting{
				Distribute: []*networking.LocalityLoadBalancerSetting_Distribute{
					{
						From: "a/b/c",
						To: map[string]uint32{
							"a/b/c": 80,
							"a/b1":  20,
						},
					},
				},
				Failover: []*networking.LocalityLoadBalancerSetting_Failover{
					{
						From: "region1",
						To:   "region2",
					},
				},
			},
			outlier: &networking.OutlierDetection{},
			err:     true,
			warn:    false,
		},

		{
			name: "invalid failover src and dst have same region",
			in: &networking.LocalityLoadBalancerSetting{
				Failover: []*networking.LocalityLoadBalancerSetting_Failover{
					{
						From: "region1",
						To:   "region1",
					},
				},
			},
			outlier: &networking.OutlierDetection{},
			err:     true,
			warn:    false,
		},
		{
			name: "invalid failover src contain '*' wildcard",
			in: &networking.LocalityLoadBalancerSetting{
				Failover: []*networking.LocalityLoadBalancerSetting_Failover{
					{
						From: "*",
						To:   "region2",
					},
				},
			},
			outlier: &networking.OutlierDetection{},
			err:     true,
			warn:    false,
		},
		{
			name: "invalid failover dst contain '*' wildcard",
			in: &networking.LocalityLoadBalancerSetting{
				Failover: []*networking.LocalityLoadBalancerSetting_Failover{
					{
						From: "region1",
						To:   "*",
					},
				},
			},
			outlier: &networking.OutlierDetection{},
			err:     true,
			warn:    false,
		},
		{
			name: "invalid failover src contain '/' separator",
			in: &networking.LocalityLoadBalancerSetting{
				Failover: []*networking.LocalityLoadBalancerSetting_Failover{
					{
						From: "region1/zone1",
						To:   "region2",
					},
				},
			},
			outlier: &networking.OutlierDetection{},
			err:     true,
			warn:    false,
		},
		{
			name: "invalid failover dst contain '/' separator",
			in: &networking.LocalityLoadBalancerSetting{
				Failover: []*networking.LocalityLoadBalancerSetting_Failover{
					{
						From: "region1",
						To:   "region2/zone1",
					},
				},
			},
			outlier: &networking.OutlierDetection{},
			err:     true,
			warn:    false,
		},
		{
			name: "failover priority provided without outlier detection policy",
			in: &networking.LocalityLoadBalancerSetting{
				FailoverPriority: []string{
					"topology.istio.io/network",
					"topology.kubernetes.io/region",
					"topology.kubernetes.io/zone",
					"topology.istio.io/subzone",
				},
			},
			outlier: nil,
			err:     false,
			warn:    true,
		},
		{
			name: "failover provided without outlier detection policy",
			in: &networking.LocalityLoadBalancerSetting{
				Failover: []*networking.LocalityLoadBalancerSetting_Failover{
					{
						From: "us-east",
						To:   "eu-west",
					},
					{
						From: "us-west",
						To:   "eu-east",
					},
				},
			},
			outlier: nil,
			err:     false,
			warn:    true,
		},
	}

	for _, c := range cases {
		v := validateLocalityLbSetting(c.in, c.outlier)
		warn, err := v.Unwrap()
		if (err != nil) != c.err {
			t.Errorf("ValidateLocalityLbSetting failed on %v: got err=%v but wanted err=%v: %v",
				c.name, err != nil, c.err, err)
		}
		if (warn != nil) != c.warn {
			t.Errorf("ValidateLocalityLbSetting failed on %v: got warn=%v but wanted warn=%v: %v",
				c.name, warn != nil, c.warn, warn)
		}
	}
}

func TestValidateLocalities(t *testing.T) {
	cases := []struct {
		name       string
		localities []string
		valid      bool
	}{
		{
			name:       "multi wildcard locality",
			localities: []string{"*/zone/*"},
			valid:      false,
		},
		{
			name:       "wildcard not in suffix",
			localities: []string{"*/zone"},
			valid:      false,
		},
		{
			name:       "explicit wildcard region overlap",
			localities: []string{"*", "a/b/c"},
			valid:      false,
		},
		{
			name:       "implicit wildcard region overlap",
			localities: []string{"a", "a/b/c"},
			valid:      false,
		},
		{
			name:       "explicit wildcard zone overlap",
			localities: []string{"a/*", "a/b/c"},
			valid:      false,
		},
		{
			name:       "implicit wildcard zone overlap",
			localities: []string{"a/b", "a/b/c"},
			valid:      false,
		},
		{
			name:       "explicit wildcard subzone overlap",
			localities: []string{"a/b/*", "a/b/c"},
			valid:      false,
		},
		{
			name:       "implicit wildcard subzone overlap",
			localities: []string{"a/b", "a/b/c"},
			valid:      false,
		},
		{
			name:       "valid localities",
			localities: []string{"a1/*", "a2/*", "a3/b3/c3", "a4/b4", "a5/b5/*"},
			valid:      true,
		},
	}
	for _, c := range cases {
		t.Run(c.name, func(t *testing.T) {
			err := validateLocalities(c.localities)
			if !c.valid && err == nil {
				t.Errorf("expect invalid localities")
			}

			if c.valid && err != nil {
				t.Errorf("expect valid localities. but got err %v", err)
			}
		})
	}
}

func TestValidationIPAddress(t *testing.T) {
	tests := []struct {
		name string
		addr string
		ok   bool
	}{
		{
			name: "valid ipv4 address",
			addr: "1.1.1.1",
			ok:   true,
		},
		{
			name: "invalid ipv4 address",
			addr: "1.1.A.1",
			ok:   false,
		},
		{
			name: "valid ipv6 subnet",
			addr: "2001:1::1",
			ok:   true,
		},
		{
			name: "invalid ipv6 address",
			addr: "2001:1:G::1",
			ok:   false,
		},
	}
	for _, tt := range tests {
		if err := ValidateIPAddress(tt.addr); err != nil {
			if tt.ok {
				t.Errorf("test: \"%s\" expected to succeed but failed with error: %+v", tt.name, err)
			}
		} else {
			if !tt.ok {
				t.Errorf("test: \"%s\" expected to fail but succeeded", tt.name)
			}
		}
	}
}

func TestValidationIPSubnet(t *testing.T) {
	tests := []struct {
		name   string
		subnet string
		ok     bool
	}{
		{
			name:   "valid ipv4 subnet",
			subnet: "1.1.1.1/24",
			ok:     true,
		},
		{
			name:   "invalid ipv4 subnet",
			subnet: "1.1.1.1/48",
			ok:     false,
		},
		{
			name:   "valid ipv6 subnet",
			subnet: "2001:1::1/64",
			ok:     true,
		},
		{
			name:   "invalid ipv6 subnet",
			subnet: "2001:1::1/132",
			ok:     false,
		},
	}

	for _, tt := range tests {
		if err := ValidateIPSubnet(tt.subnet); err != nil {
			if tt.ok {
				t.Errorf("test: \"%s\" expected to succeed but failed with error: %+v", tt.name, err)
			}
		} else {
			if !tt.ok {
				t.Errorf("test: \"%s\" expected to fail but succeeded", tt.name)
			}
		}
	}
}

func TestValidateRequestAuthentication(t *testing.T) {
	cases := []struct {
		name        string
		configName  string
		annotations map[string]string
		in          proto.Message
		valid       bool
		warning     bool
	}{
		{
			name:       "empty spec",
			configName: constants.DefaultAuthenticationPolicyName,
			in:         &security_beta.RequestAuthentication{},
			valid:      true,
		},
		{
			name:       "another empty spec",
			configName: constants.DefaultAuthenticationPolicyName,
			in: &security_beta.RequestAuthentication{
				Selector: &api.WorkloadSelector{},
			},
			valid:   true,
			warning: true,
		},
		{
			name:       "empty spec with non default name",
			configName: someName,
			in:         &security_beta.RequestAuthentication{},
			valid:      true,
		},
		{
			name:        "dry run annotation not supported",
			configName:  someName,
			annotations: map[string]string{"istio.io/dry-run": "true"},
			in:          &security_beta.RequestAuthentication{},
			valid:       false,
		},
		{
			name:       "default name with non empty selector",
			configName: constants.DefaultAuthenticationPolicyName,
			in: &security_beta.RequestAuthentication{
				Selector: &api.WorkloadSelector{
					MatchLabels: map[string]string{
						"app": "httpbin",
					},
				},
			},
			valid: true,
		},
		{
			name:       "empty jwt rule",
			configName: "foo",
			in: &security_beta.RequestAuthentication{
				JwtRules: []*security_beta.JWTRule{
					{},
				},
			},
			valid: false,
		},
		{
			name:       "empty issuer",
			configName: "foo",
			in: &security_beta.RequestAuthentication{
				JwtRules: []*security_beta.JWTRule{
					{
						Issuer: "",
					},
				},
			},
			valid: false,
		},
		{
			name:       "bad JwksUri - no protocol",
			configName: "foo",
			in: &security_beta.RequestAuthentication{
				JwtRules: []*security_beta.JWTRule{
					{
						Issuer:  "foo.com",
						JwksUri: "foo.com",
					},
				},
			},
			valid: false,
		},
		{
			name:       "bad JwksUri - invalid port",
			configName: "foo",
			in: &security_beta.RequestAuthentication{
				JwtRules: []*security_beta.JWTRule{
					{
						Issuer:  "foo.com",
						JwksUri: "https://foo.com:not-a-number",
					},
				},
			},
			valid: false,
		},
		{
			name:       "empty value",
			configName: "foo",
			in: &security_beta.RequestAuthentication{
				Selector: &api.WorkloadSelector{
					MatchLabels: map[string]string{
						"app":     "httpbin",
						"version": "",
					},
				},
				JwtRules: []*security_beta.JWTRule{
					{
						Issuer:  "foo.com",
						JwksUri: "https://foo.com/cert",
					},
				},
			},
			valid: true,
		},
		{
			name:       "bad selector - empty key",
			configName: "foo",
			in: &security_beta.RequestAuthentication{
				Selector: &api.WorkloadSelector{
					MatchLabels: map[string]string{
						"app": "httpbin",
						"":    "v1",
					},
				},
				JwtRules: []*security_beta.JWTRule{
					{
						Issuer:  "foo.com",
						JwksUri: "https://foo.com/cert",
					},
				},
			},
			valid: false,
		},
		{
			name:       "bad header location",
			configName: constants.DefaultAuthenticationPolicyName,
			in: &security_beta.RequestAuthentication{
				JwtRules: []*security_beta.JWTRule{
					{
						Issuer:  "foo.com",
						JwksUri: "https://foo.com",
						FromHeaders: []*security_beta.JWTHeader{
							{
								Name:   "",
								Prefix: "Bearer ",
							},
						},
					},
				},
			},
			valid: false,
		},
		{
			name:       "bad param location",
			configName: constants.DefaultAuthenticationPolicyName,
			in: &security_beta.RequestAuthentication{
				JwtRules: []*security_beta.JWTRule{
					{
						Issuer:     "foo.com",
						JwksUri:    "https://foo.com",
						FromParams: []string{""},
					},
				},
			},
			valid: false,
		},
		{
			name:       "good",
			configName: constants.DefaultAuthenticationPolicyName,
			in: &security_beta.RequestAuthentication{
				JwtRules: []*security_beta.JWTRule{
					{
						Issuer:  "foo.com",
						JwksUri: "https://foo.com",
						FromHeaders: []*security_beta.JWTHeader{
							{
								Name:   "x-foo",
								Prefix: "Bearer ",
							},
						},
					},
				},
			},
			valid: true,
		},
		{
			name:       "jwks ok",
			configName: constants.DefaultAuthenticationPolicyName,
			in: &security_beta.RequestAuthentication{
				JwtRules: []*security_beta.JWTRule{
					{
						Issuer: "foo.com",
						Jwks:   "{ \"keys\":[ {\"e\":\"AQAB\",\"kid\":\"DHFbpoIUqrY8t2zpA2qXfCmr5VO5ZEr4RzHU_-envvQ\",\"kty\":\"RSA\",\"n\":\"xAE7eB6qugXyCAG3yhh7pkDkT65pHymX-P7KfIupjf59vsdo91bSP9C8H07pSAGQO1MV_xFj9VswgsCg4R6otmg5PV2He95lZdHtOcU5DXIg_pbhLdKXbi66GlVeK6ABZOUW3WYtnNHD-91gVuoeJT_DwtGGcp4ignkgXfkiEm4sw-4sfb4qdt5oLbyVpmW6x9cfa7vs2WTfURiCrBoUqgBo_-4WTiULmmHSGZHOjzwa8WtrtOQGsAFjIbno85jp6MnGGGZPYZbDAa_b3y5u-YpW7ypZrvD8BgtKVjgtQgZhLAGezMt0ua3DRrWnKqTZ0BJ_EyxOGuHJrLsn00fnMQ\"}]}", // nolint: lll
						FromHeaders: []*security_beta.JWTHeader{
							{
								Name:   "x-foo",
								Prefix: "Bearer ",
							},
						},
					},
				},
			},
			valid: true,
		},
		{
			name:       "jwks error",
			configName: constants.DefaultAuthenticationPolicyName,
			in: &security_beta.RequestAuthentication{
				JwtRules: []*security_beta.JWTRule{
					{
						Issuer: "foo.com",
						Jwks:   "foo",
						FromHeaders: []*security_beta.JWTHeader{
							{
								Name:   "x-foo",
								Prefix: "Bearer ",
							},
						},
					},
				},
			},
			valid: false,
		},
		{
			name:       "null outputClaimToHeader",
			configName: constants.DefaultAuthenticationPolicyName,
			in: &security_beta.RequestAuthentication{
				JwtRules: []*security_beta.JWTRule{
					{
						Issuer:               "foo.com",
						JwksUri:              "https://foo.com",
						OutputClaimToHeaders: []*security_beta.ClaimToHeader{{}},
					},
				},
			},
			valid: false,
		},
		{
			name:       "null claim value in outputClaimToHeader ",
			configName: constants.DefaultAuthenticationPolicyName,
			in: &security_beta.RequestAuthentication{
				JwtRules: []*security_beta.JWTRule{
					{
						Issuer:  "foo.com",
						JwksUri: "https://foo.com",
						OutputClaimToHeaders: []*security_beta.ClaimToHeader{
							{
								Header: "x-jwt-claim",
								Claim:  "",
							},
						},
					},
				},
			},
			valid: false,
		},
		{
			name:       "null header value in outputClaimToHeader ",
			configName: constants.DefaultAuthenticationPolicyName,
			in: &security_beta.RequestAuthentication{
				JwtRules: []*security_beta.JWTRule{
					{
						Issuer:  "foo.com",
						JwksUri: "https://foo.com",
						OutputClaimToHeaders: []*security_beta.ClaimToHeader{
							{
								Header: "",
								Claim:  "sub",
							},
						},
					},
				},
			},
			valid: false,
		},
		{
			name:       "invalid header value in outputClaimToHeader ",
			configName: constants.DefaultAuthenticationPolicyName,
			in: &security_beta.RequestAuthentication{
				JwtRules: []*security_beta.JWTRule{
					{
						Issuer:  "foo.com",
						JwksUri: "https://foo.com",
						OutputClaimToHeaders: []*security_beta.ClaimToHeader{
							{
								Header: "abc%123",
								Claim:  "sub",
							},
						},
					},
				},
			},
			valid: false,
		},
	}

	for _, c := range cases {
		t.Run(c.name, func(t *testing.T) {
			warn, got := ValidateRequestAuthentication(config.Config{
				Meta: config.Meta{
					Name:        c.configName,
					Namespace:   someNamespace,
					Annotations: c.annotations,
				},
				Spec: c.in,
			})
			if (got == nil) != c.valid {
				t.Errorf("test: %q got(%v) != want(%v)\n", c.name, got, c.valid)
			}
			if (warn == nil) == c.warning {
				t.Errorf("test: %q warn(%v) != want(%v)\n", c.name, warn, c.warning)
			}
		})
	}
}

func TestValidatePeerAuthentication(t *testing.T) {
	cases := []struct {
		name       string
		configName string
		in         proto.Message
		valid      bool
		warning    bool
	}{
		{
			name:       "empty spec",
			configName: constants.DefaultAuthenticationPolicyName,
			in:         &security_beta.PeerAuthentication{},
			valid:      true,
		},
		{
			name:       "empty mtls with selector of empty labels",
			configName: constants.DefaultAuthenticationPolicyName,
			in: &security_beta.PeerAuthentication{
				Selector: &api.WorkloadSelector{},
			},
			valid:   true,
			warning: true,
		},
		{
			name:       "empty spec with non default name",
			configName: someName,
			in:         &security_beta.PeerAuthentication{},
			valid:      true,
		},
		{
			name:       "default name with non empty selector",
			configName: constants.DefaultAuthenticationPolicyName,
			in: &security_beta.PeerAuthentication{
				Selector: &api.WorkloadSelector{
					MatchLabels: map[string]string{
						"app": "httpbin",
					},
				},
			},
			valid: true,
		},
		{
			name:       "empty port level mtls",
			configName: "foo",
			in: &security_beta.PeerAuthentication{
				Selector: &api.WorkloadSelector{
					MatchLabels: map[string]string{
						"app": "httpbin",
					},
				},
				PortLevelMtls: map[uint32]*security_beta.PeerAuthentication_MutualTLS{},
			},
			valid: false,
		},
		{
			name:       "empty selector with port level mtls",
			configName: constants.DefaultAuthenticationPolicyName,
			in: &security_beta.PeerAuthentication{
				PortLevelMtls: map[uint32]*security_beta.PeerAuthentication_MutualTLS{
					8080: {
						Mode: security_beta.PeerAuthentication_MutualTLS_UNSET,
					},
				},
			},
			valid: false,
		},
		{
			name:       "port 0",
			configName: "foo",
			in: &security_beta.PeerAuthentication{
				PortLevelMtls: map[uint32]*security_beta.PeerAuthentication_MutualTLS{
					0: {
						Mode: security_beta.PeerAuthentication_MutualTLS_UNSET,
					},
				},
			},
			valid: false,
		},
		{
			name:       "unset mode",
			configName: constants.DefaultAuthenticationPolicyName,
			in: &security_beta.PeerAuthentication{
				Mtls: &security_beta.PeerAuthentication_MutualTLS{
					Mode: security_beta.PeerAuthentication_MutualTLS_UNSET,
				},
			},
			valid: true,
		},
		{
			name:       "port level",
			configName: "port-level",
			in: &security_beta.PeerAuthentication{
				Selector: &api.WorkloadSelector{
					MatchLabels: map[string]string{
						"app": "httpbin",
					},
				},
				PortLevelMtls: map[uint32]*security_beta.PeerAuthentication_MutualTLS{
					8080: {
						Mode: security_beta.PeerAuthentication_MutualTLS_UNSET,
					},
				},
			},
			valid: true,
		},
	}

	for _, c := range cases {
		t.Run(c.name, func(t *testing.T) {
			warn, got := ValidatePeerAuthentication(config.Config{
				Meta: config.Meta{
					Name:      c.configName,
					Namespace: someNamespace,
				},
				Spec: c.in,
			})
			if (got == nil) != c.valid {
				t.Errorf("got(%v) != want(%v)\n", got, c.valid)
			}
			if (warn == nil) == c.warning {
				t.Errorf("warn(%v) != want(%v)\n", warn, c.warning)
			}
		})
	}
}

func TestServiceSettings(t *testing.T) {
	cases := []struct {
		name  string
		hosts []string
		valid bool
	}{
		{
			name: "good",
			hosts: []string{
				"*.foo.bar",
				"bar.baz.svc.cluster.local",
			},
			valid: true,
		},
		{
			name: "bad",
			hosts: []string{
				"foo.bar.*",
			},
			valid: false,
		},
	}

	for _, c := range cases {
		t.Run(c.name, func(t *testing.T) {
			m := meshconfig.MeshConfig{
				ServiceSettings: []*meshconfig.MeshConfig_ServiceSettings{
					{
						Hosts: c.hosts,
					},
				},
			}

			if got := validateServiceSettings(&m); (got == nil) != c.valid {
				t.Errorf("got(%v) != want(%v)\n", got, c.valid)
			}
		})
	}
}

func TestValidateMeshNetworks(t *testing.T) {
	testcases := []struct {
		name  string
		mn    *meshconfig.MeshNetworks
		valid bool
	}{
		{
			name:  "Empty MeshNetworks",
			mn:    &meshconfig.MeshNetworks{},
			valid: true,
		},
		{
			name: "Valid MeshNetworks",
			mn: &meshconfig.MeshNetworks{
				Networks: map[string]*meshconfig.Network{
					"n1": {
						Endpoints: []*meshconfig.Network_NetworkEndpoints{
							{
								Ne: &meshconfig.Network_NetworkEndpoints_FromRegistry{
									FromRegistry: "Kubernetes",
								},
							},
						},
						Gateways: []*meshconfig.Network_IstioNetworkGateway{
							{
								Gw: &meshconfig.Network_IstioNetworkGateway_RegistryServiceName{
									RegistryServiceName: "istio-ingressgateway.istio-system.svc.cluster.local",
								},
								Port: 80,
							},
						},
					},
					"n2": {
						Endpoints: []*meshconfig.Network_NetworkEndpoints{
							{
								Ne: &meshconfig.Network_NetworkEndpoints_FromRegistry{
									FromRegistry: "cluster1",
								},
							},
						},
						Gateways: []*meshconfig.Network_IstioNetworkGateway{
							{
								Gw: &meshconfig.Network_IstioNetworkGateway_RegistryServiceName{
									RegistryServiceName: "istio-ingressgateway.istio-system.svc.cluster.local",
								},
								Port: 443,
							},
						},
					},
				},
			},
			valid: true,
		},
		{
			name: "Invalid Gateway Address",
			mn: &meshconfig.MeshNetworks{
				Networks: map[string]*meshconfig.Network{
					"n1": {
						Endpoints: []*meshconfig.Network_NetworkEndpoints{
							{
								Ne: &meshconfig.Network_NetworkEndpoints_FromRegistry{
									FromRegistry: "Kubernetes",
								},
							},
						},
						Gateways: []*meshconfig.Network_IstioNetworkGateway{
							{
								Gw: &meshconfig.Network_IstioNetworkGateway_Address{
									Address: "1nv@lidhostname",
								},
								Port: 80,
							},
						},
					},
				},
			},
			valid: false,
		},
		{
			name: "Invalid registry name",
			mn: &meshconfig.MeshNetworks{
				Networks: map[string]*meshconfig.Network{
					"n1": {
						Endpoints: []*meshconfig.Network_NetworkEndpoints{
							{
								Ne: &meshconfig.Network_NetworkEndpoints_FromRegistry{
									FromRegistry: "cluster.local",
								},
							},
						},
						Gateways: []*meshconfig.Network_IstioNetworkGateway{
							{
								Gw: &meshconfig.Network_IstioNetworkGateway_RegistryServiceName{
									RegistryServiceName: "istio-ingressgateway.istio-system.svc.cluster.local",
								},
								Port: 80,
							},
						},
					},
				},
			},
			valid: false,
		},
	}

	for _, tc := range testcases {
		t.Run(tc.name, func(t *testing.T) {
			err := ValidateMeshNetworks(tc.mn)
			if err != nil && tc.valid {
				t.Errorf("error not expected on valid meshnetworks: %v", tc.mn)
			}
			if err == nil && !tc.valid {
				t.Errorf("expected an error on invalid meshnetworks: %v", tc.mn)
			}
		})
	}
}

func Test_validateExportTo(t *testing.T) {
	tests := []struct {
		name                          string
		namespace                     string
		exportTo                      []string
		isDestinationRuleWithSelector bool
		isServiceEntry                bool
		wantErr                       bool
	}{
		{
			name:      "empty exportTo is okay",
			namespace: "ns5",
			wantErr:   false,
		},
		{
			name:      "* is allowed",
			namespace: "ns5",
			exportTo:  []string{"*"},
			wantErr:   false,
		},
		{
			name:      ". and ns1 are allowed",
			namespace: "ns5",
			exportTo:  []string{".", "ns1"},
			wantErr:   false,
		},
		{
			name:      "bunch of namespaces in exportTo is okay",
			namespace: "ns5",
			exportTo:  []string{"ns1", "ns2", "ns5"},
			wantErr:   false,
		},
		{
			name:           "~ is allowed for service entry configs",
			namespace:      "ns5",
			exportTo:       []string{"~"},
			isServiceEntry: true,
			wantErr:        false,
		},
		{
			name:      "~ not allowed for non service entry configs",
			namespace: "ns5",
			exportTo:  []string{"~", "ns1"},
			wantErr:   true,
		},
		{
			name:      ". and * together are not allowed",
			namespace: "ns5",
			exportTo:  []string{".", "*"},
			wantErr:   true,
		},
		{
			name:      "* and ns1 together are not allowed",
			namespace: "ns5",
			exportTo:  []string{"*", "ns1"},
			wantErr:   true,
		},
		{
			name:      ". and same namespace in exportTo is not okay",
			namespace: "ns5",
			exportTo:  []string{".", "ns5"},
			wantErr:   true,
		},
		{
			name:      "duplicate namespaces in exportTo is not okay",
			namespace: "ns5",
			exportTo:  []string{"ns1", "ns2", "ns1"},
			wantErr:   true,
		},
		{
			name:           "duplicate none in service entry exportTo is not okay",
			namespace:      "ns5",
			exportTo:       []string{"~", "~", "ns1"},
			isServiceEntry: true,
			wantErr:        true,
		},
		{
			name:      "invalid namespace names are not okay",
			namespace: "ns5",
			exportTo:  []string{"ns1_"},
			wantErr:   true,
		},
		{
			name:           "none and other namespaces cannot be combined in service entry exportTo",
			namespace:      "ns5",
			exportTo:       []string{"~", "ns1"},
			isServiceEntry: true,
			wantErr:        true,
		},
		{
			name:                          "destination rule with workloadselector cannot have exportTo (*)",
			namespace:                     "ns5",
			exportTo:                      []string{"*"},
			isServiceEntry:                false,
			isDestinationRuleWithSelector: true,
			wantErr:                       true,
		},
		{
			name:                          "destination rule with workloadselector can have only exportTo (.)",
			namespace:                     "ns5",
			exportTo:                      []string{"."},
			isServiceEntry:                false,
			isDestinationRuleWithSelector: true,
			wantErr:                       false,
		},
		{
			name:                          "destination rule with workloadselector cannot have another ns in exportTo (.)",
			namespace:                     "ns5",
			exportTo:                      []string{"somens"},
			isServiceEntry:                false,
			isDestinationRuleWithSelector: true,
			wantErr:                       true,
		},
		{
			name:                          "destination rule with workloadselector cannot have another ns in addition to own ns in exportTo (.)",
			namespace:                     "ns5",
			exportTo:                      []string{".", "somens"},
			isServiceEntry:                false,
			isDestinationRuleWithSelector: true,
			wantErr:                       true,
		},
	}
	for _, tt := range tests {
		t.Run(tt.name, func(t *testing.T) {
			if err := validateExportTo(tt.namespace, tt.exportTo, tt.isServiceEntry, tt.isDestinationRuleWithSelector); (err != nil) != tt.wantErr {
				t.Errorf("validateExportTo() error = %v, wantErr %v", err, tt.wantErr)
			}
		})
	}
}

func TestValidateTelemetry(t *testing.T) {
	tests := []struct {
		name    string
		in      proto.Message
		err     string
		warning string
	}{
		{"empty", &telemetry.Telemetry{}, "", ""},
		{"invalid message", &networking.Server{}, "cannot cast", ""},
		{
			"multiple providers",
			&telemetry.Telemetry{
				Tracing: []*telemetry.Tracing{{
					Providers: []*telemetry.ProviderRef{
						{Name: "a"},
						{Name: "b"},
					},
				}},
			},
			"", "multiple providers",
		},
		{
			"multiple tracers",
			&telemetry.Telemetry{
				Tracing: []*telemetry.Tracing{{}, {}},
			},
			"", "multiple tracing",
		},
		{
			"bad randomSamplingPercentage",
			&telemetry.Telemetry{
				Tracing: []*telemetry.Tracing{{
					RandomSamplingPercentage: &wrapperspb.DoubleValue{Value: 101},
				}},
			},
			"randomSamplingPercentage", "",
		},
		{
			"tracing with a good custom tag",
			&telemetry.Telemetry{
				Tracing: []*telemetry.Tracing{{
					CustomTags: map[string]*telemetry.Tracing_CustomTag{
						"clusterID": {
							Type: &telemetry.Tracing_CustomTag_Environment{
								Environment: &telemetry.Tracing_Environment{
									Name: "FOO",
								},
							},
						},
					},
				}},
			},
			"", "",
		},
		{
			"tracing with a nil custom tag",
			&telemetry.Telemetry{
				Tracing: []*telemetry.Tracing{{
					CustomTags: map[string]*telemetry.Tracing_CustomTag{
						"clusterID": nil,
					},
				}},
			},
			"tag 'clusterID' may not have a nil value", "",
		},
		{
			"bad metrics operation",
			&telemetry.Telemetry{
				Metrics: []*telemetry.Metrics{{
					Overrides: []*telemetry.MetricsOverrides{
						{
							TagOverrides: map[string]*telemetry.MetricsOverrides_TagOverride{
								"my-tag": {
									Operation: telemetry.MetricsOverrides_TagOverride_UPSERT,
									Value:     "",
								},
							},
						},
					},
				}},
			},
			"must be set when operation is UPSERT", "",
		},
		{
			"good metrics operation",
			&telemetry.Telemetry{
				Metrics: []*telemetry.Metrics{{
					Overrides: []*telemetry.MetricsOverrides{
						{
							TagOverrides: map[string]*telemetry.MetricsOverrides_TagOverride{
								"my-tag": {
									Operation: telemetry.MetricsOverrides_TagOverride_UPSERT,
									Value:     "some-cel-expression",
								},
							},
						},
					},
				}},
			},
			"", "",
		},
		{
			"multi-accessloggings",
			&telemetry.Telemetry{
				AccessLogging: []*telemetry.AccessLogging{
					{
						Providers: []*telemetry.ProviderRef{
							{
								Name: "envoy",
							},
						},
					},
					{
						Providers: []*telemetry.ProviderRef{
							{
								Name: "otel",
							},
						},
					},
				},
			},
			"", "",
		},
		{
			"multi-accesslogging-providers",
			&telemetry.Telemetry{
				AccessLogging: []*telemetry.AccessLogging{
					{
						Providers: []*telemetry.ProviderRef{
							{
								Name: "envoy",
							},
							{
								Name: "otel",
							},
						},
					},
				},
			},
			"", "",
		},
	}
	for _, tt := range tests {
		t.Run(tt.name, func(t *testing.T) {
			warn, err := ValidateTelemetry(config.Config{
				Meta: config.Meta{
					Name:      someName,
					Namespace: someNamespace,
				},
				Spec: tt.in,
			})
			checkValidationMessage(t, warn, err, tt.warning, tt.err)
		})
	}
}

func TestValidateProxyConfig(t *testing.T) {
	tests := []struct {
		name    string
		in      proto.Message
		out     string
		warning string
	}{
		{"empty", &networkingv1beta1.ProxyConfig{}, "", ""},
		{name: "invalid concurrency", in: &networkingv1beta1.ProxyConfig{
			Concurrency: &wrapperspb.Int32Value{Value: -1},
		}, out: "concurrency must be greater than or equal to 0"},
	}
	for _, tt := range tests {
		t.Run(tt.name, func(t *testing.T) {
			warn, err := ValidateProxyConfig(config.Config{
				Meta: config.Meta{
					Name:      someName,
					Namespace: someNamespace,
				},
				Spec: tt.in,
			})
			checkValidationMessage(t, warn, err, tt.warning, tt.out)
		})
	}
}

func TestValidateTelemetryFilter(t *testing.T) {
	cases := []struct {
		filter *telemetry.AccessLogging_Filter
		valid  bool
	}{
		{
			filter: &telemetry.AccessLogging_Filter{
				Expression: "response.code >= 400",
			},
			valid: true,
		},
		{
			filter: &telemetry.AccessLogging_Filter{
				Expression: "connection.mtls && request.url_path.contains('v1beta3')",
			},
			valid: true,
		},
		{
			filter: &telemetry.AccessLogging_Filter{
				// TODO: find a better way to verify this
				// this should be an invalid expression
				Expression: "response.code",
			},
			valid: true,
		},
		{
			filter: &telemetry.AccessLogging_Filter{
				Expression: ")++++",
			},
			valid: false,
		},
	}

	for _, tc := range cases {
		t.Run("", func(t *testing.T) {
			err := validateTelemetryFilter(tc.filter)
			errFound := err != nil
			if tc.valid && errFound {
				t.Errorf("validateTelemetryFilter(%v) produced unexpected error: %v", tc.filter, err)
			}
			if !tc.valid && !errFound {
				t.Errorf("validateTelemetryFilter(%v) did not produce expected error", tc.filter)
			}
		})
	}
}

func TestValidateWasmPlugin(t *testing.T) {
	tests := []struct {
		name    string
		in      proto.Message
		out     string
		warning string
	}{
		{"empty", &extensions.WasmPlugin{}, "url field needs to be set", ""},
		{"invalid message", &networking.Server{}, "cannot cast", ""},
		{
			"wrong scheme",
			&extensions.WasmPlugin{
				Url: "ftp://test.com/test",
			},
			"unsupported scheme", "",
		},
		{
			"valid http",
			&extensions.WasmPlugin{
				Url: "http://test.com/test",
			},
			"", "",
		},
		{
			"valid http w/ sha",
			&extensions.WasmPlugin{
				Url:    "http://test.com/test",
				Sha256: "01ba4719c80b6fe911b091a7c05124b64eeece964e09c058ef8f9805daca546b",
			},
			"", "",
		},
		{
			"short sha",
			&extensions.WasmPlugin{
				Url:    "http://test.com/test",
				Sha256: "01ba47",
			},
			"sha256 field must be 64 characters long", "",
		},
		{
			"invalid sha",
			&extensions.WasmPlugin{
				Url:    "http://test.com/test",
				Sha256: "test",
			},
			"sha256 field must be 64 characters long", "",
		},
		{
			"invalid sha characters",
			&extensions.WasmPlugin{
				Url:    "http://test.com/test",
				Sha256: "01Ba4719c80b6fe911b091a7c05124b64eeece964e09c058ef8f9805daca546b",
			},
			"sha256 field must match [a-f0-9]{64} pattern", "",
		},
		{
			"valid oci",
			&extensions.WasmPlugin{
				Url: "oci://test.com/test",
			},
			"", "",
		},
		{
			"valid oci no scheme",
			&extensions.WasmPlugin{
				Url: "test.com/test",
			},
			"", "",
		},
		{
			"invalid vm config - invalid env name",
			&extensions.WasmPlugin{
				Url: "test.com/test",
				VmConfig: &extensions.VmConfig{
					Env: []*extensions.EnvVar{
						{
							Name:      "",
							ValueFrom: extensions.EnvValueSource_HOST,
						},
					},
				},
			},
			"spec.vmConfig.env invalid", "",
		},
		{
			"invalid vm config - duplicate env",
			&extensions.WasmPlugin{
				Url: "test.com/test",
				VmConfig: &extensions.VmConfig{
					Env: []*extensions.EnvVar{
						{
							Name:  "ENV1",
							Value: "VAL1",
						},
						{
							Name:  "ENV1",
							Value: "VAL1",
						},
					},
				},
			},
			"duplicate env", "",
		},
	}
	for _, tt := range tests {
		t.Run(tt.name, func(t *testing.T) {
			warn, err := ValidateWasmPlugin(config.Config{
				Meta: config.Meta{
					Name:      someName,
					Namespace: someNamespace,
				},
				Spec: tt.in,
			})
			checkValidationMessage(t, warn, err, tt.warning, tt.out)
		})
	}
}

func TestRecurseMissingTypedConfig(t *testing.T) {
	good := &listener.Filter{
		Name:       wellknown.TCPProxy,
		ConfigType: &listener.Filter_TypedConfig{TypedConfig: nil},
	}
	ecds := &hcm.HttpFilter{
		Name:       "something",
		ConfigType: &hcm.HttpFilter_ConfigDiscovery{},
	}
	bad := &listener.Filter{
		Name: wellknown.TCPProxy,
	}
	assert.Equal(t, recurseMissingTypedConfig(good.ProtoReflect()), []string{}, "typed config set")
	assert.Equal(t, recurseMissingTypedConfig(ecds.ProtoReflect()), []string{}, "config discovery set")
	assert.Equal(t, recurseMissingTypedConfig(bad.ProtoReflect()), []string{wellknown.TCPProxy}, "typed config not set")
}

func TestValidateHTTPHeaderValue(t *testing.T) {
	cases := []struct {
		input    string
		expected error
	}{
		{
			input:    "foo",
			expected: nil,
		},
		{
			input:    "%HOSTNAME%",
			expected: nil,
		},
		{
			input:    "100%%",
			expected: nil,
		},
		{
			input:    "prefix %HOSTNAME% suffix",
			expected: nil,
		},
		{
			input:    "%DOWNSTREAM_PEER_CERT_V_END(%b %d %H:%M:%S %Y %Z)%",
			expected: nil,
		},
		{
			input: "%DYNAMIC_METADATA(com.test.my_filter)%",
		},
		{
			input:    "%START_TIME%%",
			expected: errors.New("header value configuration %START_TIME%% is invalid"),
		},
		{
			input:    "abc%123",
			expected: errors.New("header value configuration abc%123 is invalid"),
		},
	}

	for _, tc := range cases {
		t.Run(tc.input, func(t *testing.T) {
			got := ValidateHTTPHeaderValue(tc.input)
			if tc.expected == nil {
				assert.NoError(t, got)
			} else {
				assert.Error(t, got)
			}
		})
	}
}<|MERGE_RESOLUTION|>--- conflicted
+++ resolved
@@ -423,11 +423,7 @@
 		},
 	}
 
-<<<<<<< HEAD
-	_, err := ValidateMeshConfig(invalid)
-=======
 	warning, err := ValidateMeshConfig(invalid)
->>>>>>> fff8e9e6
 	if err == nil {
 		t.Errorf("expected an error on invalid proxy mesh config: %v", invalid)
 	} else {
@@ -5095,8 +5091,6 @@
 			valid:   true,
 			warning: false,
 		},
-<<<<<<< HEAD
-=======
 		{
 			name: "partial wildcard hosts", in: &networking.ServiceEntry{
 				Hosts:     []string{"*.nytimes.com", "*washingtonpost.com"},
@@ -5110,7 +5104,6 @@
 			valid:   true,
 			warning: true,
 		},
->>>>>>> fff8e9e6
 	}
 
 	for _, c := range cases {
@@ -6082,16 +6075,10 @@
 			Spec: c.in,
 		})
 		if (got == nil) != c.valid {
-<<<<<<< HEAD
-			t.Errorf("error: got: %v\nwant: %v", got, c.valid)
-		} else if (war != nil) != c.Warning {
-			t.Errorf("warning: got: %v\nwant: %v", war, c.valid)
-=======
 			t.Errorf("test: %q error: got: %v\nwant: %v", c.name, got, c.valid)
 		}
 		if (war != nil) != c.Warning {
 			t.Errorf("test: %q warning: got: %v\nwant: %v", c.name, war, c.valid)
->>>>>>> fff8e9e6
 		}
 	}
 }
@@ -6494,7 +6481,6 @@
 			},
 		}, false, false},
 		{"ingress with invalid default endpoint port in IPv6", &networking.Sidecar{
-<<<<<<< HEAD
 			Ingress: []*networking.IstioIngressListener{
 				{
 					Port: &networking.Port{
@@ -6512,8 +6498,6 @@
 			},
 		}, false, false},
 		{"valid ingress and egress in IPv4", &networking.Sidecar{
-=======
->>>>>>> fff8e9e6
 			Ingress: []*networking.IstioIngressListener{
 				{
 					Port: &networking.Port{
@@ -6521,7 +6505,7 @@
 						Number:   90,
 						Name:     "foo",
 					},
-					DefaultEndpoint: "[::1]:hi",
+					DefaultEndpoint: "127.0.0.1:9999",
 				},
 			},
 			Egress: []*networking.IstioEgressListener{
@@ -6529,8 +6513,8 @@
 					Hosts: []string{"*/*"},
 				},
 			},
-		}, false, false},
-		{"valid ingress and egress in IPv4", &networking.Sidecar{
+		}, true, false},
+		{"valid ingress and egress in IPv6", &networking.Sidecar{
 			Ingress: []*networking.IstioIngressListener{
 				{
 					Port: &networking.Port{
@@ -6538,7 +6522,7 @@
 						Number:   90,
 						Name:     "foo",
 					},
-					DefaultEndpoint: "127.0.0.1:9999",
+					DefaultEndpoint: "[::1]:9999",
 				},
 			},
 			Egress: []*networking.IstioEgressListener{
@@ -6547,43 +6531,6 @@
 				},
 			},
 		}, true, false},
-		{"valid ingress and egress in IPv6", &networking.Sidecar{
-			Ingress: []*networking.IstioIngressListener{
-				{
-					Port: &networking.Port{
-						Protocol: "http",
-						Number:   90,
-						Name:     "foo",
-					},
-					DefaultEndpoint: "[::1]:9999",
-				},
-			},
-			Egress: []*networking.IstioEgressListener{
-				{
-					Hosts: []string{"*/*"},
-				},
-			},
-		}, true, false},
-<<<<<<< HEAD
-		{"valid ingress and egress in IPv6", &networking.Sidecar{
-			Ingress: []*networking.IstioIngressListener{
-				{
-					Port: &networking.Port{
-						Protocol: "http",
-						Number:   90,
-						Name:     "foo",
-					},
-					DefaultEndpoint: "[::1]:9999",
-				},
-			},
-			Egress: []*networking.IstioEgressListener{
-				{
-					Hosts: []string{"*/*"},
-				},
-			},
-		}, true, false},
-=======
->>>>>>> fff8e9e6
 		{"valid ingress and empty egress in IPv4", &networking.Sidecar{
 			Ingress: []*networking.IstioIngressListener{
 				{
