--- conflicted
+++ resolved
@@ -1719,13 +1719,10 @@
 		scope.Warnf("found invalid extension provider (can be ignored if the given extension provider is not used): %v", err)
 	}
 
-<<<<<<< HEAD
-=======
 	v = appendValidation(v, ValidateMeshTLSConfig(mesh))
 
 	v = appendValidation(v, ValidateMeshTLSDefaults(mesh))
 
->>>>>>> fff8e9e6
 	return v.Unwrap()
 }
 
@@ -1967,7 +1964,6 @@
 // ValidateAuthorizationPolicy checks that AuthorizationPolicy is well-formed.
 var ValidateAuthorizationPolicy = registerValidateFunc("ValidateAuthorizationPolicy",
 	func(cfg config.Config) (Warning, error) {
-		var warning Warning
 		in, ok := cfg.Spec.(*security_beta.AuthorizationPolicy)
 		if !ok {
 			return nil, fmt.Errorf("cannot cast to AuthorizationPolicy")
@@ -2127,14 +2123,6 @@
 
 			if ((fromRuleExist && !toRuleExist && !tcpRulesInFrom) || (toRuleExist && !tcpRulesInTo)) &&
 				in.Action == security_beta.AuthorizationPolicy_DENY {
-<<<<<<< HEAD
-				warning = fmt.Errorf("configured AuthorizationPolicy will deny all traffic " +
-					"to TCP ports under its scope due to the use of only HTTP attributes in a DENY rule; " +
-					"it is recommended to explicitly specify the port")
-			}
-		}
-		return warning, multierror.Prefix(errs, fmt.Sprintf("invalid policy %s.%s:", cfg.Name, cfg.Namespace))
-=======
 				warning := fmt.Errorf("configured AuthorizationPolicy will deny all traffic " +
 					"to TCP ports under its scope due to the use of only HTTP attributes in a DENY rule; " +
 					"it is recommended to explicitly specify the port")
@@ -2143,7 +2131,6 @@
 			}
 		}
 		return warnings, multierror.Prefix(errs, fmt.Sprintf("invalid policy %s.%s:", cfg.Name, cfg.Namespace))
->>>>>>> fff8e9e6
 	})
 
 // ValidateRequestAuthentication checks that request authentication spec is well-formed.
@@ -3986,12 +3973,9 @@
 		return nil
 	}
 	for selIdx, sel := range selectors {
-<<<<<<< HEAD
-=======
 		if sel == nil {
 			return fmt.Errorf("spec.Match[%d] is nil", selIdx)
 		}
->>>>>>> fff8e9e6
 		for portIdx, port := range sel.Ports {
 			if port == nil {
 				return fmt.Errorf("spec.Match[%d].Ports[%d] is nil", selIdx, portIdx)
