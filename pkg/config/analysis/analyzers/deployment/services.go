// Copyright Istio Authors
//
// Licensed under the Apache License, Version 2.0 (the "License");
// you may not use this file except in compliance with the License.
// You may obtain a copy of the License at
//
//	http://www.apache.org/licenses/LICENSE-2.0
//
// Unless required by applicable law or agreed to in writing, software
// distributed under the License is distributed on an "AS IS" BASIS,
// WITHOUT WARRANTIES OR CONDITIONS OF ANY KIND, either express or implied.
// See the License for the specific language governing permissions and
// limitations under the License.
package deployment

import (
	"fmt"
	"strconv"

	appsv1 "k8s.io/api/apps/v1"
	core_v1 "k8s.io/api/core/v1"
	klabels "k8s.io/apimachinery/pkg/labels"

	"istio.io/istio/pkg/config"
	"istio.io/istio/pkg/config/analysis"
	"istio.io/istio/pkg/config/analysis/analyzers/util"
	"istio.io/istio/pkg/config/analysis/msg"
	"istio.io/istio/pkg/config/constants"
	"istio.io/istio/pkg/config/resource"
	"istio.io/istio/pkg/config/schema/gvk"
)

type ServiceAssociationAnalyzer struct{}

var _ analysis.Analyzer = &ServiceAssociationAnalyzer{}

type (
	PortMap             map[int32]ProtocolMap
	ProtocolMap         map[core_v1.Protocol]ServiceNames
	ServiceNames        []string
	ServiceSpecWithName struct {
		Name string
		Spec *core_v1.ServiceSpec
	}
)

// targetPort port serviceName
type targetPortMap map[string]map[int32]string

func (s *ServiceAssociationAnalyzer) Metadata() analysis.Metadata {
	return analysis.Metadata{
		Name:        "deployment.MultiServiceAnalyzer",
		Description: "Checks association between services and pods",
		Inputs: []config.GroupVersionKind{
			gvk.Service,
			gvk.Deployment,
			gvk.Namespace,
		},
	}
}

func (s *ServiceAssociationAnalyzer) Analyze(c analysis.Context) {
	c.ForEach(gvk.Deployment, func(r *resource.Instance) bool {
		if !isWaypointDeployment(r) && util.DeploymentInMesh(r, c) {
			s.analyzeDeploymentPortProtocol(r, c)
			s.analyzeDeploymentTargetPorts(r, c)
		}
		return true
	})
}

func isWaypointDeployment(r *resource.Instance) bool {
	return r.Metadata.Labels[constants.ManagedGatewayLabel] == constants.ManagedGatewayMeshControllerLabel
}

// analyzeDeploymentPortProtocol analyzes the specific service mesh deployment
func (s *ServiceAssociationAnalyzer) analyzeDeploymentPortProtocol(r *resource.Instance, c analysis.Context) {
	// Find matching services with resulting pod from deployment
	matchingSvcs := s.findMatchingServices(r, c)

	// If there isn't any matching service, generate message: At least one service is needed.
	if len(matchingSvcs) == 0 {
		c.Report(gvk.Deployment, msg.NewDeploymentRequiresServiceAssociated(r))
		return
	}

	// Generate a port map from the matching services.
	// It creates a structure that will allow us to detect
	// if there are different protocols for the same port.
	portMap := servicePortMap(matchingSvcs)

	// Determining which ports use more than one protocol.
	for port := range portMap {
		// In case there are two protocols using same port number, generate a message
		protMap := portMap[port]
		if len(protMap) > 1 {
			// Collect names from both protocols
			svcNames := make(ServiceNames, 0)
			for protocol := range protMap {
				svcNames = append(svcNames, protMap[protocol]...)
			}
			m := msg.NewDeploymentAssociatedToMultipleServices(r, r.Metadata.FullName.Name.String(), port, svcNames)

			if line, ok := util.ErrorLine(r, fmt.Sprintf(util.MetadataName)); ok {
				m.Line = line
			}

			// Reporting the message for the deployment, port and conflicting services.
			c.Report(gvk.Deployment, m)
		}
	}
}

// analyzeDeploymentPortProtocol analyzes the targetPorts conflicting
func (s *ServiceAssociationAnalyzer) analyzeDeploymentTargetPorts(r *resource.Instance, c analysis.Context) {
	// Find matching services with resulting pod from deployment
	matchingSvcs := s.findMatchingServices(r, c)

	// If there isn't any matching service, generate message: At least one service is needed.
	if len(matchingSvcs) == 0 {
		c.Report(gvk.Deployment, msg.NewDeploymentRequiresServiceAssociated(r))
		return
	}

	tpm := serviceTargetPortsMap(matchingSvcs)

	// Determining which ports use more than one protocol.
	for targetPort, portServices := range tpm {
		if len(portServices) > 1 {
			// Collect names from both protocols
			svcNames := make(ServiceNames, 0, len(portServices))
			ports := make([]int32, 0, len(portServices))
			for p, s := range portServices {
				svcNames = append(svcNames, s)
				ports = append(ports, p)
			}
			m := msg.NewDeploymentConflictingPorts(r, r.Metadata.FullName.Name.String(), svcNames, targetPort, ports)

			if line, ok := util.ErrorLine(r, fmt.Sprintf(util.MetadataName)); ok {
				m.Line = line
			}

			// Reporting the message for the deployment, port and conflicting services.
			c.Report(gvk.Deployment, m)
		}
	}
}

// findMatchingServices returns an slice of Services that matches with deployment's pods.
func (s *ServiceAssociationAnalyzer) findMatchingServices(r *resource.Instance, c analysis.Context) []ServiceSpecWithName {
	matchingSvcs := make([]ServiceSpecWithName, 0)
	d := r.Message.(*appsv1.DeploymentSpec)
	deploymentNS := r.Metadata.FullName.Namespace.String()

	c.ForEach(gvk.Service, func(r *resource.Instance) bool {
		s := r.Message.(*core_v1.ServiceSpec)

		sSelector := klabels.SelectorFromSet(s.Selector)
		pLabels := klabels.Set(d.Template.Labels)
<<<<<<< HEAD
		if sSelector.Matches(pLabels) && r.Metadata.FullName.Namespace.String() == deploymentNS {
=======
		if !sSelector.Empty() && sSelector.Matches(pLabels) && r.Metadata.FullName.Namespace.String() == deploymentNS {
>>>>>>> fff8e9e6
			matchingSvcs = append(matchingSvcs, ServiceSpecWithName{r.Metadata.FullName.String(), s})
		}

		return true
	})

	return matchingSvcs
}

// servicePortMap build a map of ports and protocols for each Service. e.g. m[80]["TCP"] -> svcA, svcB, svcC
func servicePortMap(svcs []ServiceSpecWithName) PortMap {
	portMap := PortMap{}

	for _, swn := range svcs {
		svc := swn.Spec
		for _, sPort := range svc.Ports {
			// If it is the first occurrence of this port, create a ProtocolMap
			if _, ok := portMap[sPort.Port]; !ok {
				portMap[sPort.Port] = ProtocolMap{}
			}

			// Default protocol is TCP
			protocol := sPort.Protocol
			if protocol == "" {
				protocol = core_v1.ProtocolTCP
			}

			// Appending the service information for the Port/Protocol combination
			portMap[sPort.Port][protocol] = append(portMap[sPort.Port][protocol], swn.Name)
		}
	}

	return portMap
}

// serviceTargetPortsMap build a map of targetPort and ports for each Service. e.g. m["80"][80] -> svc
func serviceTargetPortsMap(svcs []ServiceSpecWithName) targetPortMap {
	pm := targetPortMap{}
	for _, swn := range svcs {
		svc := swn.Spec
		for _, sPort := range svc.Ports {
			p := sPort.TargetPort.String()
			if p == "0" || p == "" {
				// By default and for convenience, the targetPort is set to the same value as the port field.
				p = strconv.Itoa(int(sPort.Port))
			}
			if _, ok := pm[p]; !ok {
				pm[p] = map[int32]string{}
			}
			pm[p][sPort.Port] = swn.Name
		}
	}
	return pm
}<|MERGE_RESOLUTION|>--- conflicted
+++ resolved
@@ -157,11 +157,7 @@
 
 		sSelector := klabels.SelectorFromSet(s.Selector)
 		pLabels := klabels.Set(d.Template.Labels)
-<<<<<<< HEAD
-		if sSelector.Matches(pLabels) && r.Metadata.FullName.Namespace.String() == deploymentNS {
-=======
 		if !sSelector.Empty() && sSelector.Matches(pLabels) && r.Metadata.FullName.Namespace.String() == deploymentNS {
->>>>>>> fff8e9e6
 			matchingSvcs = append(matchingSvcs, ServiceSpecWithName{r.Metadata.FullName.String(), s})
 		}
 
