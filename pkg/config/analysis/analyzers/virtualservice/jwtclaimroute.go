--- conflicted
+++ resolved
@@ -52,11 +52,7 @@
 // Analyze implements Analyzer
 func (s *JWTClaimRouteAnalyzer) Analyze(c analysis.Context) {
 	requestAuthNByNamespace := map[string][]klabels.Selector{}
-<<<<<<< HEAD
-	c.ForEach(collections.IstioSecurityV1Beta1Requestauthentications.Name(), func(r *resource.Instance) bool {
-=======
 	c.ForEach(gvk.RequestAuthentication, func(r *resource.Instance) bool {
->>>>>>> fff8e9e6
 		ns := r.Metadata.FullName.Namespace.String()
 		if _, found := requestAuthNByNamespace[ns]; !found {
 			requestAuthNByNamespace[ns] = []klabels.Selector{}
@@ -99,11 +95,7 @@
 		gwSelector := klabels.SelectorFromSet(gw.Selector)
 
 		// Check each pod selected by the gateway.
-<<<<<<< HEAD
-		c.ForEach(collections.K8SCoreV1Pods.Name(), func(rPod *resource.Instance) bool {
-=======
 		c.ForEach(gvk.Pod, func(rPod *resource.Instance) bool {
->>>>>>> fff8e9e6
 			podLabels := klabels.Set(rPod.Metadata.Labels)
 			if !gwSelector.Matches(podLabels) {
 				return true
