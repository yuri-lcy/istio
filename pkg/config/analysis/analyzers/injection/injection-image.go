--- conflicted
+++ resolved
@@ -86,11 +86,7 @@
 	namespaceMismatchedPods := make(map[string][]string)
 	namespaceResources := make(map[string]*resource.Instance)
 	// Collect the list of namespaces that have istio injection enabled.
-<<<<<<< HEAD
-	c.ForEach(collections.K8SCoreV1Namespaces.Name(), func(r *resource.Instance) bool {
-=======
 	c.ForEach(gvk.Namespace, func(r *resource.Instance) bool {
->>>>>>> fff8e9e6
 		namespaceResources[r.Metadata.FullName.String()] = r
 		nsRevision, okNewInjectionLabel := r.Metadata.Labels[RevisionInjectionLabelName]
 		if r.Metadata.Labels[util.InjectionLabelName] == util.InjectionLabelEnableValue || okNewInjectionLabel {
@@ -141,11 +137,7 @@
 		return true
 	})
 	for ns, pods := range namespaceMismatchedPods {
-<<<<<<< HEAD
-		c.Report(collections.K8SCoreV1Namespaces.Name(),
-=======
 		c.Report(gvk.Namespace,
->>>>>>> fff8e9e6
 			msg.NewPodsIstioProxyImageMismatchInNamespace(namespaceResources[ns], pods))
 	}
 }
