# Please keep entries ordered by code.
# NOTE: The range 0000-0100 is reserved for internal and/or future use.
messages:
  - name: "InternalError"
    code: IST0001
    level: Error
    description: "There was an internal error in the toolchain. This is almost always a bug in the implementation."
    template: "Internal error: %v"
    url: "https://istio.io/latest/docs/reference/config/analysis/ist0001/"
    args:
      - name: detail
        type: string

  - name: "Deprecated"
    code: IST0002
    level: Warning
    description: "A feature that the configuration is depending on is now deprecated."
    template: "Deprecated: %s"
    url: "https://istio.io/latest/docs/reference/config/analysis/ist0002/"
    args:
      - name: detail
        type: string

  - name: "ReferencedResourceNotFound"
    code: IST0101
    level: Error
    description: "A resource being referenced does not exist."
    template: "Referenced %s not found: %q"
    url: "https://istio.io/latest/docs/reference/config/analysis/ist0101/"
    args:
      - name: reftype
        type: string
      - name: refval
        type: string

  - name: "NamespaceNotInjected"
    code: IST0102
    level: Info
    description: "A namespace is not enabled for Istio injection."
    template: "The namespace is not enabled for Istio injection. Run 'kubectl label namespace %s istio-injection=enabled' to enable it, or 'kubectl label namespace %s istio-injection=disabled' to explicitly mark it as not needing injection."
    url: "https://istio.io/latest/docs/reference/config/analysis/ist0102/"
    args:
      - name: namespace
        type: string
      - name: namespace2
        type: string

  - name: "PodMissingProxy"
    code: IST0103
    level: Warning
    description: "A pod is missing the Istio proxy."
    template: "The pod %s is missing the Istio proxy. This can often be resolved by restarting or redeploying the workload."
    url: "https://istio.io/latest/docs/reference/config/analysis/ist0103/"
    args:
      - name: podName
        type: string

  - name: "GatewayPortNotOnWorkload"
    code: IST0104
    level: Warning
    description: "Unhandled gateway port"
    template: "The gateway refers to a port that is not exposed on the workload (pod selector %s; port %d)"
    url: "https://istio.io/latest/docs/reference/config/analysis/ist0104/"
    args:
      - name: selector
        type: string
      - name: port
        type: int

  - name: "IstioProxyImageMismatch"
    code: IST0105
    level: Warning
    description: "The image of the Istio proxy running on the pod does not match the image defined in the injection configuration."
    template: "The image of the Istio proxy running on the pod does not match the image defined in the injection configuration (pod image: %s; injection configuration image: %s). This often happens after upgrading the Istio control-plane and can be fixed by redeploying the pod."
    url: "https://istio.io/latest/docs/reference/config/analysis/ist0105/"
    args:
      - name: proxyImage
        type: string
      - name: injectionImage
        type: string

  - name: "SchemaValidationError"
    code: IST0106
    level: Error
    description: "The resource has a schema validation error."
    template: "Schema validation error: %v"
    url: "https://istio.io/latest/docs/reference/config/analysis/ist0106/"
    args:
      - name: err
        type: error

  - name: "MisplacedAnnotation"
    code: IST0107
    level: Warning
    description: "An Istio annotation is applied to the wrong kind of resource."
    template: "Misplaced annotation: %s can only be applied to %s"
    url: "https://istio.io/latest/docs/reference/config/analysis/ist0107/"
    args:
      - name: annotation
        type: string
      - name: kind
        type: string

  - name: "UnknownAnnotation"
    code: IST0108
    level: Warning
    description: "An Istio annotation is not recognized for any kind of resource"
    template: "Unknown annotation: %s"
    url: "https://istio.io/latest/docs/reference/config/analysis/ist0108/"
    args:
      - name: annotation
        type: string

  - name: "ConflictingMeshGatewayVirtualServiceHosts"
    code: IST0109
    level: Error
    description: "Conflicting hosts on VirtualServices associated with mesh gateway"
    template: "The VirtualServices %s associated with mesh gateway define the same host %s which can lead to undefined behavior. This can be fixed by merging the conflicting VirtualServices into a single resource."
    url: "https://istio.io/latest/docs/reference/config/analysis/ist0109/"
    args:
      - name: virtualServices
        type: string
      - name: host
        type: string

  - name: "ConflictingSidecarWorkloadSelectors"
    code: IST0110
    level: Error
    description: "A Sidecar resource selects the same workloads as another Sidecar resource"
    template: "The Sidecars %v in namespace %q select the same workload pod %q, which can lead to undefined behavior."
    url: "https://istio.io/latest/docs/reference/config/analysis/ist0110/"
    args:
      - name: conflictingSidecars
        type: "[]string"
      - name: namespace
        type: string
      - name: workloadPod
        type: string

  - name: "MultipleSidecarsWithoutWorkloadSelectors"
    code: IST0111
    level: Error
    description: "More than one sidecar resource in a namespace has no workload selector"
    template: "The Sidecars %v in namespace %q have no workload selector, which can lead to undefined behavior."
    url: "https://istio.io/latest/docs/reference/config/analysis/ist0111/"
    args:
      - name: conflictingSidecars
        type: "[]string"
      - name: namespace
        type: string

  - name: "VirtualServiceDestinationPortSelectorRequired"
    code: IST0112
    level: Error
    description: "A VirtualService routes to a service with more than one port exposed, but does not specify which to use."
    template: "This VirtualService routes to a service %q that exposes multiple ports %v. Specifying a port in the destination is required to disambiguate."
    url: "https://istio.io/latest/docs/reference/config/analysis/ist0112/"
    args:
      - name: destHost
        type: string
      - name: destPorts
        type: "[]int"

  - name: "MTLSPolicyConflict"
    code: IST0113
    level: Error
    description: "A DestinationRule and Policy are in conflict with regards to mTLS."
    template: "A DestinationRule and Policy are in conflict with regards to mTLS for host %s. The DestinationRule %q specifies that mTLS must be %t but the Policy object %q specifies %s."
    url: "https://istio.io/latest/docs/reference/config/analysis/ist0113/"
    args:
      - name: host
        type: string
      - name: destinationRuleName
        type: string
      - name: destinationRuleMTLSMode
        type: bool
      - name: policyName
        type: string
      - name: policyMTLSMode
        type: string

  # IST0114 RETIRED
  # IST0115 RETIRED

  - name: "DeploymentAssociatedToMultipleServices"
    code: IST0116
    level: Warning
    description: "The resulting pods of a service mesh deployment can't be associated with multiple services using the same port but different protocols."
    template: "This deployment %s is associated with multiple services using port %d but different protocols: %v"
    url: "https://istio.io/latest/docs/reference/config/analysis/ist0116/"
    args:
      - name: deployment
        type: string
      - name: port
        type: int32
      - name: services
        type: "[]string"

  - name: "DeploymentRequiresServiceAssociated"
    code: IST0117
    level: Warning
    description: "The resulting pods of a service mesh deployment must be associated with at least one service."
    template: "No service associated with this deployment. Service mesh deployments must be associated with a service."
    url: "https://istio.io/latest/docs/reference/config/analysis/ist0117/"

  - name: "PortNameIsNotUnderNamingConvention"
    code: IST0118
    level: Info
    description: "Port name is not under naming convention. Protocol detection is applied to the port."
    template: "Port name %s (port: %d, targetPort: %s) doesn't follow the naming convention of Istio port."
    url: "https://istio.io/latest/docs/reference/config/analysis/ist0118/"
    args:
      - name: portName
        type: string
      - name: port
        type: int
      - name: targetPort
        type: string

  - name: "JwtFailureDueToInvalidServicePortPrefix"
    code: IST0119
    level: Warning
    description: "Authentication policy with JWT targets Service with invalid port specification."
    template: "Authentication policy with JWT targets Service with invalid port specification (port: %d, name: %s, protocol: %s, targetPort: %s)."
    url: "https://istio.io/latest/docs/reference/config/analysis/ist0119/"
    args:
      - name: port
        type: int
      - name: portName
        type: string
      - name: protocol
        type: string
      - name: targetPort
        type: string

  # IST0120 RETIRED
  # IST0121 RETIRED

  - name: "InvalidRegexp"
    code: IST0122
    level: Warning
    description: "Invalid Regex"
    template: "Field %q regular expression invalid: %q (%s)"
    url: "https://istio.io/latest/docs/reference/config/analysis/ist0122/"
    args:
      - name: where
        type: string
      - name: re
        type: string
      - name: problem
        type: string

  - name: "NamespaceMultipleInjectionLabels"
    code: IST0123
    level: Warning
    description: "A namespace has both new and legacy injection labels"
    template: "The namespace has both new and legacy injection labels. Run 'kubectl label namespace %s istio.io/rev-' or 'kubectl label namespace %s istio-injection-'"
    url: "https://istio.io/latest/docs/reference/config/analysis/ist0123/"
    args:
      - name: namespace
        type: string
      - name: namespace2
        type: string

  - name: "InvalidAnnotation"
    code: IST0125
    level: Warning
    description: "An Istio annotation that is not valid"
    template: "Invalid annotation %s: %s"
    url: "https://istio.io/latest/docs/reference/config/analysis/ist0125/"
    args:
      - name: annotation
        type: string
      - name: problem
        type: string

  - name: "UnknownMeshNetworksServiceRegistry"
    code: IST0126
    level: Error
    description: "A service registry in Mesh Networks is unknown"
    template: "Unknown service registry %s in network %s"
    args:
      - name: serviceregistry
        type: string
      - name: network
        type: string

  - name: "NoMatchingWorkloadsFound"
    code: IST0127
    level: Warning
    description: "There aren't workloads matching the resource labels"
    template: "No matching workloads for this resource with the following labels: %s"
    url: "https://istio.io/latest/docs/reference/config/analysis/ist0127/"
    args:
      - name: labels
        type: string

  - name: "NoServerCertificateVerificationDestinationLevel"
    code: IST0128
    level: Warning
    description: "No caCertificates are set in DestinationRule, this results in no verification of presented server certificate."
    template: "DestinationRule %s in namespace %s has TLS mode set to %s but no caCertificates are set to validate server identity for host: %s"
    url: "https://istio.io/latest/docs/reference/config/analysis/ist0128/"
    args:
      - name: destinationrule
        type: string
      - name: namespace
        type: string
      - name: mode
        type: string
      - name: host
        type: string

  - name: "NoServerCertificateVerificationPortLevel"
    code: IST0129
    level: Warning
    description: "No caCertificates are set in DestinationRule, this results in no verification of presented server certificate for traffic to a given port."
    template: "DestinationRule %s in namespace %s has TLS mode set to %s but no caCertificates are set to validate server identity for host: %s at port %s"
    url: "https://istio.io/latest/docs/reference/config/analysis/ist0129/"
    args:
      - name: destinationrule
        type: string
      - name: namespace
        type: string
      - name: mode
        type: string
      - name: host
        type: string
      - name: port
        type: string

  - name: "VirtualServiceUnreachableRule"
    code: IST0130
    level: Warning
    description: "A VirtualService rule will never be used because a previous rule uses the same match."
    template: "VirtualService rule %v not used (%s)."
    url: "https://istio.io/latest/docs/reference/config/analysis/ist0130/"
    args:
      - name: ruleno
        type: string
      - name: reason
        type: "string"

  - name: "VirtualServiceIneffectiveMatch"
    code: IST0131
    level: Info
    description: "A VirtualService rule match duplicates a match in a previous rule."
    template: "VirtualService rule %v match %v is not used (duplicate/overlapping match in rule %v)."
    url: "https://istio.io/latest/docs/reference/config/analysis/ist0131/"
    args:
      - name: ruleno
        type: string
      - name: matchno
        type: string
      - name: dupno
        type: string

  - name: "VirtualServiceHostNotFoundInGateway"
    code: IST0132
    level: Warning
    description: "Host defined in VirtualService not found in Gateway."
    template: "one or more host %v defined in VirtualService %s not found in Gateway %s."
    url: "https://istio.io/latest/docs/reference/config/analysis/ist0132/"
    args:
      - name: host
        type: "[]string"
      - name: virtualservice
        type: string
      - name: gateway
        type: string

  - name: "SchemaWarning"
    code: IST0133
    level: Warning
    description: "The resource has a schema validation warning."
    template: "Schema validation warning: %v"
    args:
      - name: err
        type: error

  - name: "ServiceEntryAddressesRequired"
    code: IST0134
    level: Warning
    description: "Virtual IP addresses are required for ports serving TCP (or unset) protocol"
    template: "ServiceEntry addresses are required for this protocol."
    url: "https://istio.io/latest/docs/reference/config/analysis/ist0134/"

  - name: "DeprecatedAnnotation"
    code: IST0135
    level: Info
    description: "A resource is using a deprecated Istio annotation."
    template: "Annotation %q has been deprecated%s and may not work in future Istio versions."
    url: "https://istio.io/latest/docs/reference/config/analysis/ist0135/"
    args:
      - name: annotation
        type: string
      - name: extra
        type: string

  - name: "AlphaAnnotation"
    code: IST0136
    level: Info
    description: "An Istio annotation may not be suitable for production."
    template: "Annotation %q is part of an alpha-phase feature and may be incompletely supported."
    url: "https://istio.io/latest/docs/reference/config/analysis/ist0136/"
    args:
      - name: annotation
        type: string

  - name: "DeploymentConflictingPorts"
    code: IST0137
    level: Warning
    description: "Two services selecting the same workload with the same targetPort MUST refer to the same port."
    template: "This deployment %s is associated with multiple services %v using targetPort %q but different ports: %v."
    url: "https://istio.io/latest/docs/reference/config/analysis/ist0137/"
    args:
      - name: deployment
        type: string
      - name: services
        type: "[]string"
      - name: targetPort
        type: string
      - name: ports
        type: "[]int32"

# https://github.com/envoyproxy/envoy/issues/6767
  - name: "GatewayDuplicateCertificate"
    code: IST0138
    level: Warning
    description: "Duplicate certificate in multiple gateways may cause 404s if clients re-use HTTP2 connections."
    template: "Duplicate certificate in multiple gateways %v may cause 404s if clients re-use HTTP2 connections."
    args:
      - name: gateways
        type: "[]string"

  - name: "InvalidWebhook"
    code: IST0139
    level: Error
    description: "Webhook is invalid or references a control plane service that does not exist."
    template: "%v"
    args:
      - name: error
        type: string

  - name: "IngressRouteRulesNotAffected"
    code: IST0140
    level: Warning
    description: "Route rules have no effect on ingress gateway requests"
    template: "Subset in virtual service %s has no effect on ingress gateway %s requests"
    args:
      - name: virtualservicesubset
        type: string
      - name: virtualservice
        type: string

  - name: "InsufficientPermissions"
    code: IST0141
    level: Error
    description: "Required permissions to install Istio are missing."
    template: "Missing required permission to create resource %v (%v)"
    args:
      - name: resource
        type: string
      - name: error
        type: string

  - name: "UnsupportedKubernetesVersion"
    code: IST0142
    level: Error
    description: "The Kubernetes version is not supported"
    template: "The Kubernetes Version %q is lower than the minimum version: %v"
    args:
      - name: version
        type: string
      - name: minimumVersion
        type: string

  - name: "LocalhostListener"
    code: IST0143
    level: Error
    description: "A port exposed in a Service is bound to a localhost address"
    template: "Port %v is exposed in a Service but listens on localhost. It will not be exposed to other pods."
    url: "https://istio.io/latest/docs/reference/config/analysis/ist0143/"
    args:
      - name: port
        type: string

  - name: "InvalidApplicationUID"
    code: IST0144
    level: Warning
    description: "Application pods should not run as user ID (UID) 1337"
    template: "User ID (UID) 1337 is reserved for the sidecar proxy."
    url: "https://istio.io/latest/docs/reference/config/analysis/ist0144/"

  - name: "ConflictingGateways"
    code: IST0145
    level: Error
    description: "Gateway should not have the same selector, port and matched hosts of server"
    template: "Conflict with gateways %s (workload selector %s, port %s, hosts %v)."
    args:
      - name: gateway
        type: string
      - name: selector
        type: string
      - name: portnumber
        type: string
      - name: hosts
        type: string

  - name: "ImageAutoWithoutInjectionWarning"
    code: IST0146
    level: Warning
    description: "Deployments with `image: auto` should be targeted for injection."
    template: "%s %s contains `image: auto` but does not match any Istio injection webhook selectors."
    url: "https://istio.io/latest/docs/reference/config/analysis/ist0146/"
    args:
      - name: resourceType
        type: string
      - name: resourceName
        type: string

  - name: "ImageAutoWithoutInjectionError"
    code: IST0147
    level: Error
    description: "Pods with `image: auto` should be targeted for injection."
    template: "%s %s contains `image: auto` but does not match any Istio injection webhook selectors."
    url: "https://istio.io/latest/docs/reference/config/analysis/ist0147/"
    args:
      - name: resourceType
        type: string
      - name: resourceName
        type: string

  - name: "NamespaceInjectionEnabledByDefault"
    code: IST0148
    level: Info
    description: "user namespace should be injectable if Istio is installed with enableNamespacesByDefault enabled and neither injection label is set."
    template: "is enabled for Istio injection, as Istio is installed with enableNamespacesByDefault as true."
    url: "https://istio.io/latest/docs/reference/config/analysis/ist0148/"

  - name: "JwtClaimBasedRoutingWithoutRequestAuthN"
    code: IST0149
    level: Error
    description: "Virtual service using JWT claim based routing without request authentication."
    template: "The virtual service uses the JWT claim based routing (key: %s) but found no request authentication for the gateway (%s) pod (%s). The request authentication must first be applied for the gateway pods to validate the JWT token and make the claims available for routing."
    args:
      - name: key
        type: string
      - name: gateway
        type: string
      - name: pod
        type: string
        
  - name: "ExternalNameServiceTypeInvalidPortName"
    code: IST0150
    level: Warning
    description: "Proxy may prevent tcp named ports and unmatched traffic for ports serving TCP protocol from being forwarded correctly for ExternalName services."
    template: "Port name for ExternalName service is invalid. Proxy may prevent tcp named ports and unmatched traffic for ports serving TCP protocol from being forwarded correctly"

  - name: "EnvoyFilterUsesRelativeOperation"
    code: IST0151
    level: Warning
    description: "This EnvoyFilter does not have a priority and has a relative patch operation set which can cause the EnvoyFilter not to be applied. Using the INSERT_FIRST or ADD option or setting the priority may help in ensuring the EnvoyFilter is applied correctly."
    template: "This EnvoyFilter does not have a priority and has a relative patch operation set which can cause the EnvoyFilter not to be applied. Using the INSERT_FIRST of ADD option or setting the priority may help in ensuring the EnvoyFilter is applied correctly."
   
  - name: "EnvoyFilterUsesReplaceOperationIncorrectly"
    code: IST0152
    level: Error
    description: "The REPLACE operation is only valid for HTTP_FILTER and NETWORK_FILTER."
    template: "The REPLACE operation is only valid for HTTP_FILTER and NETWORK_FILTER."
    
  - name: "EnvoyFilterUsesAddOperationIncorrectly"
    code: IST0153
    level: Error
    description: "The ADD operation will be ignored when applyTo is set to ROUTE_CONFIGURATION, or HTTP_ROUTE."
    template: "The ADD operation will be ignored when applyTo is set to ROUTE_CONFIGURATION, or HTTP_ROUTE."
  
  - name: "EnvoyFilterUsesRemoveOperationIncorrectly"
    code: IST0154
    level: Error
    description: "The REMOVE operation will be ignored when applyTo is set to ROUTE_CONFIGURATION, or HTTP_ROUTE."
    template: "The REMOVE operation will be ignored when applyTo is set to ROUTE_CONFIGURATION, or HTTP_ROUTE."
    
  - name: "EnvoyFilterUsesRelativeOperationWithProxyVersion"
    code: IST0155
    level: Warning
    description: "This EnvoyFilter does not have a priority and has a relative patch operation (NSTERT_BEFORE/AFTER, REPLACE, MERGE, DELETE) and proxyVersion set which can cause the EnvoyFilter not to be applied during an upgrade. Using the INSERT_FIRST or ADD option or setting the priority may help in ensuring the EnvoyFilter is applied correctly."
    template: "This EnvoyFilter does not have a priority and has a relative patch operation (NSTERT_BEFORE/AFTER, REPLACE, MERGE, DELETE) and proxyVersion set which can cause the EnvoyFilter not to be applied during an upgrade. Using the INSERT_FIRST or ADD option or setting the priority may help in ensuring the EnvoyFilter is applied correctly."

  - name: "UnsupportedGatewayAPIVersion"
    code: IST0156
    level: Error
    description: "The Gateway API CRD version is not supported"
    template: "The Gateway API CRD version %v is lower than the minimum version: %v"
    args:
    - name: version
      type: string
    - name: minimumVersion
      type: string

  - name: "InvalidTelemetryProvider"
    code: IST0157
    level: Warning
    description: "The Telemetry with empty providers will be ignored"
    template: "The Telemetry %v in namespace %q with empty providers will be ignored."
    args:
    - name: name
      type: string
    - name: namespace
      type: string

  - name: "PodsIstioProxyImageMismatchInNamespace"
    code: IST0158
    level: Warning
    description: "The Istio proxy image of the pods running in the namespace do not match the image defined in the injection configuration."
    template: "The Istio proxy images of the pods running in the namespace do not match the image defined in the injection configuration (pod names: %v). This often happens after upgrading the Istio control-plane and can be fixed by redeploying the pods."
    url: "https://istio.io/latest/docs/reference/config/analysis/ist0105/"
    args:
      - name: podNames
<<<<<<< HEAD
        type: "[]string"
=======
        type: "[]string"

  - name: "ConflictingTelemetryWorkloadSelectors"
    code: IST0159
    level: Error
    description: "A Telemetry resource selects the same workloads as another Telemetry resource"
    template: "The Telemetries %v in namespace %q select the same workload pod %q, which can lead to undefined behavior."
    url: "https://istio.io/latest/docs/reference/config/analysis/ist0159/"
    args:
      - name: conflictingTelemetries
        type: "[]string"
      - name: namespace
        type: string
      - name: workloadPod
        type: string

  - name: "MultipleTelemetriesWithoutWorkloadSelectors"
    code: IST0160
    level: Error
    description: "More than one telemetry resource in a namespace has no workload selector"
    template: "The Telemetries %v in namespace %q have no workload selector, which can lead to undefined behavior."
    url: "https://istio.io/latest/docs/reference/config/analysis/ist0160/"
    args:
      - name: conflictingTelemetries
        type: "[]string"
      - name: namespace
        type: string
>>>>>>> fff8e9e6
<|MERGE_RESOLUTION|>--- conflicted
+++ resolved
@@ -617,9 +617,6 @@
     url: "https://istio.io/latest/docs/reference/config/analysis/ist0105/"
     args:
       - name: podNames
-<<<<<<< HEAD
-        type: "[]string"
-=======
         type: "[]string"
 
   - name: "ConflictingTelemetryWorkloadSelectors"
@@ -646,5 +643,4 @@
       - name: conflictingTelemetries
         type: "[]string"
       - name: namespace
-        type: string
->>>>>>> fff8e9e6
+        type: string