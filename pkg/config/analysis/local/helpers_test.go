--- conflicted
+++ resolved
@@ -29,22 +29,6 @@
 )
 
 // K8SCollection1 describes the collection k8s/collection1
-<<<<<<< HEAD
-var K8SCollection1 = collection.Builder{
-	Name:         "k8s/collection1",
-	VariableName: "K8SCollection1",
-	Resource: r2.Builder{
-		Group:         "testdata.istio.io",
-		Kind:          "Kind1",
-		Plural:        "Kind1s",
-		Version:       "v1alpha1",
-		Proto:         "google.protobuf.Struct",
-		ReflectType:   reflect.TypeOf(&structpb.Struct{}).Elem(),
-		ProtoPackage:  "github.com/gogo/protobuf/types",
-		ClusterScoped: false,
-		ValidateProto: validation.EmptyValidate,
-	}.MustBuild(),
-=======
 var K8SCollection1 = r2.Builder{
 	Group:         "testdata.istio.io",
 	Kind:          "Kind1",
@@ -55,7 +39,6 @@
 	ProtoPackage:  "github.com/gogo/protobuf/types",
 	ClusterScoped: false,
 	ValidateProto: validation.EmptyValidate,
->>>>>>> fff8e9e6
 }.MustBuild()
 
 func createTestResource(t *testing.T, ns, name, version string) *resource.Instance {
