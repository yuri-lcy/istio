// Copyright Istio Authors
//
// Licensed under the Apache License, Version 2.0 (the "License");
// you may not use this file except in compliance with the License.
// You may obtain a copy of the License at
//
//     http://www.apache.org/licenses/LICENSE-2.0
//
// Unless required by applicable law or agreed to in writing, software
// distributed under the License is distributed on an "AS IS" BASIS,
// WITHOUT WARRANTIES OR CONDITIONS OF ANY KIND, either express or implied.
// See the License for the specific language governing permissions and
// limitations under the License.

package codegen

import (
	"bytes"
	"errors"
	"fmt"
	"os"
	"os/exec"
	"path/filepath"
	"strings"
	"text/template"

	"istio.io/istio/pkg/config/schema/ast"
	"istio.io/istio/pkg/test/env"
)

<<<<<<< HEAD
func applyTemplate(tmpl string, i any) (string, error) {
	t := template.New("tmpl").Funcs(template.FuncMap{
		"wordWrap":     wordWrap,
		"commentBlock": commentBlock,
		"hasPrefix":    strings.HasPrefix,
	})

	t2 := template.Must(t.Parse(tmpl))

	var b bytes.Buffer
	if err := t2.Execute(&b, i); err != nil {
		return "", err
=======
func Run() error {
	inp, err := buildInputs()
	if err != nil {
		return err
>>>>>>> fff8e9e6
	}

	// Include synthetic types used for XDS pushes
	kindEntries := append([]colEntry{{
		Resource: &ast.Resource{Identifier: "Address", Kind: "Address", Version: "internal", Group: "internal"},
	}}, inp.Entries...)

	// filter to only types agent needs (to keep binary small)
	agentEntries := []colEntry{}
	for _, e := range inp.Entries {
		if strings.Contains(e.Resource.ProtoPackage, "istio.io") {
			agentEntries = append(agentEntries, e)
		}
	}
	return errors.Join(
		writeTemplate("pkg/config/schema/gvk/resources.gen.go", gvkTemplate, map[string]any{
			"Entries":     inp.Entries,
			"PackageName": "gvk",
		}),
		writeTemplate("pkg/config/schema/gvr/resources.gen.go", gvrTemplate, map[string]any{
			"Entries":     inp.Entries,
			"PackageName": "gvr",
		}),
		writeTemplate("pilot/pkg/config/kube/crdclient/types.gen.go", crdclientTemplate, map[string]any{
			"Entries":     inp.Entries,
			"Packages":    inp.Packages,
			"PackageName": "crdclient",
		}),
		writeTemplate("pkg/config/schema/kubetypes/resources.gen.go", typesTemplate, map[string]any{
			"Entries":     inp.Entries,
			"Packages":    inp.Packages,
			"PackageName": "kubetypes",
		}),
		writeTemplate("pkg/config/schema/kubeclient/resources.gen.go", clientsTemplate, map[string]any{
			"Entries":     inp.Entries,
			"Packages":    inp.Packages,
			"PackageName": "kubeclient",
		}),
		writeTemplate("pilot/pkg/config/kube/crdclient/types.gen.go", crdclientTemplate, map[string]any{
			"Entries":     inp.Entries,
			"Packages":    inp.Packages,
			"PackageName": "crdclient",
		}),
		writeTemplate("pkg/config/schema/kind/resources.gen.go", kindTemplate, map[string]any{
			"Entries":     kindEntries,
			"PackageName": "kind",
		}),
		writeTemplate("pkg/config/schema/collections/collections.gen.go", collectionsTemplate, map[string]any{
			"Entries":     inp.Entries,
			"Packages":    inp.Packages,
			"PackageName": "collections",
			"FilePrefix":  "// +build !agent",
		}),
		writeTemplate("pkg/config/schema/collections/collections.agent.gen.go", collectionsTemplate, map[string]any{
			"Entries":     agentEntries,
			"Packages":    inp.Packages,
			"PackageName": "collections",
			"FilePrefix":  "// +build agent",
		}),
	)
}

func writeTemplate(path, tmpl string, i any) error {
	t, err := applyTemplate(tmpl, i)
	if err != nil {
		return fmt.Errorf("apply template %v: %v", path, err)
	}
	dst := filepath.Join(env.IstioSrc, path)
	if err = os.WriteFile(dst, []byte(t), os.ModePerm); err != nil {
		return fmt.Errorf("write template %v: %v", path, err)
	}
	c := exec.Command("goimports", "-w", "-local", "istio.io", dst)
	c.Stdout = os.Stdout
	c.Stderr = os.Stderr
	return c.Run()
}

func applyTemplate(tmpl string, i any) (string, error) {
	t := template.New("tmpl").Funcs(template.FuncMap{
		"contains": strings.Contains,
	})

	t2 := template.Must(t.Parse(tmpl))

	var b bytes.Buffer
	if err := t2.Execute(&b, i); err != nil {
		return "", err
	}

	return b.String(), nil
}<|MERGE_RESOLUTION|>--- conflicted
+++ resolved
@@ -28,25 +28,10 @@
 	"istio.io/istio/pkg/test/env"
 )
 
-<<<<<<< HEAD
-func applyTemplate(tmpl string, i any) (string, error) {
-	t := template.New("tmpl").Funcs(template.FuncMap{
-		"wordWrap":     wordWrap,
-		"commentBlock": commentBlock,
-		"hasPrefix":    strings.HasPrefix,
-	})
-
-	t2 := template.Must(t.Parse(tmpl))
-
-	var b bytes.Buffer
-	if err := t2.Execute(&b, i); err != nil {
-		return "", err
-=======
 func Run() error {
 	inp, err := buildInputs()
 	if err != nil {
 		return err
->>>>>>> fff8e9e6
 	}
 
 	// Include synthetic types used for XDS pushes
