--- conflicted
+++ resolved
@@ -27,80 +27,4 @@
 		fmt.Println(err)
 		os.Exit(-2)
 	}
-<<<<<<< HEAD
-
-	// Parse the file.
-	m, err := ast.Parse(string(b))
-	if err != nil {
-		fmt.Printf("failed parsing input file: %v", err)
-		os.Exit(-3)
-	}
-
-	var contents string
-
-	if pkg == "gvk" {
-		contents, err = codegen.WriteGvk(pkg, m)
-		if err != nil {
-			fmt.Printf("Error applying static init template: %v", err)
-			os.Exit(-3)
-		}
-		if err = os.WriteFile(output, []byte(contents), os.ModePerm); err != nil {
-			fmt.Printf("Error writing output file: %v", err)
-			os.Exit(-4)
-		}
-		return
-	}
-	if pkg == "kind" {
-		contents, err = codegen.WriteKind(pkg, m)
-		if err != nil {
-			fmt.Printf("Error applying static init template: %v", err)
-			os.Exit(-3)
-		}
-		if err = os.WriteFile(output, []byte(contents), os.ModePerm); err != nil {
-			fmt.Printf("Error writing output file: %v", err)
-			os.Exit(-4)
-		}
-		return
-	}
-	if splitOn == "" {
-		contents, err = codegen.StaticCollections(pkg, m, func(name string) bool {
-			return true
-		}, "")
-		if err != nil {
-			fmt.Printf("Error applying static init template: %v", err)
-			os.Exit(-3)
-		}
-		if err = os.WriteFile(output, []byte(contents), os.ModePerm); err != nil {
-			fmt.Printf("Error writing output file: %v", err)
-			os.Exit(-4)
-		}
-		return
-	}
-	fullPrefix := "// +build !" + splitPrefix
-	fullContents, err := codegen.StaticCollections(pkg, m, func(name string) bool {
-		return true
-	}, fullPrefix)
-	if err != nil {
-		fmt.Printf("Error applying static init template: %v", err)
-		os.Exit(-3)
-	}
-	if err = os.WriteFile(output, []byte(fullContents), os.ModePerm); err != nil {
-		fmt.Printf("Error writing output file: %v", err)
-		os.Exit(-4)
-	}
-	matchPrefix := "// +build " + splitPrefix
-	matchContents, err := codegen.StaticCollections(pkg, m, func(name string) bool {
-		return !strings.Contains(name, splitOn)
-	}, matchPrefix)
-	if err != nil {
-		fmt.Printf("Error applying static init template: %v", err)
-		os.Exit(-3)
-	}
-	if err = os.WriteFile(splitOutput, []byte(matchContents), os.ModePerm); err != nil {
-		fmt.Printf("Error writing output file: %v", err)
-		os.Exit(-4)
-	}
-	return
-=======
->>>>>>> fff8e9e6
 }