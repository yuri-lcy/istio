// Copyright Istio Authors
//
// Licensed under the Apache License, Version 2.0 (the "License");
// you may not use this file except in compliance with the License.
// You may obtain a copy of the License at
//
//     http://www.apache.org/licenses/LICENSE-2.0
//
// Unless required by applicable law or agreed to in writing, software
// distributed under the License is distributed on an "AS IS" BASIS,
// WITHOUT WARRANTIES OR CONDITIONS OF ANY KIND, either express or implied.
// See the License for the specific language governing permissions and
// limitations under the License.

package codegen

import (
	"bytes"
	"fmt"
	"os"
	"path/filepath"
	"sort"
	"strings"

	"github.com/stoewer/go-strcase"

	"istio.io/istio/pkg/config/schema/ast"
	"istio.io/istio/pkg/test/env"
	"istio.io/istio/pkg/util/sets"
)

const gvkTemplate = `
// GENERATED FILE -- DO NOT EDIT
//

package {{.PackageName}}

import (
	"k8s.io/apimachinery/pkg/runtime/schema"
	"istio.io/istio/pkg/config"
	"istio.io/istio/pkg/config/schema/gvr"
)

var (
{{- range .Entries }}
	{{.Resource.Identifier}} = config.GroupVersionKind{Group: "{{.Resource.Group}}", Version: "{{.Resource.Version}}", Kind: "{{.Resource.Kind}}"}
{{- end }}
)

// ToGVR converts a GVK to a GVR.
func ToGVR(g config.GroupVersionKind) (schema.GroupVersionResource, bool) {
	switch g {
{{- range .Entries }}
		case {{.Resource.Identifier}}:
			return gvr.{{.Resource.Identifier}}, true
{{- end }}
	}

	return schema.GroupVersionResource{}, false
}

// MustToGVR converts a GVK to a GVR, and panics if it cannot be converted
// Warning: this is only safe for known types; do not call on arbitrary GVKs
func MustToGVR(g config.GroupVersionKind) schema.GroupVersionResource {
	r, ok := ToGVR(g)
	if !ok {
		panic("unknown kind: " + g.String())
	}
	return r
}

// FromGVR converts a GVR to a GVK.
func FromGVR(g schema.GroupVersionResource) (config.GroupVersionKind, bool) {
	switch g {
{{- range .Entries }}
		case gvr.{{.Resource.Identifier}}:
			return {{.Resource.Identifier}}, true
{{- end }}
	}

	return config.GroupVersionKind{}, false
}

// FromGVR converts a GVR to a GVK, and panics if it cannot be converted
// Warning: this is only safe for known types; do not call on arbitrary GVRs
func MustFromGVR(g schema.GroupVersionResource) config.GroupVersionKind {
	r, ok := FromGVR(g)
	if !ok {
		panic("unknown kind: " + g.String())
	}
	return r
}
`

const gvrTemplate = `
// GENERATED FILE -- DO NOT EDIT
//

package {{.PackageName}}

import (
)

var (
{{- range .Entries }}
	{{.Resource.Identifier}} = schema.GroupVersionResource{Group: "{{.Resource.Group}}", Version: "{{.Resource.Version}}", Resource: "{{.Resource.Plural}}"}
{{- end }}
)
`

// nolint: lll
const crdclientTemplate = `
// GENERATED FILE -- DO NOT EDIT
//

package {{.PackageName}}

import (
	"reflect"
	"fmt"
	"context"
	"istio.io/istio/pkg/config/schema/gvk"
	"istio.io/istio/pkg/kube"
	metav1 "k8s.io/apimachinery/pkg/apis/meta/v1"
	gatewayapiinformer "sigs.k8s.io/gateway-api/pkg/client/informers/externalversions"
	"k8s.io/client-go/informers"
	istioinformer "istio.io/client-go/pkg/informers/externalversions"
	kubeextinformer "k8s.io/apiextensions-apiserver/pkg/client/informers/externalversions"
	ktypes "istio.io/istio/pkg/kube/kubetypes"
	"istio.io/istio/pkg/config"
	"k8s.io/apimachinery/pkg/runtime"
	kubeext "k8s.io/apiextensions-apiserver/pkg/client/clientset/clientset"
	"k8s.io/client-go/kubernetes"
	istioclient "istio.io/client-go/pkg/clientset/versioned"
	gatewayapiclient "sigs.k8s.io/gateway-api/pkg/client/clientset/versioned"

	apiistioioapiextensionsv1alpha1 "istio.io/client-go/pkg/apis/extensions/v1alpha1"
	apiistioioapinetworkingv1alpha3 "istio.io/client-go/pkg/apis/networking/v1alpha3"
	apiistioioapinetworkingv1beta1 "istio.io/client-go/pkg/apis/networking/v1beta1"
	apiistioioapisecurityv1beta1 "istio.io/client-go/pkg/apis/security/v1beta1"
	apiistioioapitelemetryv1alpha1 "istio.io/client-go/pkg/apis/telemetry/v1alpha1"
{{- range .Packages}}
	{{.ImportName}} "{{.PackageName}}"
{{- end}}
)

func create(c kube.Client, cfg config.Config, objMeta metav1.ObjectMeta) (metav1.Object, error) {
	switch cfg.GroupVersionKind {
{{- range .Entries }}
	{{- if and (not .Resource.Synthetic) (not .Resource.Builtin) }}
	case gvk.{{.Resource.Identifier}}:
		return c.{{.ClientGetter}}().{{ .ClientGroupPath }}().{{ .ClientTypePath }}({{if not .Resource.ClusterScoped}}cfg.Namespace{{end}}).Create(context.TODO(), &{{ .IstioAwareClientImport }}.{{ .Resource.Kind }}{
			ObjectMeta: objMeta,
			Spec:       *(cfg.Spec.(*{{ .ClientImport }}.{{.SpecType}})),
		}, metav1.CreateOptions{})
	{{- end }}
{{- end }}
	default:
		return nil, fmt.Errorf("unsupported type: %v", cfg.GroupVersionKind)
	}
}

func update(c kube.Client, cfg config.Config, objMeta metav1.ObjectMeta) (metav1.Object, error) {
	switch cfg.GroupVersionKind {
{{- range .Entries }}
	{{- if and (not .Resource.Synthetic) (not .Resource.Builtin) }}
	case gvk.{{.Resource.Identifier}}:
		return c.{{.ClientGetter}}().{{ .ClientGroupPath }}().{{ .ClientTypePath }}({{if not .Resource.ClusterScoped}}cfg.Namespace{{end}}).Update(context.TODO(), &{{ .IstioAwareClientImport }}.{{ .Resource.Kind }}{
			ObjectMeta: objMeta,
			Spec:       *(cfg.Spec.(*{{ .ClientImport }}.{{.SpecType}})),
		}, metav1.UpdateOptions{})
	{{- end }}
{{- end }}
	default:
		return nil, fmt.Errorf("unsupported type: %v", cfg.GroupVersionKind)
	}
}

func updateStatus(c kube.Client, cfg config.Config, objMeta metav1.ObjectMeta) (metav1.Object, error) {
	switch cfg.GroupVersionKind {
{{- range .Entries }}
	{{- if and (not .Resource.Synthetic) (not .Resource.Builtin) (not (eq .StatusType "")) }}
	case gvk.{{.Resource.Identifier}}:
		return c.{{.ClientGetter}}().{{ .ClientGroupPath }}().{{ .ClientTypePath }}({{if not .Resource.ClusterScoped}}cfg.Namespace{{end}}).UpdateStatus(context.TODO(), &{{ .IstioAwareClientImport }}.{{ .Resource.Kind }}{
			ObjectMeta: objMeta,
			Status:       *(cfg.Status.(*{{ .StatusImport }}.{{.StatusType}})),
		}, metav1.UpdateOptions{})
	{{- end }}
{{- end }}
	default:
		return nil, fmt.Errorf("unsupported type: %v", cfg.GroupVersionKind)
	}
}

func patch(c kube.Client, orig config.Config, origMeta metav1.ObjectMeta, mod config.Config, modMeta metav1.ObjectMeta, typ types.PatchType) (metav1.Object, error) {
	if orig.GroupVersionKind != mod.GroupVersionKind {
		return nil, fmt.Errorf("gvk mismatch: %v, modified: %v", orig.GroupVersionKind, mod.GroupVersionKind)
	}
	switch orig.GroupVersionKind {
{{- range .Entries }}
	{{- if and (not .Resource.Synthetic) (not .Resource.Builtin) }}
	case gvk.{{.Resource.Identifier}}:
		oldRes := &{{ .IstioAwareClientImport }}.{{ .Resource.Kind }}{
				ObjectMeta: origMeta,
				Spec:       *(orig.Spec.(*{{ .ClientImport }}.{{.SpecType}})),
		}
		modRes := &{{ .IstioAwareClientImport }}.{{ .Resource.Kind }}{
			ObjectMeta: modMeta,
			Spec:       *(mod.Spec.(*{{ .ClientImport }}.{{.SpecType}})),
		}
		patchBytes, err := genPatchBytes(oldRes, modRes, typ)
		if err != nil {
				return nil, err
		}
		return c.{{.ClientGetter}}().{{ .ClientGroupPath }}().{{ .ClientTypePath }}({{if not .Resource.ClusterScoped}}orig.Namespace{{end}}).
				Patch(context.TODO(), orig.Name, typ, patchBytes, metav1.PatchOptions{FieldManager: "pilot-discovery"})
	{{- end }}
{{- end }}
	default:
		return nil, fmt.Errorf("unsupported type: %v", orig.GroupVersionKind)
	}
}


func delete(c kube.Client, typ config.GroupVersionKind, name, namespace string, resourceVersion *string) error {
	var deleteOptions metav1.DeleteOptions
	if resourceVersion != nil {
		deleteOptions.Preconditions = &metav1.Preconditions{ResourceVersion: resourceVersion}
	}
	switch typ {
{{- range .Entries }}
	{{- if and (not .Resource.Synthetic) (not .Resource.Builtin) }}
	case gvk.{{.Resource.Identifier}}:
		return c.{{.ClientGetter}}().{{ .ClientGroupPath }}().{{ .ClientTypePath }}({{if not .Resource.ClusterScoped}}namespace{{end}}).Delete(context.TODO(), name, deleteOptions)
	{{- end }}
{{- end }}
	default:
		return fmt.Errorf("unsupported type: %v", typ)
	}
}


var translationMap = map[config.GroupVersionKind]func(r runtime.Object) config.Config{
{{- range .Entries }}
	{{- if and (not .Resource.Synthetic) }}
	gvk.{{.Resource.Identifier}}: func(r runtime.Object) config.Config {
		obj := r.(*{{ .IstioAwareClientImport }}.{{.Resource.Kind}})
		return config.Config{
		  Meta: config.Meta{
		  	GroupVersionKind:  gvk.{{.Resource.Identifier}},
		  	Name:              obj.Name,
		  	Namespace:         obj.Namespace,
		  	Labels:            obj.Labels,
		  	Annotations:       obj.Annotations,
		  	ResourceVersion:   obj.ResourceVersion,
		  	CreationTimestamp: obj.CreationTimestamp.Time,
		  	OwnerReferences:   obj.OwnerReferences,
		  	UID:               string(obj.UID),
		  	Generation:        obj.Generation,
		  },
			Spec:   {{ if not .Resource.Specless }}&obj.Spec{{ else }}obj{{ end }},
      {{- if not (eq .StatusType "") }}
		  Status: &obj.Status,
      {{- end }}
		}
	},
	{{- end }}
{{- end }}
}

`

const typesTemplate = `
// GENERATED FILE -- DO NOT EDIT
//

package {{.PackageName}}

import (
	"istio.io/istio/pkg/config"

{{- range .Packages}}
	{{.ImportName}} "{{.PackageName}}"
{{- end}}
)

func GetGVK[T runtime.Object]() config.GroupVersionKind {
	switch any(ptr.Empty[T]()).(type) {
{{- range .Entries }}
	case *{{ .ClientImport }}.{{ .Resource.Kind }}:
		return gvk.{{ .Resource.Identifier }}
{{- end }}
  default:
    panic(fmt.Sprintf("Unknown type %T", ptr.Empty[T]()))
	}
}
`

<<<<<<< HEAD
const staticKindTemplate = `
=======
const clientsTemplate = `
>>>>>>> fff8e9e6
// GENERATED FILE -- DO NOT EDIT
//

package {{.PackageName}}

import (
<<<<<<< HEAD
	"istio.io/istio/pkg/config"
=======
	"reflect"
	metav1 "k8s.io/apimachinery/pkg/apis/meta/v1"
	gatewayapiinformer "sigs.k8s.io/gateway-api/pkg/client/informers/externalversions"
	"k8s.io/client-go/informers"
	istioinformer "istio.io/client-go/pkg/informers/externalversions"
	kubeextinformer "k8s.io/apiextensions-apiserver/pkg/client/informers/externalversions"
	ktypes "istio.io/istio/pkg/kube/kubetypes"
	"istio.io/istio/pkg/config"
	"k8s.io/apimachinery/pkg/runtime"
	kubeext "k8s.io/apiextensions-apiserver/pkg/client/clientset/clientset"
	"k8s.io/client-go/kubernetes"
	istioclient "istio.io/client-go/pkg/clientset/versioned"
	gatewayapiclient "sigs.k8s.io/gateway-api/pkg/client/clientset/versioned"
	apiistioioapiextensionsv1alpha1 "istio.io/client-go/pkg/apis/extensions/v1alpha1"
	apiistioioapinetworkingv1alpha3 "istio.io/client-go/pkg/apis/networking/v1alpha3"
	apiistioioapinetworkingv1beta1 "istio.io/client-go/pkg/apis/networking/v1beta1"
	apiistioioapisecurityv1beta1 "istio.io/client-go/pkg/apis/security/v1beta1"
	apiistioioapitelemetryv1alpha1 "istio.io/client-go/pkg/apis/telemetry/v1alpha1"
{{- range .Packages}}
	{{.ImportName}} "{{.PackageName}}"
{{- end}}
)

type ClientGetter interface {
	// Ext returns the API extensions client.
	Ext() kubeext.Interface

	// Kube returns the core kube client
	Kube() kubernetes.Interface

	// Dynamic client.
	Dynamic() dynamic.Interface

	// Metadata returns the Metadata kube client.
	Metadata() metadata.Interface

	// Istio returns the Istio kube client.
	Istio() istioclient.Interface

	// GatewayAPI returns the gateway-api kube client.
	GatewayAPI() gatewayapiclient.Interface

	// KubeInformer returns an informer for core kube client
	KubeInformer() informers.SharedInformerFactory

	// IstioInformer returns an informer for the istio client
	IstioInformer() istioinformer.SharedInformerFactory

	// GatewayAPIInformer returns an informer for the gateway-api client
	GatewayAPIInformer() gatewayapiinformer.SharedInformerFactory

	// ExtInformer returns an informer for the extension client
	ExtInformer() kubeextinformer.SharedInformerFactory
}

func GetWriteClient[T runtime.Object](c ClientGetter, namespace string) ktypes.WriteAPI[T] {
	switch any(ptr.Empty[T]()).(type) {
{{- range .Entries }}
	{{- if not .Resource.Synthetic }}
	case *{{ .IstioAwareClientImport }}.{{ .Resource.Kind }}:
		return  c.{{.ClientGetter}}().{{ .ClientGroupPath }}().{{ .ClientTypePath }}({{if not .Resource.ClusterScoped}}namespace{{end}}).(ktypes.WriteAPI[T])
	{{- end }}
{{- end }}
  default:
    panic(fmt.Sprintf("Unknown type %T", ptr.Empty[T]()))
	}
}

func GetClient[T, TL runtime.Object](c ClientGetter, namespace string) ktypes.ReadWriteAPI[T, TL] {
	switch any(ptr.Empty[T]()).(type) {
{{- range .Entries }}
	{{- if not .Resource.Synthetic }}
	case *{{ .IstioAwareClientImport }}.{{ .Resource.Kind }}:
		return  c.{{.ClientGetter}}().{{ .ClientGroupPath }}().{{ .ClientTypePath }}({{if not .Resource.ClusterScoped}}namespace{{end}}).(ktypes.ReadWriteAPI[T, TL])
	{{- end }}
{{- end }}
  default:
    panic(fmt.Sprintf("Unknown type %T", ptr.Empty[T]()))
	}
}

func GetInformerFiltered[T runtime.Object](c ClientGetter, opts ktypes.InformerOptions) cache.SharedIndexInformer {
	var l func(options metav1.ListOptions) (runtime.Object, error)
	var w func(options metav1.ListOptions) (watch.Interface, error)

	switch any(ptr.Empty[T]()).(type) {
{{- range .Entries }}
	{{- if not .Resource.Synthetic }}
	case *{{ .IstioAwareClientImport }}.{{ .Resource.Kind }}:
		l = func(options metav1.ListOptions) (runtime.Object, error) {
			return c.{{.ClientGetter}}().{{ .ClientGroupPath }}().{{ .ClientTypePath }}({{if not .Resource.ClusterScoped}}""{{end}}).List(context.Background(), options)
		}
		w = func(options metav1.ListOptions) (watch.Interface, error) {
			return c.{{.ClientGetter}}().{{ .ClientGroupPath }}().{{ .ClientTypePath }}({{if not .Resource.ClusterScoped}}""{{end}}).Watch(context.Background(), options)
		}
	{{- end }}
{{- end }}
  default:
    panic(fmt.Sprintf("Unknown type %T", ptr.Empty[T]()))
	}
	return c.KubeInformer().InformerFor(*new(T), func(k kubernetes.Interface, resync time.Duration) cache.SharedIndexInformer {
		return cache.NewSharedIndexInformer(
			&cache.ListWatch{
				ListFunc: func(options metav1.ListOptions) (runtime.Object, error) {
					options.FieldSelector = opts.FieldSelector
					options.LabelSelector = opts.LabelSelector
					return l(options)
				},
				WatchFunc: func(options metav1.ListOptions) (watch.Interface, error) {
					options.FieldSelector = opts.FieldSelector
					options.LabelSelector = opts.LabelSelector
					return w(options)
				},
			},
			*new(T),
			resync,
			cache.Indexers{cache.NamespaceIndex: cache.MetaNamespaceIndexFunc},
		)
	})
}

func GetInformer[T runtime.Object](c ClientGetter) cache.SharedIndexInformer {
	switch any(ptr.Empty[T]()).(type) {
{{- range .Entries }}
	{{- if not .Resource.Synthetic }}
	case *{{ .IstioAwareClientImport }}.{{ .Resource.Kind }}:
		return  c.{{.ClientGetter}}Informer().{{ .InformerGroup }}.{{ .ClientTypePath }}().Informer()
	{{- end }}
{{- end }}
  default:
    panic(fmt.Sprintf("Unknown type %T", ptr.Empty[T]()))
	}
}
`

const kindTemplate = `
// GENERATED FILE -- DO NOT EDIT
//

package {{.PackageName}}

import (
	"istio.io/istio/pkg/config"
	"istio.io/istio/pkg/config/schema/gvk"
>>>>>>> fff8e9e6
)

const (
{{- range $index, $element := .Entries }}
	{{- if (eq $index 0) }}
<<<<<<< HEAD
	{{.Type}} Kind = iota
	{{- else }}
	{{.Type}}
=======
	{{.Resource.Identifier}} Kind = iota
	{{- else }}
	{{.Resource.Identifier}}
>>>>>>> fff8e9e6
	{{- end }}
{{- end }}
)

func (k Kind) String() string {
	switch k {
{{- range .Entries }}
<<<<<<< HEAD
	case {{.Type}}:
=======
	case {{.Resource.Identifier}}:
>>>>>>> fff8e9e6
		return "{{.Resource.Kind}}"
{{- end }}
	default:
		return "Unknown"
	}
}

<<<<<<< HEAD
func FromGvk(gvk config.GroupVersionKind) Kind {
{{- range .Entries }}
	if gvk.Kind == "{{.Resource.Kind}}" && gvk.Group == "{{.Resource.Group}}" && gvk.Version == "{{.Resource.Version}}" {
		return {{.Type}}
	}
{{- end }}

	panic("unknown kind: " + gvk.String())
}
`

const staticCollectionsTemplate = `
=======
func MustFromGVK(g config.GroupVersionKind) Kind {
	switch g {
{{- range .Entries }}
	{{- if not (eq .Resource.Identifier "Address") }}
		case gvk.{{.Resource.Identifier}}:
			return {{.Resource.Identifier}}
	{{- end }}
{{- end }}
	}

	panic("unknown kind: " + g.String())
}
`

const collectionsTemplate = `
>>>>>>> fff8e9e6
{{- .FilePrefix}}
// GENERATED FILE -- DO NOT EDIT
//

package {{.PackageName}}

import (
	"istio.io/istio/pkg/config/schema/collection"
	"istio.io/istio/pkg/config/schema/resource"
	"istio.io/istio/pkg/config/validation"
  "reflect"
{{- range .Packages}}
	{{.ImportName}} "{{.PackageName}}"
{{- end}}
)

var (
{{ range .Entries }}
	{{ .Resource.Identifier }} = resource.Builder {
			Identifier: "{{ .Resource.Identifier }}",
			Group: "{{ .Resource.Group }}",
			Kind: "{{ .Resource.Kind }}",
			Plural: "{{ .Resource.Plural }}",
			Version: "{{ .Resource.Version }}",
			{{- if .Resource.VersionAliases }}
            VersionAliases: []string{
				{{- range $alias := .Resource.VersionAliases}}
			        "{{$alias}}",
		 	    {{- end}}
			},
			{{- end}}
			Proto: "{{ .Resource.Proto }}",
			{{- if ne .Resource.StatusProto "" }}StatusProto: "{{ .Resource.StatusProto }}",{{end}}
			ReflectType: reflect.TypeOf(&{{.ClientImport}}.{{.SpecType}}{}).Elem(),
			{{- if ne .StatusType "" }}StatusType: reflect.TypeOf(&{{.StatusImport}}.{{.StatusType}}{}).Elem(), {{end}}
			ProtoPackage: "{{ .Resource.ProtoPackage }}",
			{{- if ne "" .Resource.StatusProtoPackage}}StatusPackage: "{{ .Resource.StatusProtoPackage }}", {{end}}
			ClusterScoped: {{ .Resource.ClusterScoped }},
			Synthetic: {{ .Resource.Synthetic }},
			Builtin: {{ .Resource.Builtin }},
			ValidateProto: validation.{{ .Resource.Validate }},
		}.MustBuild()
{{ end }}

	// All contains all collections in the system.
	All = collection.NewSchemasBuilder().
	{{- range .Entries }}
		MustAdd({{ .Resource.Identifier }}).
	{{- end }}
		Build()

	// Kube contains only kubernetes collections.
	Kube = collection.NewSchemasBuilder().
	{{- range .Entries }}
		{{- if or (contains .Resource.Group "k8s.io") .Resource.Builtin  }}
		MustAdd({{ .Resource.Identifier }}).
		{{- end }}
	{{- end }}
		Build()

	// Pilot contains only collections used by Pilot.
	Pilot = collection.NewSchemasBuilder().
	{{- range .Entries }}
		{{- if (contains .Resource.Group "istio.io") }}
		MustAdd({{ .Resource.Identifier }}).
		{{- end}}
	{{- end }}
		Build()

	// PilotGatewayAPI contains only collections used by Pilot, including experimental Service Api.
	PilotGatewayAPI = collection.NewSchemasBuilder().
	{{- range .Entries }}
		{{- if or (contains .Resource.Group "istio.io") (contains .Resource.Group "gateway.networking.k8s.io") }}
		MustAdd({{ .Resource.Identifier }}).
		{{- end}}
	{{- end }}
		Build()
)
`

type colEntry struct {
	Resource *ast.Resource

	// ClientImport represents the import alias for the client. Example: clientnetworkingv1alpha3.
	ClientImport string
	// ClientImport represents the import alias for the status. Example: clientnetworkingv1alpha3.
	StatusImport string
	// IstioAwareClientImport represents the import alias for the API, taking into account Istio storing its API (spec)
	// separate from its client import
	// Example: apiclientnetworkingv1alpha3.
	IstioAwareClientImport string
	// ClientGroupPath represents the group in the client. Example: NetworkingV1alpha3.
	ClientGroupPath string
	// InformerGroup represents the group in the client. Example: Networking().V1alpha3().
	InformerGroup string
	// ClientGetter returns the path to get the client from a kube.Client. Example: Istio.
	ClientGetter string
	// ClientTypePath returns the kind name. Basically upper cased "plural". Example: Gateways
	ClientTypePath string
	// SpecType returns the type of the Spec field. Example: HTTPRouteSpec.
	SpecType   string
	StatusType string
}

<<<<<<< HEAD
func WriteGvk(packageName string, m *ast.Metadata) (string, error) {
	entries := make([]colEntry, 0, len(m.Collections))
	customNames := map[string]string{
		"k8s/gateway_api/v1beta1/gateways": "KubernetesGateway",
	}
	for _, c := range m.Collections {
		r := m.FindResourceForGroupKind(c.Group, c.Kind)
		if r == nil {
			return "", fmt.Errorf("failed to find resource (%s/%s) for collection %s", c.Group, c.Kind, c.Name)
		}
=======
type inputs struct {
	Entries  []colEntry
	Packages []packageImport
}
>>>>>>> fff8e9e6

func buildInputs() (inputs, error) {
	b, err := os.ReadFile(filepath.Join(env.IstioSrc, "pkg/config/schema/metadata.yaml"))
	if err != nil {
		fmt.Printf("unable to read input file: %v", err)
		return inputs{}, err
	}

	// Parse the file.
	m, err := ast.Parse(string(b))
	if err != nil {
		fmt.Printf("failed parsing input file: %v", err)
		return inputs{}, err
	}
<<<<<<< HEAD

	// Calculate the Go packages that needs to be imported for the proto types to be registered.
	return applyTemplate(staticResourceTemplate, context)
}

func WriteKind(packageName string, m *ast.Metadata) (string, error) {
	entries := make([]colEntry, 0, len(m.Collections))
	customNames := map[string]string{
		"k8s/gateway_api/v1beta1/gateways": "KubernetesGateway",
	}
	for _, c := range m.Collections {
		r := m.FindResourceForGroupKind(c.Group, c.Kind)
		if r == nil {
			return "", fmt.Errorf("failed to find resource (%s/%s) for collection %s", c.Group, c.Kind, c.Name)
		}

		name := r.Kind
		if cn, f := customNames[c.Name]; f {
			name = cn
		}
		entries = append(entries, colEntry{
			Type:     name,
			Resource: r,
		})
	}
	// Insert synthetic types used for XDS events
	entries = append(entries, colEntry{
		Resource: &ast.Resource{Kind: "Address", Version: "internal", Group: "internal"},
		Type:     "Address",
	})

	sort.Slice(entries, func(i, j int) bool {
		return strings.Compare(entries[i].Type, entries[j].Type) < 0
	})

	context := struct {
		Entries     []colEntry
		PackageName string
	}{
		Entries:     entries,
		PackageName: packageName,
	}

	// Calculate the Go packages that needs to be imported for the proto types to be registered.
	return applyTemplate(staticKindTemplate, context)
}

type packageImport struct {
	PackageName string
	ImportName  string
}

// StaticCollections generates a Go file for static-importing Proto packages, so that they get registered statically.
func StaticCollections(packageName string, m *ast.Metadata, filter func(name string) bool, prefix string) (string, error) {
	entries := make([]colEntry, 0, len(m.Collections))
	for _, c := range m.Collections {
		if !filter(c.Name) {
			continue
		}
		r := m.FindResourceForGroupKind(c.Group, c.Kind)
		if r == nil {
			return "", fmt.Errorf("failed to find resource (%s/%s) for collection %s", c.Group, c.Kind, c.Name)
		}

=======
	entries := make([]colEntry, 0, len(m.Resources))
	for _, r := range m.Resources {
>>>>>>> fff8e9e6
		spl := strings.Split(r.Proto, ".")
		tname := spl[len(spl)-1]
		stat := strings.Split(r.StatusProto, ".")
		statName := stat[len(stat)-1]
		e := colEntry{
			Resource:               r,
			ClientImport:           toImport(r.ProtoPackage),
			StatusImport:           toImport(r.StatusProtoPackage),
			IstioAwareClientImport: toIstioAwareImport(r.ProtoPackage),
			ClientGroupPath:        toGroup(r.ProtoPackage),
			InformerGroup:          toInformerGroup(r.ProtoPackage),
			ClientGetter:           toGetter(r.ProtoPackage),
			ClientTypePath:         toTypePath(r),
			SpecType:               tname,
		}
		if r.StatusProtoPackage != "" {
			e.StatusType = statName
		}
		entries = append(entries, e)
	}

	sort.Slice(entries, func(i, j int) bool {
		return strings.Compare(entries[i].Resource.Identifier, entries[j].Resource.Identifier) < 0
	})

	// Single instance and sort names
	names := sets.New[string]()

	for _, r := range m.Resources {
		if r.ProtoPackage != "" {
			names.Insert(r.ProtoPackage)
		}
		if r.StatusProtoPackage != "" {
			names.Insert(r.StatusProtoPackage)
		}
	}

	packages := make([]packageImport, 0, names.Len())
	for p := range names {
		packages = append(packages, packageImport{p, toImport(p)})
	}
	sort.Slice(packages, func(i, j int) bool {
		return strings.Compare(packages[i].PackageName, packages[j].PackageName) < 0
	})

	return inputs{
		Entries:  entries,
		Packages: packages,
	}, nil
}

func toTypePath(r *ast.Resource) string {
	k := r.Kind
	g := r.Plural
	res := strings.Builder{}
	for i, c := range g {
		if i >= len(k) {
			res.WriteByte(byte(c))
		} else {
			if k[i] == bytes.ToUpper([]byte{byte(c)})[0] {
				res.WriteByte(k[i])
			} else {
				res.WriteByte(byte(c))
			}
		}
	}
	return res.String()
}

func toGetter(protoPackage string) string {
	if strings.Contains(protoPackage, "istio.io") {
		return "Istio"
	} else if strings.Contains(protoPackage, "sigs.k8s.io/gateway-api") {
		return "GatewayAPI"
	} else if strings.Contains(protoPackage, "k8s.io/apiextensions-apiserver") {
		return "Ext"
	} else {
		return "Kube"
	}
}

func toGroup(protoPackage string) string {
	p := strings.Split(protoPackage, "/")
	e := len(p) - 1
	if strings.Contains(protoPackage, "sigs.k8s.io/gateway-api") {
		// Gateway has one level of nesting with custom name
		return "Gateway" + strcase.UpperCamelCase(p[e])
	}
	// rest have two levels of nesting
	return strcase.UpperCamelCase(p[e-1]) + strcase.UpperCamelCase(p[e])
}

func toInformerGroup(protoPackage string) string {
	p := strings.Split(protoPackage, "/")
	e := len(p) - 1
	if strings.Contains(protoPackage, "sigs.k8s.io/gateway-api") {
		// Gateway has one level of nesting with custom name
		return "Gateway()." + strcase.UpperCamelCase(p[e]) + "()"
	}
	// rest have two levels of nesting
	return strcase.UpperCamelCase(p[e-1]) + "()." + strcase.UpperCamelCase(p[e]) + "()"
}

type packageImport struct {
	PackageName string
	ImportName  string
}

func toImport(p string) string {
	return strings.ReplaceAll(strings.ReplaceAll(strings.ReplaceAll(p, "/", ""), ".", ""), "-", "")
}

func toIstioAwareImport(p string) string {
	imp := strings.ReplaceAll(strings.ReplaceAll(strings.ReplaceAll(p, "/", ""), ".", ""), "-", "")
	if strings.Contains(p, "istio.io") {
		return "api" + imp
	}
	return imp
}<|MERGE_RESOLUTION|>--- conflicted
+++ resolved
@@ -296,20 +296,13 @@
 }
 `
 
-<<<<<<< HEAD
-const staticKindTemplate = `
-=======
 const clientsTemplate = `
->>>>>>> fff8e9e6
 // GENERATED FILE -- DO NOT EDIT
 //
 
 package {{.PackageName}}
 
 import (
-<<<<<<< HEAD
-	"istio.io/istio/pkg/config"
-=======
 	"reflect"
 	metav1 "k8s.io/apimachinery/pkg/apis/meta/v1"
 	gatewayapiinformer "sigs.k8s.io/gateway-api/pkg/client/informers/externalversions"
@@ -454,21 +447,14 @@
 import (
 	"istio.io/istio/pkg/config"
 	"istio.io/istio/pkg/config/schema/gvk"
->>>>>>> fff8e9e6
 )
 
 const (
 {{- range $index, $element := .Entries }}
 	{{- if (eq $index 0) }}
-<<<<<<< HEAD
-	{{.Type}} Kind = iota
-	{{- else }}
-	{{.Type}}
-=======
 	{{.Resource.Identifier}} Kind = iota
 	{{- else }}
 	{{.Resource.Identifier}}
->>>>>>> fff8e9e6
 	{{- end }}
 {{- end }}
 )
@@ -476,11 +462,7 @@
 func (k Kind) String() string {
 	switch k {
 {{- range .Entries }}
-<<<<<<< HEAD
-	case {{.Type}}:
-=======
 	case {{.Resource.Identifier}}:
->>>>>>> fff8e9e6
 		return "{{.Resource.Kind}}"
 {{- end }}
 	default:
@@ -488,20 +470,6 @@
 	}
 }
 
-<<<<<<< HEAD
-func FromGvk(gvk config.GroupVersionKind) Kind {
-{{- range .Entries }}
-	if gvk.Kind == "{{.Resource.Kind}}" && gvk.Group == "{{.Resource.Group}}" && gvk.Version == "{{.Resource.Version}}" {
-		return {{.Type}}
-	}
-{{- end }}
-
-	panic("unknown kind: " + gvk.String())
-}
-`
-
-const staticCollectionsTemplate = `
-=======
 func MustFromGVK(g config.GroupVersionKind) Kind {
 	switch g {
 {{- range .Entries }}
@@ -517,7 +485,6 @@
 `
 
 const collectionsTemplate = `
->>>>>>> fff8e9e6
 {{- .FilePrefix}}
 // GENERATED FILE -- DO NOT EDIT
 //
@@ -622,23 +589,10 @@
 	StatusType string
 }
 
-<<<<<<< HEAD
-func WriteGvk(packageName string, m *ast.Metadata) (string, error) {
-	entries := make([]colEntry, 0, len(m.Collections))
-	customNames := map[string]string{
-		"k8s/gateway_api/v1beta1/gateways": "KubernetesGateway",
-	}
-	for _, c := range m.Collections {
-		r := m.FindResourceForGroupKind(c.Group, c.Kind)
-		if r == nil {
-			return "", fmt.Errorf("failed to find resource (%s/%s) for collection %s", c.Group, c.Kind, c.Name)
-		}
-=======
 type inputs struct {
 	Entries  []colEntry
 	Packages []packageImport
 }
->>>>>>> fff8e9e6
 
 func buildInputs() (inputs, error) {
 	b, err := os.ReadFile(filepath.Join(env.IstioSrc, "pkg/config/schema/metadata.yaml"))
@@ -653,75 +607,8 @@
 		fmt.Printf("failed parsing input file: %v", err)
 		return inputs{}, err
 	}
-<<<<<<< HEAD
-
-	// Calculate the Go packages that needs to be imported for the proto types to be registered.
-	return applyTemplate(staticResourceTemplate, context)
-}
-
-func WriteKind(packageName string, m *ast.Metadata) (string, error) {
-	entries := make([]colEntry, 0, len(m.Collections))
-	customNames := map[string]string{
-		"k8s/gateway_api/v1beta1/gateways": "KubernetesGateway",
-	}
-	for _, c := range m.Collections {
-		r := m.FindResourceForGroupKind(c.Group, c.Kind)
-		if r == nil {
-			return "", fmt.Errorf("failed to find resource (%s/%s) for collection %s", c.Group, c.Kind, c.Name)
-		}
-
-		name := r.Kind
-		if cn, f := customNames[c.Name]; f {
-			name = cn
-		}
-		entries = append(entries, colEntry{
-			Type:     name,
-			Resource: r,
-		})
-	}
-	// Insert synthetic types used for XDS events
-	entries = append(entries, colEntry{
-		Resource: &ast.Resource{Kind: "Address", Version: "internal", Group: "internal"},
-		Type:     "Address",
-	})
-
-	sort.Slice(entries, func(i, j int) bool {
-		return strings.Compare(entries[i].Type, entries[j].Type) < 0
-	})
-
-	context := struct {
-		Entries     []colEntry
-		PackageName string
-	}{
-		Entries:     entries,
-		PackageName: packageName,
-	}
-
-	// Calculate the Go packages that needs to be imported for the proto types to be registered.
-	return applyTemplate(staticKindTemplate, context)
-}
-
-type packageImport struct {
-	PackageName string
-	ImportName  string
-}
-
-// StaticCollections generates a Go file for static-importing Proto packages, so that they get registered statically.
-func StaticCollections(packageName string, m *ast.Metadata, filter func(name string) bool, prefix string) (string, error) {
-	entries := make([]colEntry, 0, len(m.Collections))
-	for _, c := range m.Collections {
-		if !filter(c.Name) {
-			continue
-		}
-		r := m.FindResourceForGroupKind(c.Group, c.Kind)
-		if r == nil {
-			return "", fmt.Errorf("failed to find resource (%s/%s) for collection %s", c.Group, c.Kind, c.Name)
-		}
-
-=======
 	entries := make([]colEntry, 0, len(m.Resources))
 	for _, r := range m.Resources {
->>>>>>> fff8e9e6
 		spl := strings.Split(r.Proto, ".")
 		tname := spl[len(spl)-1]
 		stat := strings.Split(r.StatusProto, ".")
