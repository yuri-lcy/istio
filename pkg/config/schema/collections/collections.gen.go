--- conflicted
+++ resolved
@@ -9,9 +9,6 @@
 import (
 	"reflect"
 
-<<<<<<< HEAD
-	k8sioapinetworkingv1 "k8s.io/api/networking/v1"
-=======
 	k8sioapiadmissionregistrationv1 "k8s.io/api/admissionregistration/v1"
 	k8sioapiappsv1 "k8s.io/api/apps/v1"
 	k8sioapicertificatesv1 "k8s.io/api/certificates/v1"
@@ -21,7 +18,6 @@
 	k8sioapiextensionsapiserverpkgapisapiextensionsv1 "k8s.io/apiextensions-apiserver/pkg/apis/apiextensions/v1"
 	sigsk8siogatewayapiapisv1alpha2 "sigs.k8s.io/gateway-api/apis/v1alpha2"
 	sigsk8siogatewayapiapisv1beta1 "sigs.k8s.io/gateway-api/apis/v1beta1"
->>>>>>> fff8e9e6
 
 	istioioapiextensionsv1alpha1 "istio.io/api/extensions/v1alpha1"
 	istioioapimeshv1alpha1 "istio.io/api/mesh/v1alpha1"
@@ -33,657 +29,9 @@
 	"istio.io/istio/pkg/config/schema/collection"
 	"istio.io/istio/pkg/config/schema/resource"
 	"istio.io/istio/pkg/config/validation"
-	k8sioapiadmissionregistrationv1 "k8s.io/api/admissionregistration/v1"
-	k8sioapiappsv1 "k8s.io/api/apps/v1"
-	k8sioapicorev1 "k8s.io/api/core/v1"
-	k8sioapiextensionsapiserverpkgapisapiextensionsv1 "k8s.io/apiextensions-apiserver/pkg/apis/apiextensions/v1"
-	sigsk8siogatewayapiapisv1alpha2 "sigs.k8s.io/gateway-api/apis/v1alpha2"
-	sigsk8siogatewayapiapisv1beta1 "sigs.k8s.io/gateway-api/apis/v1beta1"
 )
 
 var (
-<<<<<<< HEAD
-
-	// IstioExtensionsV1Alpha1Wasmplugins describes the collection
-	// istio/extensions/v1alpha1/wasmplugins
-	IstioExtensionsV1Alpha1Wasmplugins = collection.Builder{
-		Name:         "istio/extensions/v1alpha1/wasmplugins",
-		VariableName: "IstioExtensionsV1Alpha1Wasmplugins",
-		Resource: resource.Builder{
-			Group:   "extensions.istio.io",
-			Kind:    "WasmPlugin",
-			Plural:  "wasmplugins",
-			Version: "v1alpha1",
-			Proto:   "istio.extensions.v1alpha1.WasmPlugin", StatusProto: "istio.meta.v1alpha1.IstioStatus",
-			ReflectType: reflect.TypeOf(&istioioapiextensionsv1alpha1.WasmPlugin{}).Elem(), StatusType: reflect.TypeOf(&istioioapimetav1alpha1.IstioStatus{}).Elem(),
-			ProtoPackage: "istio.io/api/extensions/v1alpha1", StatusPackage: "istio.io/api/meta/v1alpha1",
-			ClusterScoped: false,
-			ValidateProto: validation.ValidateWasmPlugin,
-		}.MustBuild(),
-	}.MustBuild()
-
-	// IstioMeshV1Alpha1MeshConfig describes the collection
-	// istio/mesh/v1alpha1/MeshConfig
-	IstioMeshV1Alpha1MeshConfig = collection.Builder{
-		Name:         "istio/mesh/v1alpha1/MeshConfig",
-		VariableName: "IstioMeshV1Alpha1MeshConfig",
-		Resource: resource.Builder{
-			Group:         "",
-			Kind:          "MeshConfig",
-			Plural:        "meshconfigs",
-			Version:       "v1alpha1",
-			Proto:         "istio.mesh.v1alpha1.MeshConfig",
-			ReflectType:   reflect.TypeOf(&istioioapimeshv1alpha1.MeshConfig{}).Elem(),
-			ProtoPackage:  "istio.io/api/mesh/v1alpha1",
-			ClusterScoped: false,
-			ValidateProto: validation.EmptyValidate,
-		}.MustBuild(),
-	}.MustBuild()
-
-	// IstioMeshV1Alpha1MeshNetworks describes the collection
-	// istio/mesh/v1alpha1/MeshNetworks
-	IstioMeshV1Alpha1MeshNetworks = collection.Builder{
-		Name:         "istio/mesh/v1alpha1/MeshNetworks",
-		VariableName: "IstioMeshV1Alpha1MeshNetworks",
-		Resource: resource.Builder{
-			Group:         "",
-			Kind:          "MeshNetworks",
-			Plural:        "meshnetworks",
-			Version:       "v1alpha1",
-			Proto:         "istio.mesh.v1alpha1.MeshNetworks",
-			ReflectType:   reflect.TypeOf(&istioioapimeshv1alpha1.MeshNetworks{}).Elem(),
-			ProtoPackage:  "istio.io/api/mesh/v1alpha1",
-			ClusterScoped: false,
-			ValidateProto: validation.EmptyValidate,
-		}.MustBuild(),
-	}.MustBuild()
-
-	// IstioNetworkingV1Alpha3Destinationrules describes the collection
-	// istio/networking/v1alpha3/destinationrules
-	IstioNetworkingV1Alpha3Destinationrules = collection.Builder{
-		Name:         "istio/networking/v1alpha3/destinationrules",
-		VariableName: "IstioNetworkingV1Alpha3Destinationrules",
-		Resource: resource.Builder{
-			Group:   "networking.istio.io",
-			Kind:    "DestinationRule",
-			Plural:  "destinationrules",
-			Version: "v1alpha3",
-			VersionAliases: []string{
-				"v1beta1",
-			},
-			Proto: "istio.networking.v1alpha3.DestinationRule", StatusProto: "istio.meta.v1alpha1.IstioStatus",
-			ReflectType: reflect.TypeOf(&istioioapinetworkingv1alpha3.DestinationRule{}).Elem(), StatusType: reflect.TypeOf(&istioioapimetav1alpha1.IstioStatus{}).Elem(),
-			ProtoPackage: "istio.io/api/networking/v1alpha3", StatusPackage: "istio.io/api/meta/v1alpha1",
-			ClusterScoped: false,
-			ValidateProto: validation.ValidateDestinationRule,
-		}.MustBuild(),
-	}.MustBuild()
-
-	// IstioNetworkingV1Alpha3Envoyfilters describes the collection
-	// istio/networking/v1alpha3/envoyfilters
-	IstioNetworkingV1Alpha3Envoyfilters = collection.Builder{
-		Name:         "istio/networking/v1alpha3/envoyfilters",
-		VariableName: "IstioNetworkingV1Alpha3Envoyfilters",
-		Resource: resource.Builder{
-			Group:   "networking.istio.io",
-			Kind:    "EnvoyFilter",
-			Plural:  "envoyfilters",
-			Version: "v1alpha3",
-			Proto:   "istio.networking.v1alpha3.EnvoyFilter", StatusProto: "istio.meta.v1alpha1.IstioStatus",
-			ReflectType: reflect.TypeOf(&istioioapinetworkingv1alpha3.EnvoyFilter{}).Elem(), StatusType: reflect.TypeOf(&istioioapimetav1alpha1.IstioStatus{}).Elem(),
-			ProtoPackage: "istio.io/api/networking/v1alpha3", StatusPackage: "istio.io/api/meta/v1alpha1",
-			ClusterScoped: false,
-			ValidateProto: validation.ValidateEnvoyFilter,
-		}.MustBuild(),
-	}.MustBuild()
-
-	// IstioNetworkingV1Alpha3Gateways describes the collection
-	// istio/networking/v1alpha3/gateways
-	IstioNetworkingV1Alpha3Gateways = collection.Builder{
-		Name:         "istio/networking/v1alpha3/gateways",
-		VariableName: "IstioNetworkingV1Alpha3Gateways",
-		Resource: resource.Builder{
-			Group:   "networking.istio.io",
-			Kind:    "Gateway",
-			Plural:  "gateways",
-			Version: "v1alpha3",
-			VersionAliases: []string{
-				"v1beta1",
-			},
-			Proto: "istio.networking.v1alpha3.Gateway", StatusProto: "istio.meta.v1alpha1.IstioStatus",
-			ReflectType: reflect.TypeOf(&istioioapinetworkingv1alpha3.Gateway{}).Elem(), StatusType: reflect.TypeOf(&istioioapimetav1alpha1.IstioStatus{}).Elem(),
-			ProtoPackage: "istio.io/api/networking/v1alpha3", StatusPackage: "istio.io/api/meta/v1alpha1",
-			ClusterScoped: false,
-			ValidateProto: validation.ValidateGateway,
-		}.MustBuild(),
-	}.MustBuild()
-
-	// IstioNetworkingV1Alpha3Serviceentries describes the collection
-	// istio/networking/v1alpha3/serviceentries
-	IstioNetworkingV1Alpha3Serviceentries = collection.Builder{
-		Name:         "istio/networking/v1alpha3/serviceentries",
-		VariableName: "IstioNetworkingV1Alpha3Serviceentries",
-		Resource: resource.Builder{
-			Group:   "networking.istio.io",
-			Kind:    "ServiceEntry",
-			Plural:  "serviceentries",
-			Version: "v1alpha3",
-			VersionAliases: []string{
-				"v1beta1",
-			},
-			Proto: "istio.networking.v1alpha3.ServiceEntry", StatusProto: "istio.meta.v1alpha1.IstioStatus",
-			ReflectType: reflect.TypeOf(&istioioapinetworkingv1alpha3.ServiceEntry{}).Elem(), StatusType: reflect.TypeOf(&istioioapimetav1alpha1.IstioStatus{}).Elem(),
-			ProtoPackage: "istio.io/api/networking/v1alpha3", StatusPackage: "istio.io/api/meta/v1alpha1",
-			ClusterScoped: false,
-			ValidateProto: validation.ValidateServiceEntry,
-		}.MustBuild(),
-	}.MustBuild()
-
-	// IstioNetworkingV1Alpha3Sidecars describes the collection
-	// istio/networking/v1alpha3/sidecars
-	IstioNetworkingV1Alpha3Sidecars = collection.Builder{
-		Name:         "istio/networking/v1alpha3/sidecars",
-		VariableName: "IstioNetworkingV1Alpha3Sidecars",
-		Resource: resource.Builder{
-			Group:   "networking.istio.io",
-			Kind:    "Sidecar",
-			Plural:  "sidecars",
-			Version: "v1alpha3",
-			VersionAliases: []string{
-				"v1beta1",
-			},
-			Proto: "istio.networking.v1alpha3.Sidecar", StatusProto: "istio.meta.v1alpha1.IstioStatus",
-			ReflectType: reflect.TypeOf(&istioioapinetworkingv1alpha3.Sidecar{}).Elem(), StatusType: reflect.TypeOf(&istioioapimetav1alpha1.IstioStatus{}).Elem(),
-			ProtoPackage: "istio.io/api/networking/v1alpha3", StatusPackage: "istio.io/api/meta/v1alpha1",
-			ClusterScoped: false,
-			ValidateProto: validation.ValidateSidecar,
-		}.MustBuild(),
-	}.MustBuild()
-
-	// IstioNetworkingV1Alpha3Virtualservices describes the collection
-	// istio/networking/v1alpha3/virtualservices
-	IstioNetworkingV1Alpha3Virtualservices = collection.Builder{
-		Name:         "istio/networking/v1alpha3/virtualservices",
-		VariableName: "IstioNetworkingV1Alpha3Virtualservices",
-		Resource: resource.Builder{
-			Group:   "networking.istio.io",
-			Kind:    "VirtualService",
-			Plural:  "virtualservices",
-			Version: "v1alpha3",
-			VersionAliases: []string{
-				"v1beta1",
-			},
-			Proto: "istio.networking.v1alpha3.VirtualService", StatusProto: "istio.meta.v1alpha1.IstioStatus",
-			ReflectType: reflect.TypeOf(&istioioapinetworkingv1alpha3.VirtualService{}).Elem(), StatusType: reflect.TypeOf(&istioioapimetav1alpha1.IstioStatus{}).Elem(),
-			ProtoPackage: "istio.io/api/networking/v1alpha3", StatusPackage: "istio.io/api/meta/v1alpha1",
-			ClusterScoped: false,
-			ValidateProto: validation.ValidateVirtualService,
-		}.MustBuild(),
-	}.MustBuild()
-
-	// IstioNetworkingV1Alpha3Workloadentries describes the collection
-	// istio/networking/v1alpha3/workloadentries
-	IstioNetworkingV1Alpha3Workloadentries = collection.Builder{
-		Name:         "istio/networking/v1alpha3/workloadentries",
-		VariableName: "IstioNetworkingV1Alpha3Workloadentries",
-		Resource: resource.Builder{
-			Group:   "networking.istio.io",
-			Kind:    "WorkloadEntry",
-			Plural:  "workloadentries",
-			Version: "v1alpha3",
-			VersionAliases: []string{
-				"v1beta1",
-			},
-			Proto: "istio.networking.v1alpha3.WorkloadEntry", StatusProto: "istio.meta.v1alpha1.IstioStatus",
-			ReflectType: reflect.TypeOf(&istioioapinetworkingv1alpha3.WorkloadEntry{}).Elem(), StatusType: reflect.TypeOf(&istioioapimetav1alpha1.IstioStatus{}).Elem(),
-			ProtoPackage: "istio.io/api/networking/v1alpha3", StatusPackage: "istio.io/api/meta/v1alpha1",
-			ClusterScoped: false,
-			ValidateProto: validation.ValidateWorkloadEntry,
-		}.MustBuild(),
-	}.MustBuild()
-
-	// IstioNetworkingV1Alpha3Workloadgroups describes the collection
-	// istio/networking/v1alpha3/workloadgroups
-	IstioNetworkingV1Alpha3Workloadgroups = collection.Builder{
-		Name:         "istio/networking/v1alpha3/workloadgroups",
-		VariableName: "IstioNetworkingV1Alpha3Workloadgroups",
-		Resource: resource.Builder{
-			Group:   "networking.istio.io",
-			Kind:    "WorkloadGroup",
-			Plural:  "workloadgroups",
-			Version: "v1alpha3",
-			VersionAliases: []string{
-				"v1beta1",
-			},
-			Proto: "istio.networking.v1alpha3.WorkloadGroup", StatusProto: "istio.meta.v1alpha1.IstioStatus",
-			ReflectType: reflect.TypeOf(&istioioapinetworkingv1alpha3.WorkloadGroup{}).Elem(), StatusType: reflect.TypeOf(&istioioapimetav1alpha1.IstioStatus{}).Elem(),
-			ProtoPackage: "istio.io/api/networking/v1alpha3", StatusPackage: "istio.io/api/meta/v1alpha1",
-			ClusterScoped: false,
-			ValidateProto: validation.ValidateWorkloadGroup,
-		}.MustBuild(),
-	}.MustBuild()
-
-	// IstioNetworkingV1Beta1Proxyconfigs describes the collection
-	// istio/networking/v1beta1/proxyconfigs
-	IstioNetworkingV1Beta1Proxyconfigs = collection.Builder{
-		Name:         "istio/networking/v1beta1/proxyconfigs",
-		VariableName: "IstioNetworkingV1Beta1Proxyconfigs",
-		Resource: resource.Builder{
-			Group:   "networking.istio.io",
-			Kind:    "ProxyConfig",
-			Plural:  "proxyconfigs",
-			Version: "v1beta1",
-			Proto:   "istio.networking.v1beta1.ProxyConfig", StatusProto: "istio.meta.v1alpha1.IstioStatus",
-			ReflectType: reflect.TypeOf(&istioioapinetworkingv1beta1.ProxyConfig{}).Elem(), StatusType: reflect.TypeOf(&istioioapimetav1alpha1.IstioStatus{}).Elem(),
-			ProtoPackage: "istio.io/api/networking/v1beta1", StatusPackage: "istio.io/api/meta/v1alpha1",
-			ClusterScoped: false,
-			ValidateProto: validation.ValidateProxyConfig,
-		}.MustBuild(),
-	}.MustBuild()
-
-	// IstioSecurityV1Beta1Authorizationpolicies describes the collection
-	// istio/security/v1beta1/authorizationpolicies
-	IstioSecurityV1Beta1Authorizationpolicies = collection.Builder{
-		Name:         "istio/security/v1beta1/authorizationpolicies",
-		VariableName: "IstioSecurityV1Beta1Authorizationpolicies",
-		Resource: resource.Builder{
-			Group:   "security.istio.io",
-			Kind:    "AuthorizationPolicy",
-			Plural:  "authorizationpolicies",
-			Version: "v1beta1",
-			VersionAliases: []string{
-				"v1",
-			},
-			Proto: "istio.security.v1beta1.AuthorizationPolicy", StatusProto: "istio.meta.v1alpha1.IstioStatus",
-			ReflectType: reflect.TypeOf(&istioioapisecurityv1beta1.AuthorizationPolicy{}).Elem(), StatusType: reflect.TypeOf(&istioioapimetav1alpha1.IstioStatus{}).Elem(),
-			ProtoPackage: "istio.io/api/security/v1beta1", StatusPackage: "istio.io/api/meta/v1alpha1",
-			ClusterScoped: false,
-			ValidateProto: validation.ValidateAuthorizationPolicy,
-		}.MustBuild(),
-	}.MustBuild()
-
-	// IstioSecurityV1Beta1Peerauthentications describes the collection
-	// istio/security/v1beta1/peerauthentications
-	IstioSecurityV1Beta1Peerauthentications = collection.Builder{
-		Name:         "istio/security/v1beta1/peerauthentications",
-		VariableName: "IstioSecurityV1Beta1Peerauthentications",
-		Resource: resource.Builder{
-			Group:   "security.istio.io",
-			Kind:    "PeerAuthentication",
-			Plural:  "peerauthentications",
-			Version: "v1beta1",
-			Proto:   "istio.security.v1beta1.PeerAuthentication", StatusProto: "istio.meta.v1alpha1.IstioStatus",
-			ReflectType: reflect.TypeOf(&istioioapisecurityv1beta1.PeerAuthentication{}).Elem(), StatusType: reflect.TypeOf(&istioioapimetav1alpha1.IstioStatus{}).Elem(),
-			ProtoPackage: "istio.io/api/security/v1beta1", StatusPackage: "istio.io/api/meta/v1alpha1",
-			ClusterScoped: false,
-			ValidateProto: validation.ValidatePeerAuthentication,
-		}.MustBuild(),
-	}.MustBuild()
-
-	// IstioSecurityV1Beta1Requestauthentications describes the collection
-	// istio/security/v1beta1/requestauthentications
-	IstioSecurityV1Beta1Requestauthentications = collection.Builder{
-		Name:         "istio/security/v1beta1/requestauthentications",
-		VariableName: "IstioSecurityV1Beta1Requestauthentications",
-		Resource: resource.Builder{
-			Group:   "security.istio.io",
-			Kind:    "RequestAuthentication",
-			Plural:  "requestauthentications",
-			Version: "v1beta1",
-			VersionAliases: []string{
-				"v1",
-			},
-			Proto: "istio.security.v1beta1.RequestAuthentication", StatusProto: "istio.meta.v1alpha1.IstioStatus",
-			ReflectType: reflect.TypeOf(&istioioapisecurityv1beta1.RequestAuthentication{}).Elem(), StatusType: reflect.TypeOf(&istioioapimetav1alpha1.IstioStatus{}).Elem(),
-			ProtoPackage: "istio.io/api/security/v1beta1", StatusPackage: "istio.io/api/meta/v1alpha1",
-			ClusterScoped: false,
-			ValidateProto: validation.ValidateRequestAuthentication,
-		}.MustBuild(),
-	}.MustBuild()
-
-	// IstioTelemetryV1Alpha1Telemetries describes the collection
-	// istio/telemetry/v1alpha1/telemetries
-	IstioTelemetryV1Alpha1Telemetries = collection.Builder{
-		Name:         "istio/telemetry/v1alpha1/telemetries",
-		VariableName: "IstioTelemetryV1Alpha1Telemetries",
-		Resource: resource.Builder{
-			Group:   "telemetry.istio.io",
-			Kind:    "Telemetry",
-			Plural:  "telemetries",
-			Version: "v1alpha1",
-			Proto:   "istio.telemetry.v1alpha1.Telemetry", StatusProto: "istio.meta.v1alpha1.IstioStatus",
-			ReflectType: reflect.TypeOf(&istioioapitelemetryv1alpha1.Telemetry{}).Elem(), StatusType: reflect.TypeOf(&istioioapimetav1alpha1.IstioStatus{}).Elem(),
-			ProtoPackage: "istio.io/api/telemetry/v1alpha1", StatusPackage: "istio.io/api/meta/v1alpha1",
-			ClusterScoped: false,
-			ValidateProto: validation.ValidateTelemetry,
-		}.MustBuild(),
-	}.MustBuild()
-
-	// K8SAdmissionregistrationK8SIoV1Mutatingwebhookconfigurations describes
-	// the collection
-	// k8s/admissionregistration.k8s.io/v1/mutatingwebhookconfigurations
-	K8SAdmissionregistrationK8SIoV1Mutatingwebhookconfigurations = collection.Builder{
-		Name:         "k8s/admissionregistration.k8s.io/v1/mutatingwebhookconfigurations",
-		VariableName: "K8SAdmissionregistrationK8SIoV1Mutatingwebhookconfigurations",
-		Resource: resource.Builder{
-			Group:         "admissionregistration.k8s.io",
-			Kind:          "MutatingWebhookConfiguration",
-			Plural:        "mutatingwebhookconfigurations",
-			Version:       "v1",
-			Proto:         "k8s.io.api.admissionregistration.v1.MutatingWebhookConfiguration",
-			ReflectType:   reflect.TypeOf(&k8sioapiadmissionregistrationv1.MutatingWebhookConfiguration{}).Elem(),
-			ProtoPackage:  "k8s.io/api/admissionregistration/v1",
-			ClusterScoped: true,
-			ValidateProto: validation.EmptyValidate,
-		}.MustBuild(),
-	}.MustBuild()
-
-	// K8SApiextensionsK8SIoV1Customresourcedefinitions describes the
-	// collection k8s/apiextensions.k8s.io/v1/customresourcedefinitions
-	K8SApiextensionsK8SIoV1Customresourcedefinitions = collection.Builder{
-		Name:         "k8s/apiextensions.k8s.io/v1/customresourcedefinitions",
-		VariableName: "K8SApiextensionsK8SIoV1Customresourcedefinitions",
-		Resource: resource.Builder{
-			Group:         "apiextensions.k8s.io",
-			Kind:          "CustomResourceDefinition",
-			Plural:        "customresourcedefinitions",
-			Version:       "v1",
-			Proto:         "k8s.io.apiextensions_apiserver.pkg.apis.apiextensions.v1.CustomResourceDefinition",
-			ReflectType:   reflect.TypeOf(&k8sioapiextensionsapiserverpkgapisapiextensionsv1.CustomResourceDefinition{}).Elem(),
-			ProtoPackage:  "k8s.io/apiextensions-apiserver/pkg/apis/apiextensions/v1",
-			ClusterScoped: true,
-			ValidateProto: validation.EmptyValidate,
-		}.MustBuild(),
-	}.MustBuild()
-
-	// K8SAppsV1Deployments describes the collection k8s/apps/v1/deployments
-	K8SAppsV1Deployments = collection.Builder{
-		Name:         "k8s/apps/v1/deployments",
-		VariableName: "K8SAppsV1Deployments",
-		Resource: resource.Builder{
-			Group:         "apps",
-			Kind:          "Deployment",
-			Plural:        "deployments",
-			Version:       "v1",
-			Proto:         "k8s.io.api.apps.v1.DeploymentSpec",
-			ReflectType:   reflect.TypeOf(&k8sioapiappsv1.DeploymentSpec{}).Elem(),
-			ProtoPackage:  "k8s.io/api/apps/v1",
-			ClusterScoped: false,
-			ValidateProto: validation.EmptyValidate,
-		}.MustBuild(),
-	}.MustBuild()
-
-	// K8SCoreV1Configmaps describes the collection k8s/core/v1/configmaps
-	K8SCoreV1Configmaps = collection.Builder{
-		Name:         "k8s/core/v1/configmaps",
-		VariableName: "K8SCoreV1Configmaps",
-		Resource: resource.Builder{
-			Group:         "",
-			Kind:          "ConfigMap",
-			Plural:        "configmaps",
-			Version:       "v1",
-			Proto:         "k8s.io.api.core.v1.ConfigMap",
-			ReflectType:   reflect.TypeOf(&k8sioapicorev1.ConfigMap{}).Elem(),
-			ProtoPackage:  "k8s.io/api/core/v1",
-			ClusterScoped: false,
-			ValidateProto: validation.EmptyValidate,
-		}.MustBuild(),
-	}.MustBuild()
-
-	// K8SCoreV1Endpoints describes the collection k8s/core/v1/endpoints
-	K8SCoreV1Endpoints = collection.Builder{
-		Name:         "k8s/core/v1/endpoints",
-		VariableName: "K8SCoreV1Endpoints",
-		Resource: resource.Builder{
-			Group:         "",
-			Kind:          "Endpoints",
-			Plural:        "endpoints",
-			Version:       "v1",
-			Proto:         "k8s.io.api.core.v1.Endpoints",
-			ReflectType:   reflect.TypeOf(&k8sioapicorev1.Endpoints{}).Elem(),
-			ProtoPackage:  "k8s.io/api/core/v1",
-			ClusterScoped: false,
-			ValidateProto: validation.EmptyValidate,
-		}.MustBuild(),
-	}.MustBuild()
-
-	// K8SCoreV1Namespaces describes the collection k8s/core/v1/namespaces
-	K8SCoreV1Namespaces = collection.Builder{
-		Name:         "k8s/core/v1/namespaces",
-		VariableName: "K8SCoreV1Namespaces",
-		Resource: resource.Builder{
-			Group:         "",
-			Kind:          "Namespace",
-			Plural:        "namespaces",
-			Version:       "v1",
-			Proto:         "k8s.io.api.core.v1.NamespaceSpec",
-			ReflectType:   reflect.TypeOf(&k8sioapicorev1.NamespaceSpec{}).Elem(),
-			ProtoPackage:  "k8s.io/api/core/v1",
-			ClusterScoped: true,
-			ValidateProto: validation.EmptyValidate,
-		}.MustBuild(),
-	}.MustBuild()
-
-	// K8SCoreV1Nodes describes the collection k8s/core/v1/nodes
-	K8SCoreV1Nodes = collection.Builder{
-		Name:         "k8s/core/v1/nodes",
-		VariableName: "K8SCoreV1Nodes",
-		Resource: resource.Builder{
-			Group:         "",
-			Kind:          "Node",
-			Plural:        "nodes",
-			Version:       "v1",
-			Proto:         "k8s.io.api.core.v1.NodeSpec",
-			ReflectType:   reflect.TypeOf(&k8sioapicorev1.NodeSpec{}).Elem(),
-			ProtoPackage:  "k8s.io/api/core/v1",
-			ClusterScoped: true,
-			ValidateProto: validation.EmptyValidate,
-		}.MustBuild(),
-	}.MustBuild()
-
-	// K8SCoreV1Pods describes the collection k8s/core/v1/pods
-	K8SCoreV1Pods = collection.Builder{
-		Name:         "k8s/core/v1/pods",
-		VariableName: "K8SCoreV1Pods",
-		Resource: resource.Builder{
-			Group:         "",
-			Kind:          "Pod",
-			Plural:        "pods",
-			Version:       "v1",
-			Proto:         "k8s.io.api.core.v1.PodSpec",
-			ReflectType:   reflect.TypeOf(&k8sioapicorev1.PodSpec{}).Elem(),
-			ProtoPackage:  "k8s.io/api/core/v1",
-			ClusterScoped: false,
-			ValidateProto: validation.EmptyValidate,
-		}.MustBuild(),
-	}.MustBuild()
-
-	// K8SCoreV1Secrets describes the collection k8s/core/v1/secrets
-	K8SCoreV1Secrets = collection.Builder{
-		Name:         "k8s/core/v1/secrets",
-		VariableName: "K8SCoreV1Secrets",
-		Resource: resource.Builder{
-			Group:         "",
-			Kind:          "Secret",
-			Plural:        "secrets",
-			Version:       "v1",
-			Proto:         "k8s.io.api.core.v1.Secret",
-			ReflectType:   reflect.TypeOf(&k8sioapicorev1.Secret{}).Elem(),
-			ProtoPackage:  "k8s.io/api/core/v1",
-			ClusterScoped: false,
-			ValidateProto: validation.EmptyValidate,
-		}.MustBuild(),
-	}.MustBuild()
-
-	// K8SCoreV1Serviceaccounts describes the collection
-	// k8s/core/v1/serviceaccounts
-	K8SCoreV1Serviceaccounts = collection.Builder{
-		Name:         "k8s/core/v1/serviceaccounts",
-		VariableName: "K8SCoreV1Serviceaccounts",
-		Resource: resource.Builder{
-			Group:         "",
-			Kind:          "ServiceAccount",
-			Plural:        "serviceaccounts",
-			Version:       "v1",
-			Proto:         "k8s.io.api.core.v1.ServiceAccount",
-			ReflectType:   reflect.TypeOf(&k8sioapicorev1.ServiceAccount{}).Elem(),
-			ProtoPackage:  "k8s.io/api/core/v1",
-			ClusterScoped: false,
-			ValidateProto: validation.EmptyValidate,
-		}.MustBuild(),
-	}.MustBuild()
-
-	// K8SCoreV1Services describes the collection k8s/core/v1/services
-	K8SCoreV1Services = collection.Builder{
-		Name:         "k8s/core/v1/services",
-		VariableName: "K8SCoreV1Services",
-		Resource: resource.Builder{
-			Group:         "",
-			Kind:          "Service",
-			Plural:        "services",
-			Version:       "v1",
-			Proto:         "k8s.io.api.core.v1.ServiceSpec",
-			ReflectType:   reflect.TypeOf(&k8sioapicorev1.ServiceSpec{}).Elem(),
-			ProtoPackage:  "k8s.io/api/core/v1",
-			ClusterScoped: false,
-			ValidateProto: validation.EmptyValidate,
-		}.MustBuild(),
-	}.MustBuild()
-
-	// K8SGatewayApiV1Alpha2Referencegrants describes the collection
-	// k8s/gateway_api/v1alpha2/referencegrants
-	K8SGatewayApiV1Alpha2Referencegrants = collection.Builder{
-		Name:         "k8s/gateway_api/v1alpha2/referencegrants",
-		VariableName: "K8SGatewayApiV1Alpha2Referencegrants",
-		Resource: resource.Builder{
-			Group:         "gateway.networking.k8s.io",
-			Kind:          "ReferenceGrant",
-			Plural:        "referencegrants",
-			Version:       "v1alpha2",
-			Proto:         "k8s.io.gateway_api.api.v1alpha1.ReferenceGrantSpec",
-			ReflectType:   reflect.TypeOf(&sigsk8siogatewayapiapisv1alpha2.ReferenceGrantSpec{}).Elem(),
-			ProtoPackage:  "sigs.k8s.io/gateway-api/apis/v1alpha2",
-			ClusterScoped: false,
-			ValidateProto: validation.EmptyValidate,
-		}.MustBuild(),
-	}.MustBuild()
-
-	// K8SGatewayApiV1Alpha2Tcproutes describes the collection
-	// k8s/gateway_api/v1alpha2/tcproutes
-	K8SGatewayApiV1Alpha2Tcproutes = collection.Builder{
-		Name:         "k8s/gateway_api/v1alpha2/tcproutes",
-		VariableName: "K8SGatewayApiV1Alpha2Tcproutes",
-		Resource: resource.Builder{
-			Group:   "gateway.networking.k8s.io",
-			Kind:    "TCPRoute",
-			Plural:  "tcproutes",
-			Version: "v1alpha2",
-			Proto:   "k8s.io.gateway_api.api.v1alpha1.TCPRouteSpec", StatusProto: "k8s.io.gateway_api.api.v1alpha1.TCPRouteStatus",
-			ReflectType: reflect.TypeOf(&sigsk8siogatewayapiapisv1alpha2.TCPRouteSpec{}).Elem(), StatusType: reflect.TypeOf(&sigsk8siogatewayapiapisv1alpha2.TCPRouteStatus{}).Elem(),
-			ProtoPackage: "sigs.k8s.io/gateway-api/apis/v1alpha2", StatusPackage: "sigs.k8s.io/gateway-api/apis/v1alpha2",
-			ClusterScoped: false,
-			ValidateProto: validation.ValidateTCPRoute,
-		}.MustBuild(),
-	}.MustBuild()
-
-	// K8SGatewayApiV1Alpha2Tlsroutes describes the collection
-	// k8s/gateway_api/v1alpha2/tlsroutes
-	K8SGatewayApiV1Alpha2Tlsroutes = collection.Builder{
-		Name:         "k8s/gateway_api/v1alpha2/tlsroutes",
-		VariableName: "K8SGatewayApiV1Alpha2Tlsroutes",
-		Resource: resource.Builder{
-			Group:   "gateway.networking.k8s.io",
-			Kind:    "TLSRoute",
-			Plural:  "tlsroutes",
-			Version: "v1alpha2",
-			Proto:   "k8s.io.gateway_api.api.v1alpha1.TLSRouteSpec", StatusProto: "k8s.io.gateway_api.api.v1alpha1.TLSRouteStatus",
-			ReflectType: reflect.TypeOf(&sigsk8siogatewayapiapisv1alpha2.TLSRouteSpec{}).Elem(), StatusType: reflect.TypeOf(&sigsk8siogatewayapiapisv1alpha2.TLSRouteStatus{}).Elem(),
-			ProtoPackage: "sigs.k8s.io/gateway-api/apis/v1alpha2", StatusPackage: "sigs.k8s.io/gateway-api/apis/v1alpha2",
-			ClusterScoped: false,
-			ValidateProto: validation.ValidateTLSRoute,
-		}.MustBuild(),
-	}.MustBuild()
-
-	// K8SGatewayApiV1Beta1Gatewayclasses describes the collection
-	// k8s/gateway_api/v1beta1/gatewayclasses
-	K8SGatewayApiV1Beta1Gatewayclasses = collection.Builder{
-		Name:         "k8s/gateway_api/v1beta1/gatewayclasses",
-		VariableName: "K8SGatewayApiV1Beta1Gatewayclasses",
-		Resource: resource.Builder{
-			Group:   "gateway.networking.k8s.io",
-			Kind:    "GatewayClass",
-			Plural:  "gatewayclasses",
-			Version: "v1beta1",
-			VersionAliases: []string{
-				"v1alpha2",
-			},
-			Proto: "k8s.io.gateway_api.api.v1alpha1.GatewayClassSpec", StatusProto: "k8s.io.gateway_api.api.v1alpha1.GatewayClassStatus",
-			ReflectType: reflect.TypeOf(&sigsk8siogatewayapiapisv1beta1.GatewayClassSpec{}).Elem(), StatusType: reflect.TypeOf(&sigsk8siogatewayapiapisv1beta1.GatewayClassStatus{}).Elem(),
-			ProtoPackage: "sigs.k8s.io/gateway-api/apis/v1beta1", StatusPackage: "sigs.k8s.io/gateway-api/apis/v1beta1",
-			ClusterScoped: true,
-			ValidateProto: validation.EmptyValidate,
-		}.MustBuild(),
-	}.MustBuild()
-
-	// K8SGatewayApiV1Beta1Gateways describes the collection
-	// k8s/gateway_api/v1beta1/gateways
-	K8SGatewayApiV1Beta1Gateways = collection.Builder{
-		Name:         "k8s/gateway_api/v1beta1/gateways",
-		VariableName: "K8SGatewayApiV1Beta1Gateways",
-		Resource: resource.Builder{
-			Group:   "gateway.networking.k8s.io",
-			Kind:    "Gateway",
-			Plural:  "gateways",
-			Version: "v1beta1",
-			VersionAliases: []string{
-				"v1alpha2",
-			},
-			Proto: "k8s.io.gateway_api.api.v1alpha1.GatewaySpec", StatusProto: "k8s.io.gateway_api.api.v1alpha1.GatewayStatus",
-			ReflectType: reflect.TypeOf(&sigsk8siogatewayapiapisv1beta1.GatewaySpec{}).Elem(), StatusType: reflect.TypeOf(&sigsk8siogatewayapiapisv1beta1.GatewayStatus{}).Elem(),
-			ProtoPackage: "sigs.k8s.io/gateway-api/apis/v1beta1", StatusPackage: "sigs.k8s.io/gateway-api/apis/v1beta1",
-			ClusterScoped: false,
-			ValidateProto: validation.EmptyValidate,
-		}.MustBuild(),
-	}.MustBuild()
-
-	// K8SGatewayApiV1Beta1Httproutes describes the collection
-	// k8s/gateway_api/v1beta1/httproutes
-	K8SGatewayApiV1Beta1Httproutes = collection.Builder{
-		Name:         "k8s/gateway_api/v1beta1/httproutes",
-		VariableName: "K8SGatewayApiV1Beta1Httproutes",
-		Resource: resource.Builder{
-			Group:   "gateway.networking.k8s.io",
-			Kind:    "HTTPRoute",
-			Plural:  "httproutes",
-			Version: "v1beta1",
-			VersionAliases: []string{
-				"v1alpha2",
-			},
-			Proto: "k8s.io.gateway_api.api.v1alpha1.HTTPRouteSpec", StatusProto: "k8s.io.gateway_api.api.v1alpha1.HTTPRouteStatus",
-			ReflectType: reflect.TypeOf(&sigsk8siogatewayapiapisv1beta1.HTTPRouteSpec{}).Elem(), StatusType: reflect.TypeOf(&sigsk8siogatewayapiapisv1beta1.HTTPRouteStatus{}).Elem(),
-			ProtoPackage: "sigs.k8s.io/gateway-api/apis/v1beta1", StatusPackage: "sigs.k8s.io/gateway-api/apis/v1beta1",
-			ClusterScoped: false,
-			ValidateProto: validation.EmptyValidate,
-		}.MustBuild(),
-	}.MustBuild()
-
-	// K8SNetworkingV1Ingresses describes the collection
-	// k8s/networking/v1/ingresses
-	K8SNetworkingV1Ingresses = collection.Builder{
-		Name:         "k8s/networking/v1/ingresses",
-		VariableName: "K8SNetworkingV1Ingresses",
-		Resource: resource.Builder{
-			Group:   "networking.k8s.io",
-			Kind:    "Ingress",
-			Plural:  "ingresses",
-			Version: "v1",
-			Proto:   "k8s.io.api.networking.v1.IngressSpec", StatusProto: "k8s.io.api.networking.v1.IngressStatus",
-			ReflectType: reflect.TypeOf(&k8sioapinetworkingv1.IngressSpec{}).Elem(), StatusType: reflect.TypeOf(&k8sioapinetworkingv1.IngressStatus{}).Elem(),
-			ProtoPackage: "k8s.io/api/networking/v1", StatusPackage: "k8s.io/api/networking/v1",
-			ClusterScoped: false,
-			ValidateProto: validation.EmptyValidate,
-		}.MustBuild(),
-=======
 	AuthorizationPolicy = resource.Builder{
 		Identifier: "AuthorizationPolicy",
 		Group:      "security.istio.io",
@@ -1318,66 +666,10 @@
 		Synthetic:     false,
 		Builtin:       false,
 		ValidateProto: validation.ValidateWorkloadGroup,
->>>>>>> fff8e9e6
 	}.MustBuild()
 
 	// All contains all collections in the system.
 	All = collection.NewSchemasBuilder().
-<<<<<<< HEAD
-		MustAdd(IstioExtensionsV1Alpha1Wasmplugins).
-		MustAdd(IstioMeshV1Alpha1MeshConfig).
-		MustAdd(IstioMeshV1Alpha1MeshNetworks).
-		MustAdd(IstioNetworkingV1Alpha3Destinationrules).
-		MustAdd(IstioNetworkingV1Alpha3Envoyfilters).
-		MustAdd(IstioNetworkingV1Alpha3Gateways).
-		MustAdd(IstioNetworkingV1Alpha3Serviceentries).
-		MustAdd(IstioNetworkingV1Alpha3Sidecars).
-		MustAdd(IstioNetworkingV1Alpha3Virtualservices).
-		MustAdd(IstioNetworkingV1Alpha3Workloadentries).
-		MustAdd(IstioNetworkingV1Alpha3Workloadgroups).
-		MustAdd(IstioNetworkingV1Beta1Proxyconfigs).
-		MustAdd(IstioSecurityV1Beta1Authorizationpolicies).
-		MustAdd(IstioSecurityV1Beta1Peerauthentications).
-		MustAdd(IstioSecurityV1Beta1Requestauthentications).
-		MustAdd(IstioTelemetryV1Alpha1Telemetries).
-		MustAdd(K8SAdmissionregistrationK8SIoV1Mutatingwebhookconfigurations).
-		MustAdd(K8SApiextensionsK8SIoV1Customresourcedefinitions).
-		MustAdd(K8SAppsV1Deployments).
-		MustAdd(K8SCoreV1Configmaps).
-		MustAdd(K8SCoreV1Endpoints).
-		MustAdd(K8SCoreV1Namespaces).
-		MustAdd(K8SCoreV1Nodes).
-		MustAdd(K8SCoreV1Pods).
-		MustAdd(K8SCoreV1Secrets).
-		MustAdd(K8SCoreV1Serviceaccounts).
-		MustAdd(K8SCoreV1Services).
-		MustAdd(K8SGatewayApiV1Alpha2Referencegrants).
-		MustAdd(K8SGatewayApiV1Alpha2Tcproutes).
-		MustAdd(K8SGatewayApiV1Alpha2Tlsroutes).
-		MustAdd(K8SGatewayApiV1Beta1Gatewayclasses).
-		MustAdd(K8SGatewayApiV1Beta1Gateways).
-		MustAdd(K8SGatewayApiV1Beta1Httproutes).
-		Build()
-
-	// Istio contains only Istio collections.
-	Istio = collection.NewSchemasBuilder().
-		MustAdd(IstioExtensionsV1Alpha1Wasmplugins).
-		MustAdd(IstioMeshV1Alpha1MeshConfig).
-		MustAdd(IstioMeshV1Alpha1MeshNetworks).
-		MustAdd(IstioNetworkingV1Alpha3Destinationrules).
-		MustAdd(IstioNetworkingV1Alpha3Envoyfilters).
-		MustAdd(IstioNetworkingV1Alpha3Gateways).
-		MustAdd(IstioNetworkingV1Alpha3Serviceentries).
-		MustAdd(IstioNetworkingV1Alpha3Sidecars).
-		MustAdd(IstioNetworkingV1Alpha3Virtualservices).
-		MustAdd(IstioNetworkingV1Alpha3Workloadentries).
-		MustAdd(IstioNetworkingV1Alpha3Workloadgroups).
-		MustAdd(IstioNetworkingV1Beta1Proxyconfigs).
-		MustAdd(IstioSecurityV1Beta1Authorizationpolicies).
-		MustAdd(IstioSecurityV1Beta1Peerauthentications).
-		MustAdd(IstioSecurityV1Beta1Requestauthentications).
-		MustAdd(IstioTelemetryV1Alpha1Telemetries).
-=======
 		MustAdd(AuthorizationPolicy).
 		MustAdd(CertificateSigningRequest).
 		MustAdd(ConfigMap).
@@ -1418,47 +710,10 @@
 		MustAdd(WasmPlugin).
 		MustAdd(WorkloadEntry).
 		MustAdd(WorkloadGroup).
->>>>>>> fff8e9e6
 		Build()
 
 	// Kube contains only kubernetes collections.
 	Kube = collection.NewSchemasBuilder().
-<<<<<<< HEAD
-		MustAdd(K8SAdmissionregistrationK8SIoV1Mutatingwebhookconfigurations).
-		MustAdd(K8SApiextensionsK8SIoV1Customresourcedefinitions).
-		MustAdd(K8SAppsV1Deployments).
-		MustAdd(K8SCoreV1Configmaps).
-		MustAdd(K8SCoreV1Endpoints).
-		MustAdd(K8SCoreV1Namespaces).
-		MustAdd(K8SCoreV1Nodes).
-		MustAdd(K8SCoreV1Pods).
-		MustAdd(K8SCoreV1Secrets).
-		MustAdd(K8SCoreV1Serviceaccounts).
-		MustAdd(K8SCoreV1Services).
-		MustAdd(K8SGatewayApiV1Alpha2Referencegrants).
-		MustAdd(K8SGatewayApiV1Alpha2Tcproutes).
-		MustAdd(K8SGatewayApiV1Alpha2Tlsroutes).
-		MustAdd(K8SGatewayApiV1Beta1Gatewayclasses).
-		MustAdd(K8SGatewayApiV1Beta1Gateways).
-		MustAdd(K8SGatewayApiV1Beta1Httproutes).
-		Build()
-
-	// Builtin contains only native Kubernetes collections. This differs from Kube, which has
-	// Kubernetes controlled CRDs
-	Builtin = collection.NewSchemasBuilder().
-		MustAdd(K8SAdmissionregistrationK8SIoV1Mutatingwebhookconfigurations).
-		MustAdd(K8SApiextensionsK8SIoV1Customresourcedefinitions).
-		MustAdd(K8SAppsV1Deployments).
-		MustAdd(K8SCoreV1Configmaps).
-		MustAdd(K8SCoreV1Endpoints).
-		MustAdd(K8SCoreV1Namespaces).
-		MustAdd(K8SCoreV1Nodes).
-		MustAdd(K8SCoreV1Pods).
-		MustAdd(K8SCoreV1Secrets).
-		MustAdd(K8SCoreV1Serviceaccounts).
-		MustAdd(K8SCoreV1Services).
-		MustAdd(K8SNetworkingV1Ingresses).
-=======
 		MustAdd(CertificateSigningRequest).
 		MustAdd(ConfigMap).
 		MustAdd(CustomResourceDefinition).
@@ -1483,7 +738,6 @@
 		MustAdd(TLSRoute).
 		MustAdd(UDPRoute).
 		MustAdd(ValidatingWebhookConfiguration).
->>>>>>> fff8e9e6
 		Build()
 
 	// Pilot contains only collections used by Pilot.
@@ -1506,32 +760,6 @@
 
 	// PilotGatewayAPI contains only collections used by Pilot, including experimental Service Api.
 	PilotGatewayAPI = collection.NewSchemasBuilder().
-<<<<<<< HEAD
-			MustAdd(IstioExtensionsV1Alpha1Wasmplugins).
-			MustAdd(IstioNetworkingV1Alpha3Destinationrules).
-			MustAdd(IstioNetworkingV1Alpha3Envoyfilters).
-			MustAdd(IstioNetworkingV1Alpha3Gateways).
-			MustAdd(IstioNetworkingV1Alpha3Serviceentries).
-			MustAdd(IstioNetworkingV1Alpha3Sidecars).
-			MustAdd(IstioNetworkingV1Alpha3Virtualservices).
-			MustAdd(IstioNetworkingV1Alpha3Workloadentries).
-			MustAdd(IstioNetworkingV1Alpha3Workloadgroups).
-			MustAdd(IstioNetworkingV1Beta1Proxyconfigs).
-			MustAdd(IstioSecurityV1Beta1Authorizationpolicies).
-			MustAdd(IstioSecurityV1Beta1Peerauthentications).
-			MustAdd(IstioSecurityV1Beta1Requestauthentications).
-			MustAdd(IstioTelemetryV1Alpha1Telemetries).
-			MustAdd(K8SGatewayApiV1Alpha2Referencegrants).
-			MustAdd(K8SGatewayApiV1Alpha2Tcproutes).
-			MustAdd(K8SGatewayApiV1Alpha2Tlsroutes).
-			MustAdd(K8SGatewayApiV1Beta1Gatewayclasses).
-			MustAdd(K8SGatewayApiV1Beta1Gateways).
-			MustAdd(K8SGatewayApiV1Beta1Httproutes).
-			Build()
-
-	// Deprecated contains only collections used by that will soon be used by nothing.
-	Deprecated = collection.NewSchemasBuilder().
-=======
 			MustAdd(AuthorizationPolicy).
 			MustAdd(DestinationRule).
 			MustAdd(EnvoyFilter).
@@ -1554,6 +782,5 @@
 			MustAdd(WasmPlugin).
 			MustAdd(WorkloadEntry).
 			MustAdd(WorkloadGroup).
->>>>>>> fff8e9e6
 			Build()
 )