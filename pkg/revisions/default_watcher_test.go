// Copyright Istio Authors
//
// Licensed under the Apache License, Version 2.0 (the "License");
// you may not use this file except in compliance with the License.
// You may obtain a copy of the License at
//
//     http://www.apache.org/licenses/LICENSE-2.0
//
// Unless required by applicable law or agreed to in writing, software
// distributed under the License is distributed on an "AS IS" BASIS,
// WITHOUT WARRANTIES OR CONDITIONS OF ANY KIND, either express or implied.
// See the License for the specific language governing permissions and
// limitations under the License.

package revisions

import (
	"fmt"
	"testing"
	"time"

	v1 "k8s.io/api/admissionregistration/v1"
	metav1 "k8s.io/apimachinery/pkg/apis/meta/v1"

	"istio.io/api/label"
	"istio.io/istio/pkg/kube"
	"istio.io/istio/pkg/kube/kclient/clienttest"
	"istio.io/istio/pkg/test"
	"istio.io/istio/pkg/test/util/retry"
)

func webhook(revision string) *v1.MutatingWebhookConfiguration {
	return &v1.MutatingWebhookConfiguration{
		TypeMeta: metav1.TypeMeta{},
		ObjectMeta: metav1.ObjectMeta{
			Name: defaultTagWebhookName,
			Labels: map[string]string{
				label.IoIstioRev.Name: revision,
			},
		},
	}
}

func expectRevision(t test.Failer, watcher DefaultWatcher, expected string) {
	t.Helper()
	retry.UntilSuccessOrFail(t, func() error {
		got := watcher.GetDefault()
		if got != expected {
			return fmt.Errorf("wanted default revision %q, got %q", expected, got)
		}
		return nil
	}, retry.Timeout(time.Second*10), retry.BackoffDelay(time.Millisecond*10))
}

func expectRevisionChan(t test.Failer, revisionChan chan string, expected string) {
	select {
	case rev := <-revisionChan:
		if rev != expected {
			t.Fatalf("expected revision %q to be produced on chan, got %q", expected, rev)
		}
	case <-time.After(time.Second * 5):
		t.Fatalf("timed out waiting for value on default revision chan")
	}
}

func TestNoDefaultRevision(t *testing.T) {
	stop := make(chan struct{})
	client := kube.NewFakeClient()
	w := NewDefaultWatcher(client, "default")
	client.RunAndWait(stop)
	go w.Run(stop)
	// if have no default tag for some reason, should return ""
	expectRevision(t, w, "")
	close(stop)
}

func TestDefaultRevisionChanges(t *testing.T) {
	stop := test.NewStop(t)
	client := kube.NewFakeClient()
	w := NewDefaultWatcher(client, "default").(*defaultWatcher)
	client.RunAndWait(stop)
	go w.Run(stop)
	whc := clienttest.Wrap(t, w.webhooks)
	expectRevision(t, w, "")
	// change default to "red"
<<<<<<< HEAD
	createDefaultWebhook(t, client.Kube(), "red")
	expectRevision(t, w, "red")

	// change default to "green"
	createDefaultWebhook(t, client.Kube(), "green")
	expectRevision(t, w, "green")

	// remove default
	deleteDefaultWebhook(t, client.Kube())
=======
	whc.CreateOrUpdate(webhook("red"))
	expectRevision(t, w, "red")

	// change default to "green"
	whc.CreateOrUpdate(webhook("green"))
	expectRevision(t, w, "green")

	// remove default
	whc.Delete(defaultTagWebhookName, "")
>>>>>>> fff8e9e6
	expectRevision(t, w, "")
}

func TestHandlers(t *testing.T) {
	stop := test.NewStop(t)
	client := kube.NewFakeClient()
	w := NewDefaultWatcher(client, "default").(*defaultWatcher)
	client.RunAndWait(stop)
	go w.Run(stop)
	whc := clienttest.Wrap(t, w.webhooks)
	expectRevision(t, w, "")

	// add a handler to watch default revision changes, ensure it's triggered
	newDefaultChan := make(chan string)
	handler := func(revision string) {
		newDefaultChan <- revision
	}
	w.AddHandler(handler)
<<<<<<< HEAD
	createDefaultWebhook(t, client.Kube(), "green")
=======
	whc.CreateOrUpdate(webhook("green"))
>>>>>>> fff8e9e6
	expectRevisionChan(t, newDefaultChan, "green")
}<|MERGE_RESOLUTION|>--- conflicted
+++ resolved
@@ -83,17 +83,6 @@
 	whc := clienttest.Wrap(t, w.webhooks)
 	expectRevision(t, w, "")
 	// change default to "red"
-<<<<<<< HEAD
-	createDefaultWebhook(t, client.Kube(), "red")
-	expectRevision(t, w, "red")
-
-	// change default to "green"
-	createDefaultWebhook(t, client.Kube(), "green")
-	expectRevision(t, w, "green")
-
-	// remove default
-	deleteDefaultWebhook(t, client.Kube())
-=======
 	whc.CreateOrUpdate(webhook("red"))
 	expectRevision(t, w, "red")
 
@@ -103,7 +92,6 @@
 
 	// remove default
 	whc.Delete(defaultTagWebhookName, "")
->>>>>>> fff8e9e6
 	expectRevision(t, w, "")
 }
 
@@ -122,10 +110,6 @@
 		newDefaultChan <- revision
 	}
 	w.AddHandler(handler)
-<<<<<<< HEAD
-	createDefaultWebhook(t, client.Kube(), "green")
-=======
 	whc.CreateOrUpdate(webhook("green"))
->>>>>>> fff8e9e6
 	expectRevisionChan(t, newDefaultChan, "green")
 }