--- conflicted
+++ resolved
@@ -121,15 +121,6 @@
 {{ end }}
 `)
 
-<<<<<<< HEAD
-	// Create a ServiceEntry to allow apps in this namespace to talk to the external service.
-	if d.External.Namespace != nil {
-		cfg.Eval(ns.Name(), map[string]any{
-			"Namespace": d.External.Namespace.Name(),
-			"Hostname":  ExternalHostname,
-			"Ports":     serviceEntryPorts(),
-		}, `apiVersion: networking.istio.io/v1alpha3
-=======
 	if !t.Settings().DisableDefaultExternalServiceConnectivity {
 		// Create a ServiceEntry to allow apps in this namespace to talk to the external service.
 		if d.External.Namespace != nil {
@@ -138,7 +129,6 @@
 				"Hostname":  ExternalHostname,
 				"Ports":     serviceEntryPorts(),
 			}, `apiVersion: networking.istio.io/v1alpha3
->>>>>>> fff8e9e6
 kind: ServiceEntry
 metadata:
   name: external-service
