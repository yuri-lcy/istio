--- conflicted
+++ resolved
@@ -127,11 +127,7 @@
 	return ErrorOrNotStatus(http.StatusOK)
 }
 
-<<<<<<< HEAD
-// NoErrorAndStatus is checks that no error occurred and htat the returned status code matches the expected
-=======
 // NoErrorAndStatus is checks that no error occurred and that the returned status code matches the expected
->>>>>>> fff8e9e6
 // value.
 func NoErrorAndStatus(expected int) echo.Checker {
 	return And(NoError(), Status(expected))
