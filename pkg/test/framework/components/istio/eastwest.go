// Copyright Istio Authors
//
// Licensed under the Apache License, Version 2.0 (the "License");
// you may not use this file except in compliance with the License.
// You may obtain a copy of the License at
//
//     http://www.apache.org/licenses/LICENSE-2.0
//
// Unless required by applicable law or agreed to in writing, software
// distributed under the License is distributed on an "AS IS" BASIS,
// WITHOUT WARRANTIES OR CONDITIONS OF ANY KIND, either express or implied.
// See the License for the specific language governing permissions and
// limitations under the License.

package istio

import (
	"context"
	"fmt"
	"os"
	"os/exec"
	"path"

	corev1 "k8s.io/api/core/v1"
	metav1 "k8s.io/apimachinery/pkg/apis/meta/v1"

	"istio.io/istio/pkg/test/env"
	"istio.io/istio/pkg/test/framework/components/cluster"
	"istio.io/istio/pkg/test/scopes"
	"istio.io/istio/pkg/test/util/retry"
	"istio.io/istio/pkg/test/util/tmpl"
)

const (
	eastWestIngressIstioNameLabel = "eastwestgateway"
	eastWestIngressIstioLabel     = "istio=" + eastWestIngressIstioNameLabel
	eastWestIngressServiceName    = "istio-" + eastWestIngressIstioNameLabel
)

var (
	mcSamples              = path.Join(env.IstioSrc, "samples", "multicluster")
	exposeIstiodGateway    = path.Join(mcSamples, "expose-istiod.yaml")
	exposeIstiodGatewayRev = path.Join(mcSamples, "expose-istiod-rev.yaml.tmpl")
	exposeServicesGateway  = path.Join(mcSamples, "expose-services.yaml")
	genGatewayScript       = path.Join(mcSamples, "gen-eastwest-gateway.sh")
)

// deployEastWestGateway will create a separate gateway deployment for cross-cluster discovery or cross-network services.
func (i *istioImpl) deployEastWestGateway(cluster cluster.Cluster, revision string, customSettings string) error {
	// generate istio operator yaml
	args := []string{
		"--cluster", cluster.Name(),
		"--network", cluster.NetworkName(),
		"--revision", revision,
		"--mesh", meshID,
	}
	if !i.env.IsMultiCluster() {
		args = []string{"--single-cluster"}
	}
	cmd := exec.Command(genGatewayScript, args...)
	gwIOP, err := cmd.CombinedOutput()
	if err != nil {
		return fmt.Errorf("failed generating eastwestgateway operator yaml: %v: %v", err, string(gwIOP))
	}
	iopFile := path.Join(i.workDir, fmt.Sprintf("eastwest-%s.yaml", cluster.Name()))
	if err := os.WriteFile(iopFile, gwIOP, os.ModePerm); err != nil {
		return err
	}

	// Install the gateway
	s := i.ctx.Settings()
	var inFileNames []string
	inFileNames = append(inFileNames, iopFile)
	if customSettings != "" {
		inFileNames = append(inFileNames, customSettings)
	}
<<<<<<< HEAD
	if err := i.installer.Install(cluster, installArgs{
		ComponentName: "eastwestgateway",
		Revision:      revision,
		Files:         inFileNames,
		Set: []string{
			"hub=" + s.Image.Hub,
			"tag=" + s.Image.Tag,
			"values.global.imagePullPolicy=" + s.Image.PullPolicy,
			"values.gateways.istio-ingressgateway.autoscaleEnabled=false",
		},
	}); err != nil {
		return err
	}

=======

	setArgs := []string{
		"hub=" + s.Image.Hub,
		"tag=" + s.Image.Tag,
		"values.global.imagePullPolicy=" + s.Image.PullPolicy,
		"values.gateways.istio-ingressgateway.autoscaleEnabled=false",
	}

	if i.cfg.SystemNamespace != "istio-system" {
		setArgs = append(setArgs, "values.global.istioNamespace="+i.cfg.SystemNamespace)
	}

	if err := i.installer.Install(cluster, installArgs{
		ComponentName: "eastwestgateway",
		Revision:      revision,
		Files:         inFileNames,
		Set:           setArgs,
	}); err != nil {
		return err
	}

>>>>>>> fff8e9e6
	// wait for a ready pod
	if err := retry.UntilSuccess(func() error {
		pods, err := cluster.Kube().CoreV1().Pods(i.cfg.SystemNamespace).List(context.TODO(), metav1.ListOptions{
			LabelSelector: eastWestIngressIstioLabel,
		})
		if err != nil {
			return err
		}
		for _, p := range pods.Items {
			if p.Status.Phase == corev1.PodRunning {
				return nil
			}
		}
		return fmt.Errorf("no ready pods for " + eastWestIngressIstioLabel)
	}, componentDeployTimeout, componentDeployDelay); err != nil {
		return fmt.Errorf("failed waiting for %s to become ready: %v", eastWestIngressServiceName, err)
	}

	return nil
}

func (i *istioImpl) exposeUserServices(cluster cluster.Cluster) error {
	scopes.Framework.Infof("Exposing services via eastwestgateway in %v", cluster.Name())
	return cluster.ApplyYAMLFiles(i.cfg.SystemNamespace, exposeServicesGateway)
}

func (i *istioImpl) applyIstiodGateway(cluster cluster.Cluster, revision string) error {
	scopes.Framework.Infof("Exposing istiod via eastwestgateway in %v", cluster.Name())
	if revision == "" {
		return cluster.ApplyYAMLFiles(i.cfg.SystemNamespace, exposeIstiodGateway)
	}
	gwTmpl, err := os.ReadFile(exposeIstiodGatewayRev)
	if err != nil {
		return fmt.Errorf("failed loading template %s: %v", exposeIstiodGatewayRev, err)
	}
	out, err := tmpl.Evaluate(string(gwTmpl), map[string]string{"Revision": revision})
	if err != nil {
		return fmt.Errorf("failed running template %s: %v", exposeIstiodGatewayRev, err)
	}
	return i.ctx.ConfigKube(cluster).YAML(i.cfg.SystemNamespace, out).Apply()
}<|MERGE_RESOLUTION|>--- conflicted
+++ resolved
@@ -74,22 +74,6 @@
 	if customSettings != "" {
 		inFileNames = append(inFileNames, customSettings)
 	}
-<<<<<<< HEAD
-	if err := i.installer.Install(cluster, installArgs{
-		ComponentName: "eastwestgateway",
-		Revision:      revision,
-		Files:         inFileNames,
-		Set: []string{
-			"hub=" + s.Image.Hub,
-			"tag=" + s.Image.Tag,
-			"values.global.imagePullPolicy=" + s.Image.PullPolicy,
-			"values.gateways.istio-ingressgateway.autoscaleEnabled=false",
-		},
-	}); err != nil {
-		return err
-	}
-
-=======
 
 	setArgs := []string{
 		"hub=" + s.Image.Hub,
@@ -111,7 +95,6 @@
 		return err
 	}
 
->>>>>>> fff8e9e6
 	// wait for a ready pod
 	if err := retry.UntilSuccess(func() error {
 		pods, err := cluster.Kube().CoreV1().Pods(i.cfg.SystemNamespace).List(context.TODO(), metav1.ListOptions{
