--- conflicted
+++ resolved
@@ -128,8 +128,7 @@
 	ConfigClusterValues string
 
 	// Overrides for the Helm values file.
-	Values            map[string]string
-	UnvalidatedValues map[string]string
+	Values map[string]string
 
 	// Indicates that the test should deploy Istio into the target Kubernetes cluster before running tests.
 	DeployIstio bool
@@ -158,10 +157,6 @@
 	// custom deployment for ingress and egress gateway on remote clusters.
 	GatewayValues string
 
-<<<<<<< HEAD
-	// Custom deploymeny for east-west gateway
-	EastWestGatewayValues string
-=======
 	// Custom deployment for east-west gateway
 	EastWestGatewayValues string
 
@@ -176,7 +171,6 @@
 	// IngressGatewayIstioLabel allows overriding the selector of the ingressgateway service (defaults to istio=ingressgateway)
 	// This field should only be set when DeployIstio is false
 	IngressGatewayIstioLabel string
->>>>>>> fff8e9e6
 }
 
 func (c *Config) OverridesYAML(s *resource.Settings) string {
@@ -247,7 +241,7 @@
 	if err := checkFileExists(iopFile); err != nil {
 		scopes.Framework.Warnf("Default IOPFile missing: %v", err)
 	}
-	s.UnvalidatedValues = map[string]string{}
+
 	var err error
 	if s.Values, err = newHelmValues(ctx); err != nil {
 		return Config{}, err
