--- conflicted
+++ resolved
@@ -171,11 +171,8 @@
 
 	// Helm repo to be used for tests
 	HelmRepo string
-<<<<<<< HEAD
-=======
 
 	DisableDefaultExternalServiceConnectivity bool
->>>>>>> fff8e9e6
 }
 
 func (s Settings) Skip(class string) bool {
