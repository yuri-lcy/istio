--- conflicted
+++ resolved
@@ -21,12 +21,8 @@
 	"syscall"
 
 	"github.com/spf13/cobra"
-<<<<<<< HEAD
-	_ "google.golang.org/grpc/xds" // To install the xds resolvers and balancers.
-=======
 	// To install the xds resolvers and balancers.
 	_ "google.golang.org/grpc/xds"
->>>>>>> fff8e9e6
 
 	"istio.io/istio/pkg/cmd"
 	"istio.io/istio/pkg/config/protocol"
