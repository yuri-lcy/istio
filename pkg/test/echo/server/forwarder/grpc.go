// Copyright Istio Authors
//
// Licensed under the Apache License, Version 2.0 (the "License");
// you may not use this file except in compliance with the License.
// You may obtain a copy of the License at
//
//     http://www.apache.org/licenses/LICENSE-2.0
//
// Unless required by applicable law or agreed to in writing, software
// distributed under the License is distributed on an "AS IS" BASIS,
// WITHOUT WARRANTIES OR CONDITIONS OF ANY KIND, either express or implied.
// See the License for the specific language governing permissions and
// limitations under the License.

package forwarder

import (
	"bytes"
	"context"
	"fmt"
	"net"
	"strconv"
	"strings"
	"time"

	"google.golang.org/grpc"
	"google.golang.org/grpc/credentials"
	"google.golang.org/grpc/credentials/insecure"
	"google.golang.org/grpc/metadata"

	"istio.io/istio/pkg/test/echo"
	"istio.io/istio/pkg/test/echo/common"
	"istio.io/istio/pkg/test/echo/proto"
)

var _ protocol = &grpcProtocol{}

type grpcProtocol struct {
	e *executor
}

func newGRPCProtocol(e *executor) protocol {
	return &grpcProtocol{e: e}
}

type grpcConnectionGetter func() (*grpc.ClientConn, func(), error)

func (c *grpcProtocol) ForwardEcho(ctx context.Context, cfg *Config) (*proto.ForwardEchoResponse, error) {
	var getConn grpcConnectionGetter
	if cfg.newConnectionPerRequest {
		// Create a new connection per request.
		getConn = func() (*grpc.ClientConn, func(), error) {
			conn, err := newGRPCConnection(cfg)
			if err != nil {
				return nil, nil, err
			}
			return conn, func() { _ = conn.Close() }, nil
		}
	} else {
		// Reuse the connection across all requests.
		conn, err := newGRPCConnection(cfg)
		if err != nil {
			return nil, err
		}
		defer func() { _ = conn.Close() }()
		getConn = func() (*grpc.ClientConn, func(), error) {
			return conn, func() {}, nil
		}
	}

	call := &grpcCall{
		e:       c.e,
		getConn: getConn,
	}
	return doForward(ctx, cfg, c.e, call.makeRequest)
}

func (c *grpcProtocol) Close() error {
	return nil
}

type grpcCall struct {
	e       *executor
	getConn grpcConnectionGetter
}

func (c *grpcCall) makeRequest(ctx context.Context, cfg *Config, requestID int) (string, error) {
	conn, closeConn, err := c.getConn()
	if err != nil {
		return "", err
	}
	defer closeConn()

	// Set the per-request timeout.
	ctx, cancel := context.WithTimeout(ctx, cfg.timeout)
	defer cancel()

	// Add headers to the request context.
	outMD := make(metadata.MD)
	for k, v := range cfg.headers {
		// Exclude the Host header from the GRPC context.
		if !strings.EqualFold(hostHeader, k) {
			outMD.Set(k, v...)
		}
	}
	outMD.Set("X-Request-Id", strconv.Itoa(requestID))
	ctx = metadata.NewOutgoingContext(ctx, outMD)

	var outBuffer bytes.Buffer
	grpcReq := &proto.EchoRequest{
		Message: cfg.Request.Message,
	}
	// TODO(nmittler): This doesn't fit in with the field pattern. Do we need this?
	outBuffer.WriteString(fmt.Sprintf("[%d] grpcecho.Echo(%v)\n", requestID, cfg.Request))

	start := time.Now()
	client := proto.NewEchoTestServiceClient(conn)
	var header metadata.MD

	resp, err := client.Echo(ctx, grpcReq, grpc.Header(&header))
	if err != nil {
		return "", err
	}

	echo.LatencyField.WriteForRequest(&outBuffer, requestID, fmt.Sprintf("%v", time.Since(start)))
	echo.ActiveRequestsField.WriteForRequest(&outBuffer, requestID, fmt.Sprintf("%d", c.e.ActiveRequests()))

	// When the underlying HTTP2 request returns status 404, GRPC
	// request does not return an error in grpc-go.
	// Instead, it just returns an empty response
	for _, line := range strings.Split(resp.GetMessage(), "\n") {
		if line != "" {
			echo.WriteBodyLine(&outBuffer, requestID, line)
<<<<<<< HEAD
=======
		}
	}
	for k, v := range header {
		for _, vv := range v {
			echo.ResponseHeaderField.WriteKeyValueForRequest(&outBuffer, requestID, k, vv)
>>>>>>> fff8e9e6
		}
	}
	return outBuffer.String(), nil
}

func newGRPCConnection(cfg *Config) (*grpc.ClientConn, error) {
	var security grpc.DialOption
	if cfg.secure {
		security = grpc.WithTransportCredentials(credentials.NewTLS(cfg.tlsConfig))
	} else {
		security = grpc.WithTransportCredentials(insecure.NewCredentials())
	}

	opts := []grpc.DialOption{
		grpc.WithAuthority(cfg.hostHeader),
		grpc.WithContextDialer(func(ctx context.Context, addr string) (net.Conn, error) {
			return newDialer(cfg).DialContext(ctx, "tcp", addr)
		}),
		security,
	}

	// Strip off the scheme from the address (for regular gRPC).
	address := cfg.Request.Url[len(cfg.scheme+"://"):]

	// Connect to the GRPC server.
	ctx, cancel := context.WithTimeout(context.Background(), common.ConnectionTimeout)
	defer cancel()
	return grpc.DialContext(ctx, address, opts...)
}<|MERGE_RESOLUTION|>--- conflicted
+++ resolved
@@ -131,14 +131,11 @@
 	for _, line := range strings.Split(resp.GetMessage(), "\n") {
 		if line != "" {
 			echo.WriteBodyLine(&outBuffer, requestID, line)
-<<<<<<< HEAD
-=======
 		}
 	}
 	for k, v := range header {
 		for _, vv := range v {
 			echo.ResponseHeaderField.WriteKeyValueForRequest(&outBuffer, requestID, k, vv)
->>>>>>> fff8e9e6
 		}
 	}
 	return outBuffer.String(), nil
