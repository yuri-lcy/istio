// Copyright Istio Authors
//
// Licensed under the Apache License, Version 2.0 (the "License");
// you may not use this file except in compliance with the License.
// You may obtain a copy of the License at
//
//     http://www.apache.org/licenses/LICENSE-2.0
//
// Unless required by applicable law or agreed to in writing, software
// distributed under the License is distributed on an "AS IS" BASIS,
// WITHOUT WARRANTIES OR CONDITIONS OF ANY KIND, either express or implied.
// See the License for the specific language governing permissions and
// limitations under the License.

package assert

import (
	"fmt"
	"strings"
	"time"

	"github.com/google/go-cmp/cmp"
	"github.com/google/go-cmp/cmp/cmpopts"
	"google.golang.org/protobuf/testing/protocmp"

	"istio.io/istio/pkg/ptr"
	"istio.io/istio/pkg/test"
	"istio.io/istio/pkg/test/util/retry"
)

var compareErrors = cmp.Comparer(func(x, y error) bool {
	switch {
	case x == nil && y == nil:
		return true
	case x != nil && y == nil:
		return false
	case x == nil && y != nil:
		return false
	case x != nil && y != nil:
		return x.Error() == y.Error()
	default:
		panic("unreachable")
	}
})

var cmpOpts = []cmp.Option{protocmp.Transform(), cmpopts.EquateEmpty(), compareErrors}

// Equal
func Equal[T any](t test.Failer, a, b T, context ...string) {
	t.Helper()
	if !cmp.Equal(a, b, cmpOpts...) {
		cs := ""
		if len(context) > 0 {
			cs = " " + strings.Join(context, ", ") + ":"
		}
		t.Fatalf("found diff:%s %v\nLeft: %v\nRight: %v", cs, cmp.Diff(a, b, cmpOpts...), a, b)
	}
}

func EventuallyEqual[T any](t test.Failer, fetchA func() T, b T, opts ...retry.Option) {
	t.Helper()
	var a T
<<<<<<< HEAD
=======
	// Unit tests typically need shorter default; opts can override though
	ro := []retry.Option{retry.Timeout(time.Second * 2)}
	ro = append(ro, opts...)
>>>>>>> fff8e9e6
	err := retry.UntilSuccess(func() error {
		a = fetchA()
		if !cmp.Equal(a, b, cmpOpts...) {
			return fmt.Errorf("not equal")
		}
		return nil
<<<<<<< HEAD
	}, opts...)
=======
	}, ro...)
>>>>>>> fff8e9e6
	if err != nil {
		t.Fatalf("found diff: %v\nLeft: %v\nRight: %v", cmp.Diff(a, b, cmpOpts...), a, b)
	}
}

func Error(t test.Failer, err error) {
	t.Helper()
	if err == nil {
		t.Fatal("expected error but got nil")
	}
}

func NoError(t test.Failer, err error) {
	t.Helper()
	if err != nil {
		t.Fatalf("expected no error but got: %v", err)
<<<<<<< HEAD
=======
	}
}

// ChannelHasItem asserts a channel has an element within 5s and returns the element
func ChannelHasItem[T any](t test.Failer, c <-chan T) T {
	t.Helper()
	select {
	case r := <-c:
		return r
	case <-time.After(time.Second * 5):
		t.Fatalf("failed to receive event after 5s")
	}
	// Not reachable
	return ptr.Empty[T]()
}

// ChannelIsEmpty asserts a channel is empty for at least 20ms
func ChannelIsEmpty[T any](t test.Failer, c <-chan T) {
	t.Helper()
	select {
	case r := <-c:
		t.Fatalf("channel had element, expected empty: %v", r)
	case <-time.After(time.Millisecond * 20):
>>>>>>> fff8e9e6
	}
}<|MERGE_RESOLUTION|>--- conflicted
+++ resolved
@@ -60,23 +60,16 @@
 func EventuallyEqual[T any](t test.Failer, fetchA func() T, b T, opts ...retry.Option) {
 	t.Helper()
 	var a T
-<<<<<<< HEAD
-=======
 	// Unit tests typically need shorter default; opts can override though
 	ro := []retry.Option{retry.Timeout(time.Second * 2)}
 	ro = append(ro, opts...)
->>>>>>> fff8e9e6
 	err := retry.UntilSuccess(func() error {
 		a = fetchA()
 		if !cmp.Equal(a, b, cmpOpts...) {
 			return fmt.Errorf("not equal")
 		}
 		return nil
-<<<<<<< HEAD
-	}, opts...)
-=======
 	}, ro...)
->>>>>>> fff8e9e6
 	if err != nil {
 		t.Fatalf("found diff: %v\nLeft: %v\nRight: %v", cmp.Diff(a, b, cmpOpts...), a, b)
 	}
@@ -93,8 +86,6 @@
 	t.Helper()
 	if err != nil {
 		t.Fatalf("expected no error but got: %v", err)
-<<<<<<< HEAD
-=======
 	}
 }
 
@@ -118,6 +109,5 @@
 	case r := <-c:
 		t.Fatalf("channel had element, expected empty: %v", r)
 	case <-time.After(time.Millisecond * 20):
->>>>>>> fff8e9e6
 	}
 }