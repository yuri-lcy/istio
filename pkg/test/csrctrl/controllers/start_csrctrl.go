--- conflicted
+++ resolved
@@ -20,22 +20,9 @@
 	"strings"
 	"time"
 
-<<<<<<< HEAD
-	capi "k8s.io/api/certificates/v1"
-	corev1 "k8s.io/api/core/v1"
-	"k8s.io/apimachinery/pkg/runtime"
-	ctrl "sigs.k8s.io/controller-runtime"
-	"sigs.k8s.io/controller-runtime/pkg/manager"
-
-	// +kubebuilder:scaffold:imports
-	"istio.io/istio/pkg/test/csrctrl/signer"
-	"istio.io/istio/pkg/test/framework/components/cluster"
-	"istio.io/pkg/log"
-=======
 	"istio.io/istio/pkg/kube"
 	// +kubebuilder:scaffold:imports
 	"istio.io/istio/pkg/test/csrctrl/signer"
->>>>>>> fff8e9e6
 )
 
 const (
@@ -51,32 +38,14 @@
 	Rootcert string
 }
 
-<<<<<<< HEAD
-func RunCSRController(signerNames string, appendRootCert bool, c <-chan struct{},
-	clusters cluster.Clusters,
-) []SignerRootCert {
-	// Config Istio log
-	if err := log.Configure(loggingOptions); err != nil {
-		log.Infof("Unable to configure Istio log error: %v", err)
-		os.Exit(-1)
-	}
-=======
 func RunCSRController(signerNames string, stop <-chan struct{}, clients []kube.Client) ([]SignerRootCert, error) {
->>>>>>> fff8e9e6
 	arrSigners := strings.Split(signerNames, ",")
 	signersMap := make(map[string]*signer.Signer, len(arrSigners))
 	var rootCertSignerArr []SignerRootCert
 	for _, signerName := range arrSigners {
-<<<<<<< HEAD
-		signer, sErr := signer.NewSigner(signerRoot, signerName, certificateDuration)
-		if sErr != nil {
-			log.Infof("Unable to start signer for [%s], error: %v", signerName, sErr)
-			os.Exit(-1)
-=======
 		signer, err := signer.NewSigner(signerRoot, signerName, certificateDuration)
 		if err != nil {
 			return nil, fmt.Errorf("unable to start signer for %q: %v", signerName, err)
->>>>>>> fff8e9e6
 		}
 		signersMap[signerName] = signer
 		rootCert, rErr := os.ReadFile(signer.GetRootCerts())
@@ -90,53 +59,11 @@
 		rootCertSignerArr = append(rootCertSignerArr, rootCertsForSigner)
 	}
 
-<<<<<<< HEAD
-	for _, cluster := range clusters {
-		mgr, err := ctrl.NewManager(cluster.RESTConfig(), ctrl.Options{
-			Scheme: scheme,
-			// disabel the metric server to avoid the port conflicting
-			MetricsBindAddress: "0",
-		})
-		if err != nil {
-			log.Infof("Unable to start manager error: %v", err)
-			os.Exit(-1)
-		}
-		go runManager(mgr, arrSigners, signersMap, appendRootCert, c)
-	}
-
-	return rootCertSignerArr
-}
-
-func runManager(mgr manager.Manager, arrSigners []string, signersMap map[string]*signer.Signer, appendRootCert bool, c <-chan struct{}) {
-	if err := (&CertificateSigningRequestSigningReconciler{
-		Client:         mgr.GetClient(),
-		SignerRoot:     signerRoot,
-		CtrlCertTTL:    certificateDuration,
-		Scheme:         mgr.GetScheme(),
-		SignerNames:    arrSigners,
-		Signers:        signersMap,
-		appendRootCert: appendRootCert,
-	}).SetupWithManager(mgr); err != nil {
-		log.Infof("Unable to create Controller for controller CSRSigningReconciler, error: %v", err)
-		os.Exit(-1)
-	}
-	ctx, cancel := context.WithCancel(context.Background())
-	go func() {
-		<-c
-		cancel()
-	}()
-	// +kubebuilder:scaffold:builder
-	log.Info("starting manager")
-	if err := mgr.Start(ctx); err != nil {
-		log.Infof("Problem running manager, error: %v", err)
-		os.Exit(-1)
-=======
 	for _, cl := range clients {
 		signer := NewSigner(cl, signersMap)
 		go signer.Run(stop)
 		cl.RunAndWait(stop)
 		kube.WaitForCacheSync(stop, signer.HasSynced)
->>>>>>> fff8e9e6
 	}
 
 	return rootCertSignerArr, nil
