//  Copyright Istio Authors
//
//  Licensed under the Apache License, Version 2.0 (the "License");
//  you may not use this file except in compliance with the License.
//  You may obtain a copy of the License at
//
//      http://www.apache.org/licenses/LICENSE-2.0
//
//  Unless required by applicable law or agreed to in writing, software
//  distributed under the License is distributed on an "AS IS" BASIS,
//  WITHOUT WARRANTIES OR CONDITIONS OF ANY KIND, either express or implied.
//  See the License for the specific language governing permissions and
//  limitations under the License.

package kube

import (
	"context"
	"fmt"
	"net/http"
	"reflect"

	"google.golang.org/grpc/credentials"
	v1 "k8s.io/api/core/v1"
	"k8s.io/apiextensions-apiserver/pkg/client/clientset/clientset"
	kubeExtInformers "k8s.io/apiextensions-apiserver/pkg/client/informers/externalversions"
	kubeVersion "k8s.io/apimachinery/pkg/version"
	"k8s.io/cli-runtime/pkg/resource"
	"k8s.io/client-go/dynamic"
	"k8s.io/client-go/dynamic/dynamicinformer"
	"k8s.io/client-go/informers"
	"k8s.io/client-go/kubernetes"
	"k8s.io/client-go/metadata"
	"k8s.io/client-go/metadata/metadatainformer"
	"k8s.io/client-go/rest"
	"k8s.io/client-go/rest/fake"
	"k8s.io/client-go/tools/cache"
	cmdtesting "k8s.io/kubectl/pkg/cmd/testing"
	"k8s.io/kubectl/pkg/cmd/util"
	serviceapisclient "sigs.k8s.io/gateway-api/pkg/client/clientset/versioned"
	serviceapisinformer "sigs.k8s.io/gateway-api/pkg/client/informers/externalversions"
	mcsapisclient "sigs.k8s.io/mcs-api/pkg/client/clientset/versioned"
	mcsapisinformer "sigs.k8s.io/mcs-api/pkg/client/informers/externalversions"

	istioclient "istio.io/client-go/pkg/clientset/versioned"
	istioinformer "istio.io/client-go/pkg/informers/externalversions"
	"istio.io/istio/pkg/cluster"
	"istio.io/istio/pkg/kube/kubetypes"
	"istio.io/pkg/version"
)

var _ CLIClient = MockClient{}

type MockPortForwarder struct{}

func (m MockPortForwarder) Start() error {
	return nil
}

func (m MockPortForwarder) Address() string {
	return "localhost:3456"
}

func (m MockPortForwarder) Close() {
}

func (m MockPortForwarder) WaitForStop() {
}

var _ PortForwarder = MockPortForwarder{}

// MockClient for tests that rely on kube.Client.
type MockClient struct {
	kubernetes.Interface
	RestClient *rest.RESTClient
	// Results is a map of podName to the results of the expected test on the pod
	Results           map[string][]byte
	DiscoverablePods  map[string]map[string]*v1.PodList
	RevisionValue     string
	ConfigValue       *rest.Config
	IstioVersions     *version.MeshInfo
	KubernetesVersion uint
	IstiodVersion     string
}

<<<<<<< HEAD
=======
func (c MockClient) RegisterFilter(t reflect.Type, filter kubetypes.Filter) error {
	panic("not used in mock")
}

>>>>>>> fff8e9e6
func (c MockClient) SetPortManager(manager PortManager) {
}

func (c MockClient) WaitForCacheSync(stop <-chan struct{}, cacheSyncs ...cache.InformerSynced) bool {
	return WaitForCacheSync(stop, cacheSyncs...)
}

func (c MockClient) ExtInformer() kubeExtInformers.SharedInformerFactory {
	panic("not used in mock")
}

func (c MockClient) Istio() istioclient.Interface {
	panic("not used in mock")
}

func (c MockClient) GatewayAPI() serviceapisclient.Interface {
	panic("not used in mock")
}

func (c MockClient) MCSApis() mcsapisclient.Interface {
	panic("not used in mock")
}

func (c MockClient) IstioInformer() istioinformer.SharedInformerFactory {
	panic("not used in mock")
}

func (c MockClient) GatewayAPIInformer() serviceapisinformer.SharedInformerFactory {
	panic("not used in mock")
}

func (c MockClient) MCSApisInformer() mcsapisinformer.SharedInformerFactory {
	panic("not used in mock")
}

func (c MockClient) Metadata() metadata.Interface {
	panic("not used in mock")
}

func (c MockClient) KubeInformer() informers.SharedInformerFactory {
	panic("not used in mock")
}

func (c MockClient) DynamicInformer() dynamicinformer.DynamicSharedInformerFactory {
	panic("not used in mock")
}

func (c MockClient) MetadataInformer() metadatainformer.SharedInformerFactory {
	panic("not used in mock")
}

func (c MockClient) HasStarted() bool {
	panic("not used in mock")
}

func (c MockClient) RunAndWait(stop <-chan struct{}) {
	panic("not used in mock")
}

func (c MockClient) Kube() kubernetes.Interface {
	return c.Interface
}

func (c MockClient) DynamicClient() dynamic.Interface {
	panic("not used in mock")
}

func (c MockClient) MetadataClient() metadata.Interface {
	panic("not used in mock")
}

func (c MockClient) Shutdown() {
	panic("not used in mock")
}

func (c MockClient) AllDiscoveryDo(_ context.Context, _, _ string) (map[string][]byte, error) {
	return c.Results, nil
}

func (c MockClient) EnvoyDo(ctx context.Context, podName, podNamespace, method, path string) ([]byte, error) {
	results, ok := c.Results[podName]
	if !ok {
		return nil, fmt.Errorf("unable to retrieve Pod: pods %q not found", podName)
	}
	return results, nil
}

func (c MockClient) EnvoyDoWithPort(ctx context.Context, podName, podNamespace, method, path string, port int) ([]byte, error) {
	results, ok := c.Results[podName]
	if !ok {
		return nil, fmt.Errorf("unable to retrieve Pod: pods %q not found", podName)
	}
	return results, nil
}

func (c MockClient) RESTConfig() *rest.Config {
	return c.ConfigValue
}

func (c MockClient) ClusterID() cluster.ID {
	return ""
}

func (c MockClient) GetIstioVersions(_ context.Context, _ string) (*version.MeshInfo, error) {
	if c.IstiodVersion != "" {
		server := version.BuildInfo{}
		setServerInfoWithIstiodVersionInfo(&server, c.IstiodVersion)
		return &version.MeshInfo{
			{
				Info: server,
			},
		}, nil
	}
	return c.IstioVersions, nil
}

func (c MockClient) PodsForSelector(_ context.Context, namespace string, labelSelectors ...string) (*v1.PodList, error) {
	podsForNamespace, ok := c.DiscoverablePods[namespace]
	if !ok {
		return &v1.PodList{}, nil
	}
	var allPods v1.PodList
	for _, selector := range labelSelectors {
		pods, ok := podsForNamespace[selector]
		if !ok {
			return &v1.PodList{}, nil
		}
		allPods.TypeMeta = pods.TypeMeta
		allPods.ListMeta = pods.ListMeta
		allPods.Items = append(allPods.Items, pods.Items...)
	}
	return &allPods, nil
}

func (c MockClient) Revision() string {
	return c.RevisionValue
}

func (c MockClient) REST() rest.Interface {
	panic("not implemented by mock")
}

func (c MockClient) ApplyYAMLFiles(string, ...string) error {
	return nil
}

func (c MockClient) ApplyYAMLFilesDryRun(string, ...string) error {
	panic("not implemented by mock")
}

// CreatePerRPCCredentials -- when implemented -- mocks per-RPC credentials (bearer token)
func (c MockClient) CreatePerRPCCredentials(ctx context.Context, tokenNamespace, tokenServiceAccount string, audiences []string,
	expirationSeconds int64,
) (credentials.PerRPCCredentials, error) {
	panic("not implemented by mock")
}

func (c MockClient) DeleteYAMLFiles(string, ...string) error {
	panic("not implemented by mock")
}

func (c MockClient) DeleteYAMLFilesDryRun(string, ...string) error {
	panic("not implemented by mock")
}

func (c MockClient) InvalidateDiscovery() {
	panic("not implemented by mock")
}

func (c MockClient) Ext() clientset.Interface {
	panic("not implemented by mock")
}

func (c MockClient) Dynamic() dynamic.Interface {
	panic("not implemented by mock")
}

func (c MockClient) GetKubernetesVersion() (*kubeVersion.Info, error) {
	minor := fmt.Sprint(c.KubernetesVersion)
	if c.KubernetesVersion == 0 {
		minor = "16"
	}
	return &kubeVersion.Info{
		Major: "1",
		Minor: minor,
	}, nil
}

func (c MockClient) GetIstioPods(ctx context.Context, namespace string, params map[string]string) ([]v1.Pod, error) {
	labelSelectors, ok := params["labelSelector"]
	if !ok {
		return nil, fmt.Errorf("miss labelSelectors")
	}
	podList, err := c.PodsForSelector(ctx, namespace, labelSelectors)
	if err != nil {
		return nil, err
	}
	out := make([]v1.Pod, 0, len(podList.Items))
	out = append(out, podList.Items...)

	return out, nil
}

func (c MockClient) GetProxyPods(ctx context.Context, limit int64, token string) (*v1.PodList, error) {
	return nil, fmt.Errorf("TODO MockClient doesn't implement GetProxyPods")
}

func (c MockClient) PodExecCommands(podName, podNamespace, container string, commands []string) (stdout string, stderr string, err error) {
	return "", "", fmt.Errorf("TODO MockClient doesn't implement exec")
}

func (c MockClient) PodExec(_, _, _ string, _ string) (string, string, error) {
	return "", "", fmt.Errorf("TODO MockClient doesn't implement exec")
}

func (c MockClient) PodLogs(_ context.Context, _ string, _ string, _ string, _ bool) (string, error) {
	return "", fmt.Errorf("TODO MockClient doesn't implement logs")
}

func (c MockClient) NewPortForwarder(_, _, _ string, _, _ int) (PortForwarder, error) {
	return MockPortForwarder{}, nil
}

// UtilFactory mock's kubectl's utility factory.  This code sets up a fake factory,
// similar to the one in https://github.com/kubernetes/kubectl/blob/master/pkg/cmd/describe/describe_test.go
func (c MockClient) UtilFactory() util.Factory {
	tf := cmdtesting.NewTestFactory()
	_, _, codec := cmdtesting.NewExternalScheme()
	tf.UnstructuredClient = &fake.RESTClient{
		NegotiatedSerializer: resource.UnstructuredPlusDefaultContentConfig().NegotiatedSerializer,
		Resp: &http.Response{
			StatusCode: http.StatusOK,
			Header:     cmdtesting.DefaultHeader(),
			Body: cmdtesting.ObjBody(codec,
				cmdtesting.NewInternalType("", "", "foo")),
		},
	}
	return tf
}<|MERGE_RESOLUTION|>--- conflicted
+++ resolved
@@ -83,13 +83,10 @@
 	IstiodVersion     string
 }
 
-<<<<<<< HEAD
-=======
 func (c MockClient) RegisterFilter(t reflect.Type, filter kubetypes.Filter) error {
 	panic("not used in mock")
 }
 
->>>>>>> fff8e9e6
 func (c MockClient) SetPortManager(manager PortManager) {
 }
 
@@ -138,10 +135,6 @@
 }
 
 func (c MockClient) MetadataInformer() metadatainformer.SharedInformerFactory {
-	panic("not used in mock")
-}
-
-func (c MockClient) HasStarted() bool {
 	panic("not used in mock")
 }
 
