// Copyright Istio Authors
//
// Licensed under the Apache License, Version 2.0 (the "License");
// you may not use this file except in compliance with the License.
// You may obtain a copy of the License at
//
//     http://www.apache.org/licenses/LICENSE-2.0
//
// Unless required by applicable law or agreed to in writing, software
// distributed under the License is distributed on an "AS IS" BASIS,
// WITHOUT WARRANTIES OR CONDITIONS OF ANY KIND, either express or implied.
// See the License for the specific language governing permissions and
// limitations under the License.

package multicluster

import (
	"bytes"
	"context"
	"crypto/sha256"
	"errors"
	"fmt"
	"time"

	"github.com/hashicorp/go-multierror"
	"go.uber.org/atomic"
	corev1 "k8s.io/api/core/v1"
	metav1 "k8s.io/apimachinery/pkg/apis/meta/v1"
	"k8s.io/apimachinery/pkg/runtime"
	"k8s.io/apimachinery/pkg/types"
	"k8s.io/apimachinery/pkg/watch"
	"k8s.io/client-go/kubernetes"
	"k8s.io/client-go/rest"
	"k8s.io/client-go/tools/cache"
	"k8s.io/client-go/tools/clientcmd"
	"k8s.io/client-go/tools/clientcmd/api"

	"istio.io/istio/pilot/pkg/features"
	"istio.io/istio/pkg/cluster"
	"istio.io/istio/pkg/config/mesh"
	"istio.io/istio/pkg/kube"
	"istio.io/istio/pkg/kube/controllers"
<<<<<<< HEAD
=======
	"istio.io/istio/pkg/kube/kclient"
>>>>>>> fff8e9e6
	filter "istio.io/istio/pkg/kube/namespace"
	"istio.io/istio/pkg/util/sets"
	"istio.io/pkg/log"
	"istio.io/pkg/monitoring"
)

const (
	MultiClusterSecretLabel = "istio/multiCluster"
	// maxRetries is the number of times a multicluster secret will be retried before it is dropped out of the queue.
	// With the current rate-limiter in use (5ms*2^(maxRetries-1)) the following numbers represent the
	// sequence of delays between successive queuings of a service.
	//
	// 5ms, 10ms, 20ms, 40ms, 80ms, 160ms, 320ms, 640ms, 1.3s, 2.6s, 5.1s, 10.2s, 20.4s, 41s, 82s
	maxRetries = 15
)

func init() {
	monitoring.MustRegister(timeouts)
	monitoring.MustRegister(clustersCount)
}

var (
	timeouts = monitoring.NewSum(
		"remote_cluster_sync_timeouts_total",
		"Number of times remote clusters took too long to sync, causing slow startup that excludes remote clusters.",
	)

	clusterType = monitoring.MustCreateLabel("cluster_type")

	clustersCount = monitoring.NewGauge(
		"istiod_managed_clusters",
		"Number of clusters managed by istiod",
		monitoring.WithLabels(clusterType),
	)

	localClusters  = clustersCount.With(clusterType.Value("local"))
	remoteClusters = clustersCount.With(clusterType.Value("remote"))
)

type ClusterHandler interface {
	ClusterAdded(cluster *Cluster, stop <-chan struct{}) error
	ClusterUpdated(cluster *Cluster, stop <-chan struct{}) error
	ClusterDeleted(clusterID cluster.ID) error
}

// Controller is the controller implementation for Secret resources
type Controller struct {
	namespace           string
	configClusterID     cluster.ID
	configClusterClient kube.Client
	queue               controllers.Queue
	informer            cache.SharedIndexInformer

	DiscoveryNamespacesFilter filter.DiscoveryNamespacesFilter
	cs                        *ClusterStore

	handlers []ClusterHandler
}

// NewController returns a new secret controller
func NewController(kubeclientset kube.Client, namespace string, clusterID cluster.ID, meshWatcher mesh.Watcher) *Controller {
	informerClient := kubeclientset

	// When these two are set to true, Istiod will be watching the namespace in which
	// Istiod is running on the external cluster. Use the inCluster credentials to
	// create a kubeclientset
	if features.LocalClusterSecretWatcher && features.ExternalIstiod {
		config, err := rest.InClusterConfig()
		if err != nil {
			log.Errorf("Could not get istiod incluster configuration: %v", err)
			return nil
		}
		log.Info("Successfully retrieved incluster config.")

<<<<<<< HEAD
		localKubeClient, err := kube.NewClient(kube.NewClientConfigForRestConfig(config))
=======
		localKubeClient, err := kube.NewClient(kube.NewClientConfigForRestConfig(config), clusterID)
>>>>>>> fff8e9e6
		if err != nil {
			log.Errorf("Could not create a client to access local cluster API server: %v", err)
			return nil
		}
		log.Infof("Successfully created in cluster kubeclient at %s", localKubeClient.RESTConfig().Host)
		informerClient = localKubeClient
	}

	secretsInformer := cache.NewSharedIndexInformer(
		&cache.ListWatch{
			ListFunc: func(opts metav1.ListOptions) (runtime.Object, error) {
				opts.LabelSelector = MultiClusterSecretLabel + "=true"
				return informerClient.Kube().CoreV1().Secrets(namespace).List(context.TODO(), opts)
			},
			WatchFunc: func(opts metav1.ListOptions) (watch.Interface, error) {
				opts.LabelSelector = MultiClusterSecretLabel + "=true"
				return informerClient.Kube().CoreV1().Secrets(namespace).Watch(context.TODO(), opts)
			},
		},
		&corev1.Secret{}, 0, cache.Indexers{},
	)
	_ = secretsInformer.SetTransform(kube.StripUnusedFields)

	// init gauges
	localClusters.Record(1.0)
	remoteClusters.Record(0.0)

	controller := &Controller{
		namespace:           namespace,
		configClusterID:     clusterID,
		configClusterClient: kubeclientset,
		cs:                  newClustersStore(),
		informer:            secretsInformer,
	}

<<<<<<< HEAD
	nsInformer := kubeclientset.KubeInformer().Core().V1().Namespaces().Informer()
	_ = nsInformer.SetTransform(kube.StripUnusedFields)
	nsLister := kubeclientset.KubeInformer().Core().V1().Namespaces().Lister()
	controller.DiscoveryNamespacesFilter = filter.NewDiscoveryNamespacesFilter(nsLister, meshWatcher.Mesh().GetDiscoverySelectors())
=======
	namespaces := kclient.New[*corev1.Namespace](kubeclientset)
	controller.DiscoveryNamespacesFilter = filter.NewDiscoveryNamespacesFilter(namespaces, meshWatcher.Mesh().GetDiscoverySelectors())
>>>>>>> fff8e9e6
	controller.queue = controllers.NewQueue("multicluster secret",
		controllers.WithMaxAttempts(maxRetries),
		controllers.WithReconciler(controller.processItem))

	_, _ = secretsInformer.AddEventHandler(controllers.ObjectHandler(controller.queue.AddObject))
	return controller
}

func (c *Controller) AddHandler(h ClusterHandler) {
	c.handlers = append(c.handlers, h)
}

// Run starts the controller until it receives a message over stopCh
func (c *Controller) Run(stopCh <-chan struct{}) error {
	// run handlers for the config cluster; do not store this *Cluster in the ClusterStore or give it a SyncTimeout
	// this is done outside the goroutine, we should block other Run/startFuncs until this is registered
	configCluster := &Cluster{Client: c.configClusterClient, ID: c.configClusterID}
	if err := c.handleAdd(configCluster, stopCh); err != nil {
		return fmt.Errorf("failed initializing primary cluster %s: %v", c.configClusterID, err)
	}
	go func() {
		t0 := time.Now()
		log.Info("Starting multicluster remote secrets controller")

		go c.informer.Run(stopCh)

		if !kube.WaitForCacheSync(stopCh, c.informer.HasSynced) {
			log.Error("Failed to sync multicluster remote secrets controller cache")
			return
		}
		log.Infof("multicluster remote secrets controller cache synced in %v", time.Since(t0))
		c.queue.Run(stopCh)
	}()
	return nil
}

<<<<<<< HEAD
func (c *Controller) hasSynced() bool {
=======
func (c *Controller) HasSynced() bool {
>>>>>>> fff8e9e6
	if !c.queue.HasSynced() {
		log.Debug("secret controller did not sync secrets presented at startup")
		// we haven't finished processing the secrets that were present at startup
		return false
	}
	c.cs.RLock()
	defer c.cs.RUnlock()
	for _, clusterMap := range c.cs.remoteClusters {
		for _, cluster := range clusterMap {
			if !cluster.HasSynced() {
				log.Debugf("remote cluster %s registered informers have not been synced up yet", cluster.ID)
				return false
			}
		}
	}

	return true
}

func (c *Controller) processItem(key types.NamespacedName) error {
	log.Infof("processing secret event for secret %s", key)
	obj, exists, err := c.informer.GetIndexer().GetByKey(key.String())
	if err != nil {
		return fmt.Errorf("error fetching object %s: %v", key, err)
	}
	if exists {
		log.Debugf("secret %s exists in informer cache, processing it", key)
		if err := c.addSecret(key, obj.(*corev1.Secret)); err != nil {
			return fmt.Errorf("error adding secret %s: %v", key, err)
		}
	} else {
		log.Debugf("secret %s does not exist in informer cache, deleting it", key)
		c.deleteSecret(key.String())
	}
	remoteClusters.Record(float64(c.cs.Len()))

	return nil
}

// BuildClientsFromConfig creates kube.Clients from the provided kubeconfig. This is overridden for testing only
var BuildClientsFromConfig = func(kubeConfig []byte, clusterId cluster.ID) (kube.Client, error) {
	if len(kubeConfig) == 0 {
		return nil, errors.New("kubeconfig is empty")
	}

	rawConfig, err := clientcmd.Load(kubeConfig)
	if err != nil {
		return nil, fmt.Errorf("kubeconfig cannot be loaded: %v", err)
	}

	if err := clientcmd.Validate(*rawConfig); err != nil {
		return nil, fmt.Errorf("kubeconfig is not valid: %v", err)
	}
	if err := sanitizeKubeConfig(*rawConfig, features.InsecureKubeConfigOptions); err != nil {
		return nil, fmt.Errorf("kubeconfig is not allowed: %v", err)
	}

	clientConfig := clientcmd.NewDefaultClientConfig(*rawConfig, &clientcmd.ConfigOverrides{})

	clients, err := kube.NewClient(clientConfig, clusterId)
	if err != nil {
		return nil, fmt.Errorf("failed to create kube clients: %v", err)
	}
	return clients, nil
}

// sanitizeKubeConfig sanitizes a kubeconfig file to strip out insecure settings which may leak
// confidential materials.
// See https://github.com/kubernetes/kubectl/issues/697
func sanitizeKubeConfig(config api.Config, allowlist sets.String) error {
	for k, auths := range config.AuthInfos {
		if ap := auths.AuthProvider; ap != nil {
			// We currently are importing 5 authenticators: gcp, azure, exec, and openstack
			switch ap.Name {
			case "oidc":
				// OIDC is safe as it doesn't read files or execute code.
				// create-remote-secret specifically supports OIDC so its probably important to not break this.
			default:
				if !allowlist.Contains(ap.Name) {
					// All the others - gcp, azure, exec, and openstack - are unsafe
					return fmt.Errorf("auth provider %s is not allowed", ap.Name)
				}
			}
		}
		if auths.ClientKey != "" && !allowlist.Contains("clientKey") {
			return fmt.Errorf("clientKey is not allowed")
		}
		if auths.ClientCertificate != "" && !allowlist.Contains("clientCertificate") {
			return fmt.Errorf("clientCertificate is not allowed")
		}
		if auths.TokenFile != "" && !allowlist.Contains("tokenFile") {
			return fmt.Errorf("tokenFile is not allowed")
		}
		if auths.Exec != nil && !allowlist.Contains("exec") {
			return fmt.Errorf("exec is not allowed")
		}
		// Reconstruct the AuthInfo so if a new field is added we will not include it without review
		config.AuthInfos[k] = &api.AuthInfo{
			// LocationOfOrigin: Not needed
			ClientCertificate:     auths.ClientCertificate,
			ClientCertificateData: auths.ClientCertificateData,
			ClientKey:             auths.ClientKey,
			ClientKeyData:         auths.ClientKeyData,
			Token:                 auths.Token,
			TokenFile:             auths.TokenFile,
			Impersonate:           auths.Impersonate,
			ImpersonateGroups:     auths.ImpersonateGroups,
			ImpersonateUserExtra:  auths.ImpersonateUserExtra,
			Username:              auths.Username,
			Password:              auths.Password,
			AuthProvider:          auths.AuthProvider, // Included because it is sanitized above
			Exec:                  auths.Exec,
			// Extensions: Not needed,
		}

		// Other relevant fields that are not acted on:
		// * Cluster.Server (and ProxyURL). This allows the user to send requests to arbitrary URLs, enabling potential SSRF attacks.
		//   However, we don't actually know what valid URLs are, so we cannot reasonably constrain this. Instead,
		//   we try to limit what confidential information could be exfiltrated (from AuthInfo). Additionally, the user cannot control
		//   the paths we send requests to, limiting potential attack scope.
		// * Cluster.CertificateAuthority. While this reads from files, the result is not attached to the request and is instead
		//   entirely local
	}
	return nil
}

func (c *Controller) createRemoteCluster(kubeConfig []byte, clusterID string) (*Cluster, error) {
	clients, err := BuildClientsFromConfig(kubeConfig, cluster.ID(clusterID))
	if err != nil {
		return nil, err
	}
	return &Cluster{
		ID:     cluster.ID(clusterID),
		Client: clients,
		stop:   make(chan struct{}),
		// for use inside the package, to close on cleanup
		initialSync:        atomic.NewBool(false),
		initialSyncTimeout: atomic.NewBool(false),
		kubeConfigSha:      sha256.Sum256(kubeConfig),
	}, nil
}

func (c *Controller) addSecret(name types.NamespacedName, s *corev1.Secret) error {
	secretKey := name.String()
	// First delete clusters
	existingClusters := c.cs.GetExistingClustersFor(secretKey)
	for _, existingCluster := range existingClusters {
		if _, ok := s.Data[string(existingCluster.ID)]; !ok {
			c.deleteCluster(secretKey, existingCluster)
		}
	}

	var errs *multierror.Error
	for clusterID, kubeConfig := range s.Data {
		logger := log.WithLabels("cluster", clusterID, "secret", secretKey)
		if cluster.ID(clusterID) == c.configClusterID {
			logger.Infof("ignoring cluster as it would overwrite the config cluster")
			continue
		}

		action, callback := "Adding", c.handleAdd
		if prev := c.cs.Get(secretKey, cluster.ID(clusterID)); prev != nil {
			action, callback = "Updating", c.handleUpdate
			// clusterID must be unique even across multiple secrets
			kubeConfigSha := sha256.Sum256(kubeConfig)
			if bytes.Equal(kubeConfigSha[:], prev.kubeConfigSha[:]) {
				logger.Infof("skipping update (kubeconfig are identical)")
				continue
			}
			// stop previous remote cluster
			prev.Stop()
		} else if c.cs.Contains(cluster.ID(clusterID)) {
			// if the cluster has been registered before by another secret, ignore the new one.
			logger.Warnf("cluster has already been registered")
			continue
		}
		logger.Infof("%s cluster", action)

		remoteCluster, err := c.createRemoteCluster(kubeConfig, clusterID)
		if err != nil {
			logger.Errorf("%s cluster: create remote cluster failed: %v", action, err)
			errs = multierror.Append(errs, err)
			continue
		}
		if err := callback(remoteCluster, remoteCluster.stop); err != nil {
			remoteCluster.Stop()
			logger.Errorf("%s cluster: initialize cluster failed: %v", action, err)
			c.cs.Delete(secretKey, remoteCluster.ID)
			err = fmt.Errorf("%s cluster_id=%s from secret=%v: %w", action, clusterID, secretKey, err)
			errs = multierror.Append(errs, err)
			continue
		}
		logger.Infof("finished callback for cluster and starting to sync")
		c.cs.Store(secretKey, remoteCluster.ID, remoteCluster)
		go remoteCluster.Run()
	}

	log.Infof("Number of remote clusters: %d", c.cs.Len())
	return errs.ErrorOrNil()
}

func (c *Controller) deleteSecret(secretKey string) {
	for _, cluster := range c.cs.GetExistingClustersFor(secretKey) {
		if cluster.ID == c.configClusterID {
			log.Infof("ignoring delete cluster %v from secret %v as it would overwrite the config cluster", c.configClusterID, secretKey)
			continue
		}

		c.deleteCluster(secretKey, cluster)
	}

	log.Infof("Number of remote clusters: %d", c.cs.Len())
}

func (c *Controller) deleteCluster(secretKey string, cluster *Cluster) {
	log.Infof("Deleting cluster_id=%v configured by secret=%v", cluster.ID, secretKey)
	cluster.Stop()
	err := c.handleDelete(cluster.ID)
	if err != nil {
		log.Errorf("Error removing cluster_id=%v configured by secret=%v: %v",
			cluster.ID, secretKey, err)
	}
	c.cs.Delete(secretKey, cluster.ID)

	log.Infof("Number of remote clusters: %d", c.cs.Len())
}

func (c *Controller) handleAdd(cluster *Cluster, stop <-chan struct{}) error {
	var errs *multierror.Error
	for _, handler := range c.handlers {
		errs = multierror.Append(errs, handler.ClusterAdded(cluster, stop))
	}
	return errs.ErrorOrNil()
}

func (c *Controller) handleUpdate(cluster *Cluster, stop <-chan struct{}) error {
	var errs *multierror.Error
	for _, handler := range c.handlers {
		errs = multierror.Append(errs, handler.ClusterUpdated(cluster, stop))
	}
	return errs.ErrorOrNil()
}

func (c *Controller) handleDelete(key cluster.ID) error {
	var errs *multierror.Error
	for _, handler := range c.handlers {
		errs = multierror.Append(errs, handler.ClusterDeleted(key))
	}
	return errs.ErrorOrNil()
}

// ListRemoteClusters provides debug info about connected remote clusters.
func (c *Controller) ListRemoteClusters() []cluster.DebugInfo {
	var out []cluster.DebugInfo
	for secretName, clusters := range c.cs.All() {
		for clusterID, c := range clusters {
			syncStatus := "syncing"
			if c.Closed() {
				syncStatus = "closed"
			} else if c.SyncDidTimeout() {
				syncStatus = "timeout"
			} else if c.HasSynced() {
				syncStatus = "synced"
			}
			out = append(out, cluster.DebugInfo{
				ID:         clusterID,
				SecretName: secretName,
				SyncStatus: syncStatus,
			})
		}
	}
	return out
}

func (c *Controller) GetRemoteKubeClient(clusterID cluster.ID) kubernetes.Interface {
	if remoteCluster := c.cs.GetByID(clusterID); remoteCluster != nil {
		return remoteCluster.Client.Kube()
	}
	return nil
}<|MERGE_RESOLUTION|>--- conflicted
+++ resolved
@@ -40,10 +40,7 @@
 	"istio.io/istio/pkg/config/mesh"
 	"istio.io/istio/pkg/kube"
 	"istio.io/istio/pkg/kube/controllers"
-<<<<<<< HEAD
-=======
 	"istio.io/istio/pkg/kube/kclient"
->>>>>>> fff8e9e6
 	filter "istio.io/istio/pkg/kube/namespace"
 	"istio.io/istio/pkg/util/sets"
 	"istio.io/pkg/log"
@@ -118,11 +115,7 @@
 		}
 		log.Info("Successfully retrieved incluster config.")
 
-<<<<<<< HEAD
-		localKubeClient, err := kube.NewClient(kube.NewClientConfigForRestConfig(config))
-=======
 		localKubeClient, err := kube.NewClient(kube.NewClientConfigForRestConfig(config), clusterID)
->>>>>>> fff8e9e6
 		if err != nil {
 			log.Errorf("Could not create a client to access local cluster API server: %v", err)
 			return nil
@@ -158,15 +151,8 @@
 		informer:            secretsInformer,
 	}
 
-<<<<<<< HEAD
-	nsInformer := kubeclientset.KubeInformer().Core().V1().Namespaces().Informer()
-	_ = nsInformer.SetTransform(kube.StripUnusedFields)
-	nsLister := kubeclientset.KubeInformer().Core().V1().Namespaces().Lister()
-	controller.DiscoveryNamespacesFilter = filter.NewDiscoveryNamespacesFilter(nsLister, meshWatcher.Mesh().GetDiscoverySelectors())
-=======
 	namespaces := kclient.New[*corev1.Namespace](kubeclientset)
 	controller.DiscoveryNamespacesFilter = filter.NewDiscoveryNamespacesFilter(namespaces, meshWatcher.Mesh().GetDiscoverySelectors())
->>>>>>> fff8e9e6
 	controller.queue = controllers.NewQueue("multicluster secret",
 		controllers.WithMaxAttempts(maxRetries),
 		controllers.WithReconciler(controller.processItem))
@@ -203,11 +189,7 @@
 	return nil
 }
 
-<<<<<<< HEAD
-func (c *Controller) hasSynced() bool {
-=======
 func (c *Controller) HasSynced() bool {
->>>>>>> fff8e9e6
 	if !c.queue.HasSynced() {
 		log.Debug("secret controller did not sync secrets presented at startup")
 		// we haven't finished processing the secrets that were present at startup
