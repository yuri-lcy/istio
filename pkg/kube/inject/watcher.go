// Copyright Istio Authors
//
// Licensed under the Apache License, Version 2.0 (the "License");
// you may not use this file except in compliance with the License.
// You may obtain a copy of the License at
//
//     http://www.apache.org/licenses/LICENSE-2.0
//
// Unless required by applicable law or agreed to in writing, software
// distributed under the License is distributed on an "AS IS" BASIS,
// WITHOUT WARRANTIES OR CONDITIONS OF ANY KIND, either express or implied.
// See the License for the specific language governing permissions and
// limitations under the License.

package inject

import (
	"context"
	"fmt"
	"path/filepath"
	"time"

	"github.com/fsnotify/fsnotify"
	"github.com/hashicorp/go-multierror"
	v1 "k8s.io/api/core/v1"
	metav1 "k8s.io/apimachinery/pkg/apis/meta/v1"

	"istio.io/istio/pkg/kube"
	"istio.io/istio/pkg/kube/watcher/configmapwatcher"
	"istio.io/istio/pkg/util/istiomultierror"
	"istio.io/pkg/log"
)

// Watcher watches for and reacts to injection config updates.
type Watcher interface {
	// SetHandler sets the handler that is run when the config changes.
	// Must call this before Run.
	SetHandler(func(*Config, string) error)

	// Run starts the Watcher. Must call this after SetHandler.
	Run(<-chan struct{})

	// Get returns the sidecar and values configuration.
	Get() (*Config, string, error)
}

var _ Watcher = &fileWatcher{}

var _ Watcher = &configMapWatcher{}

type fileWatcher struct {
	watcher    *fsnotify.Watcher
	configFile string
	valuesFile string
	handler    func(*Config, string) error
}

type configMapWatcher struct {
	c         *configmapwatcher.Controller
	client    kube.Client
	namespace string
	name      string
	configKey string
	valuesKey string
	handler   func(*Config, string) error
}

// NewFileWatcher creates a Watcher for local config and values files.
func NewFileWatcher(configFile, valuesFile string) (Watcher, error) {
	watcher, err := fsnotify.NewWatcher()
	if err != nil {
		return nil, err
	}
	// watch the parent directory of the target files so we can catch
	// symlink updates of k8s ConfigMaps volumes.
	watchDir, _ := filepath.Split(configFile)
	if err := watcher.Add(watchDir); err != nil {
		return nil, fmt.Errorf("could not watch %v: %v", watchDir, err)
	}
	return &fileWatcher{
		watcher:    watcher,
		configFile: configFile,
		valuesFile: valuesFile,
	}, nil
}

func (w *fileWatcher) Run(stop <-chan struct{}) {
	defer w.watcher.Close()
	var timerC <-chan time.Time
	for {
		select {
		case <-timerC:
			timerC = nil
			sidecarConfig, valuesConfig, err := w.Get()
			if err != nil {
				log.Errorf("update error: %v", err)
				break
			}
			if w.handler != nil {
				if err := w.handler(sidecarConfig, valuesConfig); err != nil {
					log.Errorf("update error: %v", err)
				}
			}
		case event, ok := <-w.watcher.Events:
			if !ok {
				return
			}
			log.Debugf("Injector watch update: %+v", event)
			// use a timer to debounce configuration updates
			if (event.Has(fsnotify.Write) || event.Has(fsnotify.Create)) && timerC == nil {
				timerC = time.After(watchDebounceDelay)
			}
		case err, ok := <-w.watcher.Errors:
			if !ok {
				return
			}
			log.Errorf("Watcher error: %v", err)
		case <-stop:
			return
		}
	}
}

func (w *fileWatcher) Get() (*Config, string, error) {
	return loadConfig(w.configFile, w.valuesFile)
}

func (w *fileWatcher) SetHandler(handler func(*Config, string) error) {
	w.handler = handler
}

// NewConfigMapWatcher creates a new Watcher for changes to the given ConfigMap.
func NewConfigMapWatcher(client kube.Client, namespace, name, configKey, valuesKey string) Watcher {
	w := &configMapWatcher{
		client:    client,
		namespace: namespace,
		name:      name,
		configKey: configKey,
		valuesKey: valuesKey,
	}
	w.c = configmapwatcher.NewController(client, namespace, name, func(cm *v1.ConfigMap) {
		sidecarConfig, valuesConfig, err := readConfigMap(cm, configKey, valuesKey)
		if err != nil {
			log.Warnf("failed to read injection config from ConfigMap: %v", err)
			return
		}
		if w.handler != nil {
			if err := w.handler(sidecarConfig, valuesConfig); err != nil {
				log.Errorf("update error: %v", err)
			}
		}
	})
	return w
}

func (w *configMapWatcher) Run(stop <-chan struct{}) {
	w.c.Run(stop)
}

func (w *configMapWatcher) Get() (*Config, string, error) {
	cms := w.client.Kube().CoreV1().ConfigMaps(w.namespace)
	cm, err := cms.Get(context.TODO(), w.name, metav1.GetOptions{})
	if err != nil {
		return nil, "", err
	}
	return readConfigMap(cm, w.configKey, w.valuesKey)
}

func (w *configMapWatcher) SetHandler(handler func(*Config, string) error) {
	w.handler = handler
}

func readConfigMap(cm *v1.ConfigMap, configKey, valuesKey string) (*Config, string, error) {
	if cm == nil {
		return nil, "", fmt.Errorf("no ConfigMap found")
	}

	configYaml, exists := cm.Data[configKey]
	if !exists {
		return nil, "", fmt.Errorf("missing ConfigMap config key %q", configKey)
	}
	c, err := unmarshalConfig([]byte(configYaml))
	if err != nil {
		return nil, "", fmt.Errorf("failed reading config: %v. YAML:\n%s", err, configYaml)
	}

	valuesConfig, exists := cm.Data[valuesKey]
	if !exists {
		return nil, "", fmt.Errorf("missing ConfigMap values key %q", valuesKey)
	}
	return c, valuesConfig, nil
}

<<<<<<< HEAD
// WatcherMultiCast allows multiple event handlers to register for the same watcher,
=======
// WatcherMulticast allows multiple event handlers to register for the same watcher,
>>>>>>> fff8e9e6
// simplifying injector based controllers.
type WatcherMulticast struct {
	handlers []func(*Config, string) error
	impl     Watcher
	Get      func() WebhookConfig
}

func NewMulticast(impl Watcher, getter func() WebhookConfig) *WatcherMulticast {
	res := &WatcherMulticast{
		impl: impl,
		Get:  getter,
	}
	impl.SetHandler(func(c *Config, s string) error {
		err := istiomultierror.New()
		for _, h := range res.handlers {
			err = multierror.Append(err, h(c, s))
		}
		return err.ErrorOrNil()
	})
	return res
}

// SetHandler sets the handler that is run when the config changes.
// Must call this before Run.
func (wm *WatcherMulticast) AddHandler(handler func(*Config, string) error) {
	wm.handlers = append(wm.handlers, handler)
}<|MERGE_RESOLUTION|>--- conflicted
+++ resolved
@@ -191,11 +191,7 @@
 	return c, valuesConfig, nil
 }
 
-<<<<<<< HEAD
-// WatcherMultiCast allows multiple event handlers to register for the same watcher,
-=======
 // WatcherMulticast allows multiple event handlers to register for the same watcher,
->>>>>>> fff8e9e6
 // simplifying injector based controllers.
 type WatcherMulticast struct {
 	handlers []func(*Config, string) error
