--- conflicted
+++ resolved
@@ -314,8 +314,6 @@
 				`values.global.proxy.holdApplicationUntilProxyStarts=true`,
 			},
 		},
-<<<<<<< HEAD
-=======
 		{
 			in:   "hello-tracing-disabled.yaml",
 			want: "hello-tracing-disabled.yaml.injected",
@@ -323,7 +321,6 @@
 				m.DefaultConfig.Tracing = &meshapi.Tracing{}
 			},
 		},
->>>>>>> fff8e9e6
 	}
 	// Keep track of tests we add options above
 	// We will search for all test files and skip these ones
