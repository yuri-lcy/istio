--- conflicted
+++ resolved
@@ -307,11 +307,7 @@
 	DeleteFunc func(obj T)
 }
 
-<<<<<<< HEAD
-func (e EventHandler[T]) OnAdd(obj interface{}) {
-=======
 func (e EventHandler[T]) OnAdd(obj interface{}, _ bool) {
->>>>>>> fff8e9e6
 	if e.AddFunc != nil {
 		e.AddFunc(Extract[T](obj))
 	}
@@ -329,9 +325,6 @@
 	}
 }
 
-<<<<<<< HEAD
-var _ cache.ResourceEventHandler = EventHandler[Object]{}
-=======
 var _ cache.ResourceEventHandler = EventHandler[Object]{}
 
 type Shutdowner interface {
@@ -343,5 +336,4 @@
 	for _, h := range s {
 		h.ShutdownHandlers()
 	}
-}
->>>>>>> fff8e9e6
+}