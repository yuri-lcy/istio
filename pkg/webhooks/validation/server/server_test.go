// Copyright Istio Authors
//
// Licensed under the Apache License, Version 2.0 (the "License");
// you may not use this file except in compliance with the License.
// You may obtain a copy of the License at
//
//     http://www.apache.org/licenses/LICENSE-2.0
//
// Unless required by applicable law or agreed to in writing, software
// distributed under the License is distributed on an "AS IS" BASIS,
// WITHOUT WARRANTIES OR CONDITIONS OF ANY KIND, either express or implied.
// See the License for the specific language governing permissions and
// limitations under the License.

package server

import (
	"bytes"
	"encoding/json"
	"fmt"
	"io"
	"net/http"
	"net/http/httptest"
	"os"
	"path/filepath"
	"strconv"
	"strings"
	"testing"

	admissionv1 "k8s.io/api/admission/v1"
	metav1 "k8s.io/apimachinery/pkg/apis/meta/v1"
	"k8s.io/apimachinery/pkg/apis/meta/v1/unstructured"
	"k8s.io/apimachinery/pkg/runtime"

	"istio.io/istio/pkg/config/schema/collections"
	"istio.io/istio/pkg/kube"
	"istio.io/istio/pkg/test/config"
	"istio.io/istio/pkg/testcerts"
)

const (
	// testDomainSuffix is the default DNS domain suffix for Istio
	// CRD resources.
	testDomainSuffix = "local.cluster"
)

func TestArgs_String(t *testing.T) {
	p := DefaultArgs()
	// Should not crash
	_ = p.String()
}

func createTestWebhook(t testing.TB) *Webhook {
	t.Helper()
	dir := t.TempDir()

	var (
		certFile = filepath.Join(dir, "cert-file.yaml")
		keyFile  = filepath.Join(dir, "key-file.yaml")
		port     = uint(0)
	)

	// cert
	if err := os.WriteFile(certFile, testcerts.ServerCert, 0o644); err != nil { // nolint: vetshadow
		t.Fatalf("WriteFile(%v) failed: %v", certFile, err)
	}
	// key
	if err := os.WriteFile(keyFile, testcerts.ServerKey, 0o644); err != nil { // nolint: vetshadow
		t.Fatalf("WriteFile(%v) failed: %v", keyFile, err)
	}

	options := Options{
		Port:         port,
		DomainSuffix: testDomainSuffix,
		Schemas:      collections.Mocks,
		Mux:          http.NewServeMux(),
	}
	wh, err := New(options)
	if err != nil {
		t.Fatalf("New() failed: %v", err)
	}

	return wh
}

func makePilotConfig(t *testing.T, i int, validConfig bool, includeBogusKey bool) []byte { // nolint: unparam
	t.Helper()

	var key string
	if validConfig {
		key = "key"
	}

	name := fmt.Sprintf("%s%d", "mock-config", i)

	r := collections.Mock
	var un unstructured.Unstructured
	un.SetGroupVersionKind(r.GroupVersionKind().Kubernetes())
	un.SetName(name)
	un.SetLabels(map[string]string{"key": name})
	un.SetAnnotations(map[string]string{"annotationKey": name})
	un.Object["spec"] = &config.MockConfig{
		Key: key,
		Pairs: []*config.ConfigPair{{
			Key:   key,
			Value: strconv.Itoa(i),
		}},
	}
	raw, err := json.Marshal(&un)
	if err != nil {
		t.Fatalf("Marshal(%v) failed: %v", name, err)
	}
	if includeBogusKey {
		trial := make(map[string]any)
		if err := json.Unmarshal(raw, &trial); err != nil {
			t.Fatalf("Unmarshal(%v) failed: %v", name, err)
		}
		trial["unexpected_key"] = "any value"
		if raw, err = json.Marshal(&trial); err != nil {
			t.Fatalf("re-Marshal(%v) failed: %v", name, err)
		}
	}
	return raw
}

func TestAdmitPilot(t *testing.T) {
	valid := makePilotConfig(t, 0, true, false)
	invalidConfig := makePilotConfig(t, 0, false, false)
	extraKeyConfig := makePilotConfig(t, 0, true, true)

	wh := createTestWebhook(t)

	cases := []struct {
		name    string
		admit   admitFunc
		in      *kube.AdmissionRequest
		allowed bool
	}{
		{
			name:  "valid create",
			admit: wh.validate,
			in: &kube.AdmissionRequest{
<<<<<<< HEAD
				Kind:      metav1.GroupVersionKind{Kind: collections.Mock.Resource().Kind()},
=======
				Kind:      metav1.GroupVersionKind{Kind: collections.Mock.Kind()},
>>>>>>> fff8e9e6
				Object:    runtime.RawExtension{Raw: valid},
				Operation: kube.Create,
			},
			allowed: true,
		},
		{
			name:  "valid update",
			admit: wh.validate,
			in: &kube.AdmissionRequest{
<<<<<<< HEAD
				Kind:      metav1.GroupVersionKind{Kind: collections.Mock.Resource().Kind()},
=======
				Kind:      metav1.GroupVersionKind{Kind: collections.Mock.Kind()},
>>>>>>> fff8e9e6
				Object:    runtime.RawExtension{Raw: valid},
				Operation: kube.Update,
			},
			allowed: true,
		},
		{
			name:  "unsupported operation",
			admit: wh.validate,
			in: &kube.AdmissionRequest{
<<<<<<< HEAD
				Kind:      metav1.GroupVersionKind{Kind: collections.Mock.Resource().Kind()},
=======
				Kind:      metav1.GroupVersionKind{Kind: collections.Mock.Kind()},
>>>>>>> fff8e9e6
				Object:    runtime.RawExtension{Raw: valid},
				Operation: kube.Delete,
			},
			allowed: true,
		},
		{
			name:  "invalid spec",
			admit: wh.validate,
			in: &kube.AdmissionRequest{
<<<<<<< HEAD
				Kind:      metav1.GroupVersionKind{Kind: collections.Mock.Resource().Kind()},
=======
				Kind:      metav1.GroupVersionKind{Kind: collections.Mock.Kind()},
>>>>>>> fff8e9e6
				Object:    runtime.RawExtension{Raw: invalidConfig},
				Operation: kube.Create,
			},
			allowed: false,
		},
		{
			name:  "corrupt object",
			admit: wh.validate,
			in: &kube.AdmissionRequest{
<<<<<<< HEAD
				Kind:      metav1.GroupVersionKind{Kind: collections.Mock.Resource().Kind()},
=======
				Kind:      metav1.GroupVersionKind{Kind: collections.Mock.Kind()},
>>>>>>> fff8e9e6
				Object:    runtime.RawExtension{Raw: append([]byte("---"), valid...)},
				Operation: kube.Create,
			},
			allowed: false,
		},
		{
			name:  "invalid extra key create",
			admit: wh.validate,
			in: &kube.AdmissionRequest{
<<<<<<< HEAD
				Kind:      metav1.GroupVersionKind{Kind: collections.Mock.Resource().Kind()},
=======
				Kind:      metav1.GroupVersionKind{Kind: collections.Mock.Kind()},
>>>>>>> fff8e9e6
				Object:    runtime.RawExtension{Raw: extraKeyConfig},
				Operation: kube.Create,
			},
			allowed: false,
		},
	}

	for i, c := range cases {
		t.Run(fmt.Sprintf("[%d] %s", i, c.name), func(t *testing.T) {
			got := wh.validate(c.in)
			if got.Allowed != c.allowed {
				t.Fatalf("got %v want %v", got.Allowed, c.allowed)
			}
		})
	}
}

func makeTestReview(t *testing.T, valid bool, apiVersion string) []byte {
	t.Helper()
	review := admissionv1.AdmissionReview{
		TypeMeta: metav1.TypeMeta{
			Kind:       "AdmissionReview",
			APIVersion: fmt.Sprintf("admission.k8s.io/%s", apiVersion),
		},
		Request: &admissionv1.AdmissionRequest{
			Kind: metav1.GroupVersionKind{
				Group:   admissionv1.GroupName,
				Version: apiVersion,
				Kind:    "AdmissionRequest",
			},
			Object: runtime.RawExtension{
				Raw: makePilotConfig(t, 0, valid, false),
			},
			Operation: admissionv1.Create,
		},
	}
	reviewJSON, err := json.Marshal(review)
	if err != nil {
		t.Fatalf("Failed to create AdmissionReview: %v", err)
	}
	return reviewJSON
}

func TestServe(t *testing.T) {
	_ = createTestWebhook(t)
	stop := make(chan struct{})
	defer func() {
		close(stop)
	}()

	validReview := makeTestReview(t, true, "v1beta1")
	validReviewV1 := makeTestReview(t, true, "v1")
	invalidReview := makeTestReview(t, false, "v1beta1")

	cases := []struct {
		name            string
		body            []byte
		contentType     string
		wantStatusCode  int
		wantAllowed     bool
		allowedResponse bool
	}{
		{
			name:            "valid",
			body:            validReview,
			contentType:     "application/json",
			wantAllowed:     true,
			wantStatusCode:  http.StatusOK,
			allowedResponse: true,
		},
		{
			name:            "valid(v1 version)",
			body:            validReviewV1,
			contentType:     "application/json",
			wantAllowed:     true,
			wantStatusCode:  http.StatusOK,
			allowedResponse: true,
		},
		{
			name:           "invalid",
			body:           invalidReview,
			contentType:    "application/json",
			wantAllowed:    false,
			wantStatusCode: http.StatusOK,
		},
		{
			name:           "wrong content-type",
			body:           validReview,
			contentType:    "application/yaml",
			wantAllowed:    false,
			wantStatusCode: http.StatusUnsupportedMediaType,
		},
		{
			name:           "bad content",
			body:           []byte{0, 1, 2, 3, 4, 5}, // random data
			contentType:    "application/json",
			wantAllowed:    false,
			wantStatusCode: http.StatusOK,
		},
		{
			name:           "no content",
			body:           []byte{},
			contentType:    "application/json",
			wantAllowed:    false,
			wantStatusCode: http.StatusBadRequest,
		},
	}

	for i, c := range cases {
		t.Run(fmt.Sprintf("[%d] %s", i, c.name), func(t *testing.T) {
			req := httptest.NewRequest("POST", "http://validator", bytes.NewReader(c.body))
			req.Header.Add("Content-Type", c.contentType)
			w := httptest.NewRecorder()

			serve(w, req, func(*kube.AdmissionRequest) *kube.AdmissionResponse {
				return &kube.AdmissionResponse{Allowed: c.allowedResponse}
			})

			res := w.Result()

			if res.StatusCode != c.wantStatusCode {
				t.Fatalf("%v: wrong status code: \ngot %v \nwant %v", c.name, res.StatusCode, c.wantStatusCode)
			}

			if res.StatusCode != http.StatusOK {
				return
			}

			gotBody, err := io.ReadAll(res.Body)
			if err != nil {
				t.Fatalf("%v: could not read body: %v", c.name, err)
			}
			var gotReview admissionv1.AdmissionReview
			if err := json.Unmarshal(gotBody, &gotReview); err != nil {
				t.Fatalf("%v: could not decode response body: %v", c.name, err)
			}
			if gotReview.Response.Allowed != c.wantAllowed {
				t.Fatalf("%v: AdmissionReview.Response.Allowed is wrong : got %v want %v",
					c.name, gotReview.Response.Allowed, c.wantAllowed)
			}
		})
	}
}

// scenario is a common struct used by many tests in this context.
type scenario struct {
	wrapFunc      func(*Options)
	expectedError string
}

func TestValidate(t *testing.T) {
	scenarios := map[string]scenario{
		"valid": {
			wrapFunc:      func(args *Options) {},
			expectedError: "",
		},
		"invalid port": {
			wrapFunc:      func(args *Options) { args.Port = 100000 },
			expectedError: "port number 100000 must be in the range 1..65535",
		},
	}

	for name, scenario := range scenarios {
		t.Run(name, func(tt *testing.T) {
			runTestCode(name, tt, scenario)
		})
	}
}

func runTestCode(name string, t *testing.T, test scenario) {
	args := DefaultArgs()

	test.wrapFunc(&args)
	err := args.Validate()
	if err == nil && test.expectedError != "" {
		t.Errorf("Test %q failed: expected error: %q, got nil", name, test.expectedError)
	}
	if err != nil {
		if test.expectedError == "" {
			t.Errorf("Test %q failed: expected nil error, got %v", name, err)
		}
		if !strings.Contains(err.Error(), test.expectedError) {
			t.Errorf("Test %q failed: expected error: %q, got %q", name, test.expectedError, err.Error())
		}
	}
}<|MERGE_RESOLUTION|>--- conflicted
+++ resolved
@@ -140,11 +140,7 @@
 			name:  "valid create",
 			admit: wh.validate,
 			in: &kube.AdmissionRequest{
-<<<<<<< HEAD
-				Kind:      metav1.GroupVersionKind{Kind: collections.Mock.Resource().Kind()},
-=======
-				Kind:      metav1.GroupVersionKind{Kind: collections.Mock.Kind()},
->>>>>>> fff8e9e6
+				Kind:      metav1.GroupVersionKind{Kind: collections.Mock.Kind()},
 				Object:    runtime.RawExtension{Raw: valid},
 				Operation: kube.Create,
 			},
@@ -154,11 +150,7 @@
 			name:  "valid update",
 			admit: wh.validate,
 			in: &kube.AdmissionRequest{
-<<<<<<< HEAD
-				Kind:      metav1.GroupVersionKind{Kind: collections.Mock.Resource().Kind()},
-=======
-				Kind:      metav1.GroupVersionKind{Kind: collections.Mock.Kind()},
->>>>>>> fff8e9e6
+				Kind:      metav1.GroupVersionKind{Kind: collections.Mock.Kind()},
 				Object:    runtime.RawExtension{Raw: valid},
 				Operation: kube.Update,
 			},
@@ -168,11 +160,7 @@
 			name:  "unsupported operation",
 			admit: wh.validate,
 			in: &kube.AdmissionRequest{
-<<<<<<< HEAD
-				Kind:      metav1.GroupVersionKind{Kind: collections.Mock.Resource().Kind()},
-=======
-				Kind:      metav1.GroupVersionKind{Kind: collections.Mock.Kind()},
->>>>>>> fff8e9e6
+				Kind:      metav1.GroupVersionKind{Kind: collections.Mock.Kind()},
 				Object:    runtime.RawExtension{Raw: valid},
 				Operation: kube.Delete,
 			},
@@ -182,11 +170,7 @@
 			name:  "invalid spec",
 			admit: wh.validate,
 			in: &kube.AdmissionRequest{
-<<<<<<< HEAD
-				Kind:      metav1.GroupVersionKind{Kind: collections.Mock.Resource().Kind()},
-=======
-				Kind:      metav1.GroupVersionKind{Kind: collections.Mock.Kind()},
->>>>>>> fff8e9e6
+				Kind:      metav1.GroupVersionKind{Kind: collections.Mock.Kind()},
 				Object:    runtime.RawExtension{Raw: invalidConfig},
 				Operation: kube.Create,
 			},
@@ -196,11 +180,7 @@
 			name:  "corrupt object",
 			admit: wh.validate,
 			in: &kube.AdmissionRequest{
-<<<<<<< HEAD
-				Kind:      metav1.GroupVersionKind{Kind: collections.Mock.Resource().Kind()},
-=======
-				Kind:      metav1.GroupVersionKind{Kind: collections.Mock.Kind()},
->>>>>>> fff8e9e6
+				Kind:      metav1.GroupVersionKind{Kind: collections.Mock.Kind()},
 				Object:    runtime.RawExtension{Raw: append([]byte("---"), valid...)},
 				Operation: kube.Create,
 			},
@@ -210,11 +190,7 @@
 			name:  "invalid extra key create",
 			admit: wh.validate,
 			in: &kube.AdmissionRequest{
-<<<<<<< HEAD
-				Kind:      metav1.GroupVersionKind{Kind: collections.Mock.Resource().Kind()},
-=======
-				Kind:      metav1.GroupVersionKind{Kind: collections.Mock.Kind()},
->>>>>>> fff8e9e6
+				Kind:      metav1.GroupVersionKind{Kind: collections.Mock.Kind()},
 				Object:    runtime.RawExtension{Raw: extraKeyConfig},
 				Operation: kube.Create,
 			},
