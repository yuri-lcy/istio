--- conflicted
+++ resolved
@@ -27,10 +27,6 @@
 	"github.com/hashicorp/go-multierror"
 	kubeApiAdmission "k8s.io/api/admissionregistration/v1"
 	kerrors "k8s.io/apimachinery/pkg/api/errors"
-<<<<<<< HEAD
-	"k8s.io/apimachinery/pkg/api/meta"
-=======
->>>>>>> fff8e9e6
 	metav1 "k8s.io/apimachinery/pkg/apis/meta/v1"
 	klabels "k8s.io/apimachinery/pkg/labels"
 	"k8s.io/apimachinery/pkg/types"
@@ -134,51 +130,6 @@
 	return c
 }
 
-<<<<<<< HEAD
-func makeHandler(queue workqueue.Interface, gvk schema.GroupVersionKind) *cache.ResourceEventHandlerFuncs {
-	return &cache.ResourceEventHandlerFuncs{
-		AddFunc: func(curr any) {
-			obj, err := meta.Accessor(curr)
-			if err != nil {
-				return
-			}
-			skip, key := filterWatchedObject(obj)
-			scope.Debugf("HandlerAdd: key=%v skip=%v", key, skip)
-			if skip {
-				return
-			}
-			req := reconcileRequest{
-				event:       updateEvent,
-				webhookName: obj.GetName(),
-				description: fmt.Sprintf("add event (%v, Kind=%v) %v", gvk.GroupVersion(), gvk.Kind, key),
-			}
-			queue.Add(req)
-		},
-		UpdateFunc: func(prev, curr any) {
-			currObj, err := meta.Accessor(curr)
-			if err != nil {
-				return
-			}
-			prevObj, err := meta.Accessor(prev)
-			if err != nil {
-				return
-			}
-			if currObj.GetResourceVersion() == prevObj.GetResourceVersion() {
-				return
-			}
-			skip, key := filterWatchedObject(currObj)
-			scope.Debugf("HandlerUpdate: key=%v skip=%v", key, skip)
-			if skip {
-				return
-			}
-			req := reconcileRequest{
-				event:       updateEvent,
-				webhookName: currObj.GetName(),
-				description: fmt.Sprintf("update event (%v, Kind=%v) %v", gvk.GroupVersion(), gvk.Kind, key),
-			}
-			queue.Add(req)
-		},
-=======
 func (c *Controller) Reconcile(key types.NamespacedName) error {
 	name := key.Name
 	whc := c.webhooks.Get(name, "")
@@ -188,7 +139,6 @@
 	if whc == nil {
 		scope.Infof("Skip patching webhook, not found")
 		return nil
->>>>>>> fff8e9e6
 	}
 
 	scope.Debugf("Reconcile(enter)")
@@ -201,26 +151,6 @@
 		// no point in retrying unless cert file changes.
 		return nil
 	}
-<<<<<<< HEAD
-
-	webhookInformer := cache.NewSharedIndexInformer(
-		&cache.ListWatch{
-			ListFunc: func(opts metav1.ListOptions) (runtime.Object, error) {
-				opts.LabelSelector = fmt.Sprintf("%s=%s", label.IoIstioRev.Name, o.Revision)
-				return client.Kube().AdmissionregistrationV1().ValidatingWebhookConfigurations().List(context.TODO(), opts)
-			},
-			WatchFunc: func(opts metav1.ListOptions) (watch.Interface, error) {
-				opts.LabelSelector = fmt.Sprintf("%s=%s", label.IoIstioRev.Name, o.Revision)
-				return client.Kube().AdmissionregistrationV1().ValidatingWebhookConfigurations().Watch(context.TODO(), opts)
-			},
-		},
-		&kubeApiAdmission.ValidatingWebhookConfiguration{}, 0, cache.Indexers{},
-	)
-	_, _ = webhookInformer.AddEventHandler(makeHandler(c.queue, configGVK))
-	c.webhookInformer = webhookInformer
-
-	return c
-=======
 	failurePolicy := kubeApiAdmission.Ignore
 	ready := c.readyForFailClose()
 	if ready {
@@ -233,7 +163,6 @@
 		return fmt.Errorf("webhook is not ready, retry")
 	}
 	return nil
->>>>>>> fff8e9e6
 }
 
 func (c *Controller) Run(stop <-chan struct{}) {
@@ -261,103 +190,6 @@
 	}
 }
 
-<<<<<<< HEAD
-func (c *Controller) runWorker() {
-	for c.processNextWorkItem() {
-	}
-}
-
-func (c *Controller) processNextWorkItem() (cont bool) {
-	obj, shutdown := c.queue.Get()
-	if shutdown {
-		return false
-	}
-	defer c.queue.Done(obj)
-
-	req, ok := obj.(reconcileRequest)
-	if !ok {
-		// don't retry an invalid reconcileRequest item
-		c.queue.Forget(req)
-		return true
-	}
-
-	// empty webhook name means we must patch for each webhook
-	if req.webhookName == "" {
-		c.updateAll()
-		return true
-	}
-
-	if retry, err := c.reconcileRequest(req); retry || err != nil {
-		c.queue.AddRateLimited(reconcileRequest{
-			event:       retryEvent,
-			description: "retry reconcile request",
-			webhookName: req.webhookName,
-		})
-		utilruntime.HandleError(err)
-	} else {
-		c.queue.Forget(obj)
-	}
-	return true
-}
-
-// updateAll updates all webhooks matching the controller's revision, generally in response
-// to a CA bundle update. updateAll reports an error only when there's an issue listing webhooks,
-// not when it has an issue updating a single webhook so that we can retry separately for the
-// two cases.
-func (c *Controller) updateAll() {
-	whs := c.webhookInformer.GetStore().List()
-	for _, item := range whs {
-		wh := item.(*kubeApiAdmission.ValidatingWebhookConfiguration)
-		if retry, err := c.reconcileRequest(reconcileRequest{
-			event:       updateEvent,
-			description: "CA bundle update",
-			webhookName: wh.Name,
-		}); retry || err != nil {
-			c.queue.AddRateLimited(reconcileRequest{
-				event:       retryEvent,
-				description: "retry reconcile request",
-				webhookName: wh.Name,
-			})
-		}
-	}
-}
-
-// reconcile the desired state with the kube-apiserver.
-// the returned results indicate if the reconciliation should be retried and/or
-// if there was an error.
-func (c *Controller) reconcileRequest(req reconcileRequest) (bool, error) {
-	// Stop early if webhook is not present, rather than attempting (and failing) to reconcile permanently
-	// If the webhook is later added a new reconciliation request will trigger it to update
-	configuration, err := c.client.Kube().
-		AdmissionregistrationV1().ValidatingWebhookConfigurations().Get(context.Background(), req.webhookName, metav1.GetOptions{})
-	if err != nil {
-		if kerrors.IsNotFound(err) {
-			scope.Infof("Skip patching webhook, webhook %q not found", req.webhookName)
-			return false, nil
-		}
-		return false, err
-	}
-
-	scope.Debugf("Reconcile(enter): %v", req)
-	defer func() { scope.Debugf("Reconcile(exit)") }()
-
-	caBundle, err := util.LoadCABundle(c.o.CABundleWatcher)
-	if err != nil {
-		scope.Errorf("Failed to load CA bundle: %v", err)
-		reportValidationConfigLoadError(err.(*util.ConfigError).Reason())
-		// no point in retrying unless cert file changes.
-		return false, nil
-	}
-	failurePolicy := kubeApiAdmission.Ignore
-	ready := c.readyForFailClose()
-	if ready {
-		failurePolicy = kubeApiAdmission.Fail
-	}
-	return !ready, c.updateValidatingWebhookConfiguration(configuration, caBundle, failurePolicy)
-}
-
-=======
->>>>>>> fff8e9e6
 func (c *Controller) readyForFailClose() bool {
 	if !c.dryRunOfInvalidConfigRejected {
 		if rejected, reason := c.isDryRunOfInvalidConfigRejected(); !rejected {
@@ -441,12 +273,7 @@
 		updated.Webhooks[i].FailurePolicy = &failurePolicy
 	}
 
-<<<<<<< HEAD
-	latest, err := c.client.Kube().AdmissionregistrationV1().
-		ValidatingWebhookConfigurations().Update(context.TODO(), updated, metav1.UpdateOptions{})
-=======
 	latest, err := c.webhooks.Update(updated)
->>>>>>> fff8e9e6
 	if err != nil {
 		scope.Errorf("Failed to update validatingwebhookconfiguration %v (failurePolicy=%v, resourceVersion=%v): %v",
 			updated.Name, failurePolicy, updated.ResourceVersion, err)
