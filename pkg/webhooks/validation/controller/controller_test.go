// Copyright Istio Authors
//
// Licensed under the Apache License, Version 2.0 (the "License");
// you may not use this file except in compliance with the License.
// You may obtain a copy of the License at
//
//     http://www.apache.org/licenses/LICENSE-2.0
//
// Unless required by applicable law or agreed to in writing, software
// distributed under the License is distributed on an "AS IS" BASIS,
// WITHOUT WARRANTIES OR CONDITIONS OF ANY KIND, either express or implied.
// See the License for the specific language governing permissions and
// limitations under the License.

package controller

import (
	"errors"
	"fmt"
	"testing"
	"time"

<<<<<<< HEAD
	. "github.com/onsi/gomega"
	kubeApiAdmission "k8s.io/api/admissionregistration/v1"
=======
	"go.uber.org/atomic"
	admission "k8s.io/api/admissionregistration/v1"
>>>>>>> fff8e9e6
	kerrors "k8s.io/apimachinery/pkg/api/errors"
	metav1 "k8s.io/apimachinery/pkg/apis/meta/v1"
	"k8s.io/apimachinery/pkg/runtime"
	ktesting "k8s.io/client-go/testing"

	"istio.io/api/label"
	"istio.io/client-go/pkg/apis/networking/v1alpha3"
	istiofake "istio.io/client-go/pkg/clientset/versioned/fake"
	"istio.io/istio/pilot/pkg/keycertbundle"
	"istio.io/istio/pkg/kube"
	"istio.io/istio/pkg/kube/kclient/clienttest"
	"istio.io/istio/pkg/ptr"
	"istio.io/istio/pkg/test"
	"istio.io/istio/pkg/test/util/assert"
	"istio.io/istio/pkg/test/util/retry"
	"istio.io/istio/pkg/testcerts"
	"istio.io/istio/pkg/webhooks/util"
	"istio.io/pkg/log"
)

var (
<<<<<<< HEAD
	failurePolicyFail   = kubeApiAdmission.Fail
	failurePolicyIgnore = kubeApiAdmission.Ignore

	unpatchedWebhookConfig = &kubeApiAdmission.ValidatingWebhookConfiguration{
		TypeMeta: metav1.TypeMeta{
			APIVersion: kubeApiAdmission.SchemeGroupVersion.String(),
=======
	unpatchedWebhookConfig = &admission.ValidatingWebhookConfiguration{
		TypeMeta: metav1.TypeMeta{
			APIVersion: admission.SchemeGroupVersion.String(),
>>>>>>> fff8e9e6
			Kind:       "ValidatingWebhookConfiguration",
		},
		ObjectMeta: metav1.ObjectMeta{
			Name: webhookName,
			Labels: map[string]string{
				label.IoIstioRev.Name: revision,
			},
		},
		Webhooks: []admission.ValidatingWebhook{{
			Name: "hook0",
			ClientConfig: admission.WebhookClientConfig{Service: &admission.ServiceReference{
				Namespace: namespace,
				Name:      istiod,
				Path:      &[]string{"/hook0"}[0],
			}},
			Rules: []admission.RuleWithOperations{{
				Operations: []admission.OperationType{admission.Create, admission.Update},
				Rule: admission.Rule{
					APIGroups:   []string{"group0"},
					APIVersions: []string{"*"},
					Resources:   []string{"*"},
				},
			}},
			FailurePolicy: ptr.Of(admission.Ignore),
		}, {
			Name: "hook1",
			ClientConfig: admission.WebhookClientConfig{Service: &admission.ServiceReference{
				Namespace: namespace,
				Name:      istiod,
				Path:      &[]string{"/hook1"}[0],
			}},
			Rules: []admission.RuleWithOperations{{
				Operations: []admission.OperationType{admission.Create, admission.Update},
				Rule: admission.Rule{
					APIGroups:   []string{"group1"},
					APIVersions: []string{"*"},
					Resources:   []string{"*"},
				},
			}},
			FailurePolicy: ptr.Of(admission.Ignore),
		}},
	}

	webhookConfigWithCABundleFail   *admission.ValidatingWebhookConfiguration
	webhookConfigWithCABundleIgnore *admission.ValidatingWebhookConfiguration

	caBundle0 = []byte(`-----BEGIN CERTIFICATE-----
MIIC9DCCAdygAwIBAgIJAIFe3lWPaalKMA0GCSqGSIb3DQEBCwUAMA4xDDAKBgNV
BAMMA19jYTAgFw0xNzEyMjIxODA0MjRaGA8yMjkxMTAwNzE4MDQyNFowDjEMMAoG
A1UEAwwDX2NhMIIBIjANBgkqhkiG9w0BAQEFAAOCAQ8AMIIBCgKCAQEAuBdxj+Hi
8h0TkId1f64TprLydwgzzLwXAs3wpmXz+BfnW1oMQPNyN7vojW6VzqJGGYLsc1OB
MgwObU/VeFNc6YUCmu6mfFJwoPfXMPnhmGuSwf/kjXomlejAYjxClU3UFVWQht54
xNLjTi2M1ZOnwNbECOhXC3Tw3G8mCtfanMAO0UXM5yObbPa8yauUpJKkpoxWA7Ed
qiuUD9qRxluFPqqw/z86V8ikmvnyjQE9960j+8StlAbRs82ArtnrhRgkDO0Smtf7
4QZsb/hA1KNMm73bOGS6+SVU+eH8FgVOzcTQYFRpRT3Mhi6dKZe9twIO8mpZK4wk
uygRxBM32Ag9QQIDAQABo1MwUTAdBgNVHQ4EFgQUc8tvoNNBHyIkoVV8XCXy63Ya
BEQwHwYDVR0jBBgwFoAUc8tvoNNBHyIkoVV8XCXy63YaBEQwDwYDVR0TAQH/BAUw
AwEB/zANBgkqhkiG9w0BAQsFAAOCAQEAVmaUkkYESfcfgnuPeZ4sTNs2nk2Y+Xpd
lxkMJhChb8YQtlCe4uiLvVe7er1sXcBLNCm/+2K9AT71gnxBSeS5mEOzWmCPErhy
RmYtSxeRyXAaUWVYLs/zMlBQ0Iz4dpY+FVVbMjIurelVwHF0NBk3VtU5U3lHyKdZ
j4C2rMjvTxmkyIcR1uBEeVvuGU8R70nZ1yfo3vDwmNGMcLwW+4QK+WcfwfjLXhLs
5550arfEYdTzYFMxY60HJT/LvbGrjxY0PQUWWDbPiRfsdRjOFduAbM0/EVRda/Oo
Fg72WnHeojDUhqEz4UyFZbnRJ4x6leQhnrIcVjWX4FFFktiO9rqqfw==
-----END CERTIFICATE-----`)

	caBundle1 = []byte(`-----BEGIN CERTIFICATE-----
MIIDCzCCAfOgAwIBAgIQbfOzhcKTldFipQ1X2WXpHDANBgkqhkiG9w0BAQsFADAv
MS0wKwYDVQQDEyRhNzU5YzcyZC1lNjcyLTQwMzYtYWMzYy1kYzAxMDBmMTVkNWUw
HhcNMTkwNTE2MjIxMTI2WhcNMjQwNTE0MjMxMTI2WjAvMS0wKwYDVQQDEyRhNzU5
YzcyZC1lNjcyLTQwMzYtYWMzYy1kYzAxMDBmMTVkNWUwggEiMA0GCSqGSIb3DQEB
AQUAA4IBDwAwggEKAoIBAQC6sSAN80Ci0DYFpNDumGYoejMQai42g6nSKYS+ekvs
E7uT+eepO74wj8o6nFMNDu58+XgIsvPbWnn+3WtUjJfyiQXxmmTg8om4uY1C7R1H
gMsrL26pUaXZ/lTE8ZV5CnQJ9XilagY4iZKeptuZkxrWgkFBD7tr652EA3hmj+3h
4sTCQ+pBJKG8BJZDNRrCoiABYBMcFLJsaKuGZkJ6KtxhQEO9QxJVaDoSvlCRGa8R
fcVyYQyXOZ+0VHZJQgaLtqGpiQmlFttpCwDiLfMkk3UAd79ovkhN1MCq+O5N7YVt
eVQWaTUqUV2tKUFvVq21Zdl4dRaq+CF5U8uOqLY/4Kg9AgMBAAGjIzAhMA4GA1Ud
DwEB/wQEAwICBDAPBgNVHRMBAf8EBTADAQH/MA0GCSqGSIb3DQEBCwUAA4IBAQCg
oF71Ey2b1QY22C6BXcANF1+wPzxJovFeKYAnUqwh3rF7pIYCS/adZXOKlgDBsbcS
MxAGnCRi1s+A7hMYj3sQAbBXttc31557lRoJrx58IeN5DyshT53t7q4VwCzuCXFT
3zRHVRHQnO6LHgZx1FuKfwtkhfSXDyYU2fQYw2Hcb9krYU/alViVZdE0rENXCClq
xO7AQk5MJcGg6cfE5wWAKU1ATjpK4CN+RTn8v8ODLoI2SW3pfsnXxm93O+pp9HN4
+O+1PQtNUWhCfh+g6BN2mYo2OEZ8qGSxDlMZej4YOdVkW8PHmFZTK0w9iJKqM5o1
V6g5gZlqSoRhICK09tpc
-----END CERTIFICATE-----`)
)

// patch the caBundle into the final istiod and galley configs.
func init() {
	webhookConfigWithCABundleIgnore = unpatchedWebhookConfig.DeepCopyObject().(*admission.ValidatingWebhookConfiguration)
	webhookConfigWithCABundleIgnore.Webhooks[0].ClientConfig.CABundle = caBundle0
	webhookConfigWithCABundleIgnore.Webhooks[1].ClientConfig.CABundle = caBundle0

	webhookConfigWithCABundleFail = webhookConfigWithCABundleIgnore.DeepCopyObject().(*admission.ValidatingWebhookConfiguration)
	webhookConfigWithCABundleFail.Webhooks[0].FailurePolicy = ptr.Of(admission.Fail)
	webhookConfigWithCABundleFail.Webhooks[1].FailurePolicy = ptr.Of(admission.Fail)
}

const (
	istiod    = "istio-revision"
	namespace = "istio-system"
	revision  = "revision"
)

var webhookName = fmt.Sprintf("istio-validator-revision-%s", namespace)

func createTestController(t *testing.T) (*Controller, *atomic.Pointer[error]) {
	c := kube.NewFakeClient()
	revision := "default"
	ns := "default"
	watcher := keycertbundle.NewWatcher()
	watcher.SetAndNotify(nil, nil, caBundle0)
	control := newController(Options{
		WatchedNamespace: ns,
		CABundleWatcher:  watcher,
		Revision:         revision,
<<<<<<< HEAD
	}
	watcher.SetAndNotify(nil, nil, caBundle0)

	fc := &fakeController{
		client:          fakeClient,
		Clientset:       fakeClient.Kube().(*fake.Clientset),
		istioFakeClient: fakeClient.Istio().(*istiofake.Clientset),
	}

	var err error
	fc.Controller = newController(o, fakeClient)
	if err != nil {
		t.Fatalf("failed to create test controller: %v", err)
	}

	fakeClient.RunAndWait(make(chan struct{}))

	fc.configStore = fakeClient.KubeInformer().Admissionregistration().V1().ValidatingWebhookConfigurations().Informer().GetStore()

	return fc
}

func copyWithName(vwh *kubeApiAdmission.ValidatingWebhookConfiguration, newName string) *kubeApiAdmission.ValidatingWebhookConfiguration {
	n := vwh.DeepCopyObject().(*kubeApiAdmission.ValidatingWebhookConfiguration)
	n.Name = newName
	return n
}

func (fc *fakeController) ValidatingWebhookConfigurations() kubeTypedAdmission.ValidatingWebhookConfigurationInterface {
	return fc.client.Kube().AdmissionregistrationV1().ValidatingWebhookConfigurations()
}

func reconcileHelper(t *testing.T, c *fakeController, whName string) {
	t.Helper()
=======
		ServiceName:      "istiod",
	}, c)
	stop := test.NewStop(t)
	c.RunAndWait(stop)
	go control.Run(stop)
	kube.WaitForCacheSync(stop, control.queue.HasSynced)

	gatewayError := atomic.NewPointer[error](nil)
	c.Istio().(*istiofake.Clientset).PrependReactor("*", "gateways", func(action ktesting.Action) (bool, runtime.Object, error) {
		e := gatewayError.Load()
		if e == nil {
			return true, &v1alpha3.Gateway{}, nil
		}
		return true, &v1alpha3.Gateway{}, *e
	})
>>>>>>> fff8e9e6

	return control, gatewayError
}

func TestGreenfield(t *testing.T) {
	c, gatewayError := createTestController(t)
	webhooks := clienttest.Wrap(t, c.webhooks)
	fetch := func(name string) func() *admission.ValidatingWebhookConfiguration {
		return func() *admission.ValidatingWebhookConfiguration {
			return webhooks.Get(name, "")
		}
	}
	// install adds the webhook config with fail open policy
<<<<<<< HEAD
	_, _ = c.ValidatingWebhookConfigurations().Create(context.TODO(), unpatchedWebhookConfig, metav1.CreateOptions{})
	_ = c.configStore.Add(unpatchedWebhookConfig)

	reconcileHelper(t, c, unpatchedWebhookConfig.Name)
	g.Expect(c.ValidatingWebhookConfigurations().Get(context.TODO(), webhookName, metav1.GetOptions{})).
		Should(Equal(webhookConfigWithCABundleIgnore), "no config update when endpoint not present")

	// verify the webhook isn't updated if invalid config is accepted.
	c.istioFakeClient.PrependReactor("create", "gateways", func(action ktesting.Action) (bool, runtime.Object, error) {
		return true, &v1alpha3.Gateway{}, nil
	})
	reconcileHelper(t, c, unpatchedWebhookConfig.Name)
	g.Expect(c.ValidatingWebhookConfigurations().Get(context.TODO(), webhookName, metav1.GetOptions{})).
		Should(Equal(webhookConfigWithCABundleIgnore), "no config update when endpoint invalid config is accepted")

	// verify the webhook is updated after the controller can confirm invalid config is rejected.
	c.istioFakeClient.PrependReactor("create", "gateways", func(action ktesting.Action) (bool, runtime.Object, error) {
		return true, &v1alpha3.Gateway{}, kerrors.NewInternalError(errors.New("unknown error"))
	})
	reconcileHelper(t, c, unpatchedWebhookConfig.Name)
	g.Expect(c.ValidatingWebhookConfigurations().Get(context.TODO(), webhookName, metav1.GetOptions{})).
		Should(Equal(webhookConfigWithCABundleIgnore),
			"no config update when endpoint invalid config is rejected for an unknown reason")

	// verify the webhook is updated after the controller can confirm invalid config is rejected.
	c.istioFakeClient.PrependReactor("create", "gateways", func(action ktesting.Action) (bool, runtime.Object, error) {
		return true, &v1alpha3.Gateway{}, kerrors.NewInternalError(errors.New(deniedRequestMessageFragment))
	})
	reconcileHelper(t, c, unpatchedWebhookConfig.Name)
	g.Expect(c.Actions()[1].Matches("update", "validatingwebhookconfigurations")).Should(BeTrue())
	g.Expect(c.ValidatingWebhookConfigurations().Get(context.TODO(), webhookName, metav1.GetOptions{})).
		Should(Equal(webhookConfigWithCABundleFail),
			"istiod config created when endpoint is ready and invalid config is denied")
}

// TestBackoff ensures when we fail to update the webhook, we are doing backoff
func TestBackoff(t *testing.T) {
	c := createTestController(t)
	maxAttempts := 5
	c.queue = workqueue.NewRateLimitingQueue(workqueue.NewItemFastSlowRateLimiter(1*time.Millisecond, 180*time.Minute, maxAttempts))

	// install adds the webhook config with fail open policy
	_, _ = c.ValidatingWebhookConfigurations().Create(context.TODO(), unpatchedWebhookConfig, metav1.CreateOptions{})
	_ = c.configStore.Add(unpatchedWebhookConfig)

	stop := test.NewStop(t)
	go c.Run(stop)
	// This is fairly difficult to properly test. Basically what we do is setup the queue to retry 5x quickly, then extremely slowly.
	// This ensures that we are actually retrying using the provided rate limiter.
	retry.UntilOrFail(t, func() bool {
		fmt.Println("len(c.istioFakeClient.Actions())  ", len(c.istioFakeClient.Actions()), " != ", (2*maxAttempts + 1))
		return len(c.istioFakeClient.Actions()) == (2*maxAttempts + 1)
	}, retry.Timeout(time.Second*5))
}

// TestUpdateAll ensures that we create request to update all webhooks when CA bundle changes.
func TestUpdateAll(t *testing.T) {
	c := createTestController(t)
	c.queue = workqueue.NewRateLimitingQueue(workqueue.NewItemExponentialFailureRateLimiter(1*time.Second, 1*time.Minute))

	// add two validating webhook configurations
	const secondName = "second"
	_, _ = c.ValidatingWebhookConfigurations().Create(context.TODO(), unpatchedWebhookConfig, metav1.CreateOptions{})
	_, _ = c.ValidatingWebhookConfigurations().Create(context.TODO(), copyWithName(unpatchedWebhookConfig, secondName), metav1.CreateOptions{})
	_ = c.configStore.Add(unpatchedWebhookConfig)
	_ = c.configStore.Add(copyWithName(unpatchedWebhookConfig, secondName))

	// Run to populate the webhook informer.
	stop := make(chan struct{})
	t.Cleanup(func() {
		close(stop)
	})
	go c.webhookInformer.Run(stop)

	retry.UntilOrFail(t, func() bool {
		c.updateAll()
		if c.queue.Len() != 2 {
			return false
		}
		for c.queue.Len() > 0 {
			item, _ := c.queue.Get()
			rr := item.(reconcileRequest)

			// both "updateEvent" reconcile requests should have failed
			// creating two "retryEvent" reconcile requests
			if rr.event != retryEvent {
				return false
			}
		}
		return true
	}, retry.Delay(time.Second), retry.Timeout(time.Second*5))
=======
	webhooks.Create(unpatchedWebhookConfig)
	// verify the webhook isn't updated if invalid config is accepted.
	assert.EventuallyEqual(
		t,
		fetch(unpatchedWebhookConfig.Name),
		webhookConfigWithCABundleIgnore,
		retry.Message("no config update when endpoint not present"),
		LongRetry,
	)
	webhooks.Delete(unpatchedWebhookConfig.Name, "")

	// verify the webhook is updated after the controller can confirm invalid config is rejected.
	gatewayError.Store(ptr.Of[error](kerrors.NewInternalError(errors.New("unknown error"))))
	webhooks.Create(unpatchedWebhookConfig)
	assert.EventuallyEqual(
		t,
		fetch(unpatchedWebhookConfig.Name),
		webhookConfigWithCABundleIgnore,
		retry.Message("no config update when endpoint invalid config is rejected for an unknown reason"),
		LongRetry,
	)

	// verify the webhook is updated after the controller can confirm invalid config is rejected.
	gatewayError.Store(ptr.Of[error](kerrors.NewInternalError(errors.New(deniedRequestMessageFragment))))
	c.syncAll()
	assert.EventuallyEqual(
		t,
		fetch(unpatchedWebhookConfig.Name),
		webhookConfigWithCABundleFail,
		retry.Message("istiod config created when endpoint is ready and invalid config is denied"),
		LongRetry,
	)
>>>>>>> fff8e9e6
}

// TestCABundleChange ensures that we create request to update all webhooks when CA bundle changes.
func TestCABundleChange(t *testing.T) {
<<<<<<< HEAD
	g := NewWithT(t)
	c := createTestController(t)

	_, _ = c.ValidatingWebhookConfigurations().Create(context.TODO(), unpatchedWebhookConfig, metav1.CreateOptions{})
	_ = c.configStore.Add(unpatchedWebhookConfig)
	c.istioFakeClient.PrependReactor("create", "gateways", func(action ktesting.Action) (bool, runtime.Object, error) {
		return true, &v1alpha3.Gateway{}, kerrors.NewInternalError(errors.New(deniedRequestMessageFragment))
	})
	reconcileHelper(t, c, unpatchedWebhookConfig.Name)
	g.Expect(c.ValidatingWebhookConfigurations().Get(context.TODO(), unpatchedWebhookConfig.Name, metav1.GetOptions{})).
		Should(Equal(webhookConfigWithCABundleFail), "istiod config created when endpoint is ready")

	// keep test store and tracker in-sync
	_ = c.configStore.Add(webhookConfigWithCABundleFail)
=======
	log.FindScope("retry").SetOutputLevel(log.DebugLevel)
	c, gatewayError := createTestController(t)
	gatewayError.Store(ptr.Of[error](kerrors.NewInternalError(errors.New(deniedRequestMessageFragment))))
	webhooks := clienttest.Wrap(t, c.webhooks)
	fetch := func(name string) func() *admission.ValidatingWebhookConfiguration {
		return func() *admission.ValidatingWebhookConfiguration {
			return webhooks.Get(name, "")
		}
	}
	webhooks.Create(unpatchedWebhookConfig)
	assert.EventuallyEqual(
		t,
		fetch(unpatchedWebhookConfig.Name),
		webhookConfigWithCABundleFail,
		retry.Message("istiod config created when endpoint is ready"),
		LongRetry,
	)
>>>>>>> fff8e9e6

	c.o.CABundleWatcher.SetAndNotify(nil, nil, caBundle1)
	webhookConfigAfterCAUpdate := webhookConfigWithCABundleFail.DeepCopyObject().(*admission.ValidatingWebhookConfiguration)
	webhookConfigAfterCAUpdate.Webhooks[0].ClientConfig.CABundle = caBundle1
	webhookConfigAfterCAUpdate.Webhooks[1].ClientConfig.CABundle = caBundle1
<<<<<<< HEAD

	reconcileHelper(t, c, unpatchedWebhookConfig.Name)
	g.Expect(c.ValidatingWebhookConfigurations().Get(context.TODO(), webhookName, metav1.GetOptions{})).
		Should(Equal(webhookConfigAfterCAUpdate), "webhook should change after cert change")
	// keep test store and tracker in-sync
	_ = c.configStore.Update(webhookConfigAfterCAUpdate)
=======
	assert.EventuallyEqual(
		t,
		fetch(unpatchedWebhookConfig.Name),
		webhookConfigAfterCAUpdate,
		retry.Message("webhook should change after cert change"),
		LongRetry,
	)
>>>>>>> fff8e9e6
}

// LongRetry is used when comparing webhook values. Apparently the values are so large that with -race
// on the comparison can take a few seconds, meaning we never retry with the default settings.
var LongRetry = retry.Timeout(time.Second * 20)

func TestLoadCaCertPem(t *testing.T) {
	cases := []struct {
		name      string
		cert      []byte
		wantError bool
	}{
		{
			name:      "valid pem",
			cert:      testcerts.CACert,
			wantError: false,
		},
		{
			name:      "pem decode error",
			cert:      append([]byte("-----codec"), testcerts.CACert...),
			wantError: true,
		},
		{
			name:      "pem wrong type",
			wantError: true,
		},
		{
			name:      "invalid x509",
			cert:      testcerts.BadCert,
			wantError: true,
		},
	}

	for i, c := range cases {
		t.Run(fmt.Sprintf("[%v] %s", i, c.name), func(tt *testing.T) {
			err := util.VerifyCABundle(c.cert)
			if err != nil {
				if !c.wantError {
					tt.Fatalf("unexpected error: got error %q", err)
				}
			} else {
				if c.wantError {
					tt.Fatal("expected error")
				}
			}
		})
	}
}<|MERGE_RESOLUTION|>--- conflicted
+++ resolved
@@ -20,13 +20,8 @@
 	"testing"
 	"time"
 
-<<<<<<< HEAD
-	. "github.com/onsi/gomega"
-	kubeApiAdmission "k8s.io/api/admissionregistration/v1"
-=======
 	"go.uber.org/atomic"
 	admission "k8s.io/api/admissionregistration/v1"
->>>>>>> fff8e9e6
 	kerrors "k8s.io/apimachinery/pkg/api/errors"
 	metav1 "k8s.io/apimachinery/pkg/apis/meta/v1"
 	"k8s.io/apimachinery/pkg/runtime"
@@ -48,18 +43,9 @@
 )
 
 var (
-<<<<<<< HEAD
-	failurePolicyFail   = kubeApiAdmission.Fail
-	failurePolicyIgnore = kubeApiAdmission.Ignore
-
-	unpatchedWebhookConfig = &kubeApiAdmission.ValidatingWebhookConfiguration{
-		TypeMeta: metav1.TypeMeta{
-			APIVersion: kubeApiAdmission.SchemeGroupVersion.String(),
-=======
 	unpatchedWebhookConfig = &admission.ValidatingWebhookConfiguration{
 		TypeMeta: metav1.TypeMeta{
 			APIVersion: admission.SchemeGroupVersion.String(),
->>>>>>> fff8e9e6
 			Kind:       "ValidatingWebhookConfiguration",
 		},
 		ObjectMeta: metav1.ObjectMeta{
@@ -175,42 +161,6 @@
 		WatchedNamespace: ns,
 		CABundleWatcher:  watcher,
 		Revision:         revision,
-<<<<<<< HEAD
-	}
-	watcher.SetAndNotify(nil, nil, caBundle0)
-
-	fc := &fakeController{
-		client:          fakeClient,
-		Clientset:       fakeClient.Kube().(*fake.Clientset),
-		istioFakeClient: fakeClient.Istio().(*istiofake.Clientset),
-	}
-
-	var err error
-	fc.Controller = newController(o, fakeClient)
-	if err != nil {
-		t.Fatalf("failed to create test controller: %v", err)
-	}
-
-	fakeClient.RunAndWait(make(chan struct{}))
-
-	fc.configStore = fakeClient.KubeInformer().Admissionregistration().V1().ValidatingWebhookConfigurations().Informer().GetStore()
-
-	return fc
-}
-
-func copyWithName(vwh *kubeApiAdmission.ValidatingWebhookConfiguration, newName string) *kubeApiAdmission.ValidatingWebhookConfiguration {
-	n := vwh.DeepCopyObject().(*kubeApiAdmission.ValidatingWebhookConfiguration)
-	n.Name = newName
-	return n
-}
-
-func (fc *fakeController) ValidatingWebhookConfigurations() kubeTypedAdmission.ValidatingWebhookConfigurationInterface {
-	return fc.client.Kube().AdmissionregistrationV1().ValidatingWebhookConfigurations()
-}
-
-func reconcileHelper(t *testing.T, c *fakeController, whName string) {
-	t.Helper()
-=======
 		ServiceName:      "istiod",
 	}, c)
 	stop := test.NewStop(t)
@@ -226,7 +176,6 @@
 		}
 		return true, &v1alpha3.Gateway{}, *e
 	})
->>>>>>> fff8e9e6
 
 	return control, gatewayError
 }
@@ -240,99 +189,6 @@
 		}
 	}
 	// install adds the webhook config with fail open policy
-<<<<<<< HEAD
-	_, _ = c.ValidatingWebhookConfigurations().Create(context.TODO(), unpatchedWebhookConfig, metav1.CreateOptions{})
-	_ = c.configStore.Add(unpatchedWebhookConfig)
-
-	reconcileHelper(t, c, unpatchedWebhookConfig.Name)
-	g.Expect(c.ValidatingWebhookConfigurations().Get(context.TODO(), webhookName, metav1.GetOptions{})).
-		Should(Equal(webhookConfigWithCABundleIgnore), "no config update when endpoint not present")
-
-	// verify the webhook isn't updated if invalid config is accepted.
-	c.istioFakeClient.PrependReactor("create", "gateways", func(action ktesting.Action) (bool, runtime.Object, error) {
-		return true, &v1alpha3.Gateway{}, nil
-	})
-	reconcileHelper(t, c, unpatchedWebhookConfig.Name)
-	g.Expect(c.ValidatingWebhookConfigurations().Get(context.TODO(), webhookName, metav1.GetOptions{})).
-		Should(Equal(webhookConfigWithCABundleIgnore), "no config update when endpoint invalid config is accepted")
-
-	// verify the webhook is updated after the controller can confirm invalid config is rejected.
-	c.istioFakeClient.PrependReactor("create", "gateways", func(action ktesting.Action) (bool, runtime.Object, error) {
-		return true, &v1alpha3.Gateway{}, kerrors.NewInternalError(errors.New("unknown error"))
-	})
-	reconcileHelper(t, c, unpatchedWebhookConfig.Name)
-	g.Expect(c.ValidatingWebhookConfigurations().Get(context.TODO(), webhookName, metav1.GetOptions{})).
-		Should(Equal(webhookConfigWithCABundleIgnore),
-			"no config update when endpoint invalid config is rejected for an unknown reason")
-
-	// verify the webhook is updated after the controller can confirm invalid config is rejected.
-	c.istioFakeClient.PrependReactor("create", "gateways", func(action ktesting.Action) (bool, runtime.Object, error) {
-		return true, &v1alpha3.Gateway{}, kerrors.NewInternalError(errors.New(deniedRequestMessageFragment))
-	})
-	reconcileHelper(t, c, unpatchedWebhookConfig.Name)
-	g.Expect(c.Actions()[1].Matches("update", "validatingwebhookconfigurations")).Should(BeTrue())
-	g.Expect(c.ValidatingWebhookConfigurations().Get(context.TODO(), webhookName, metav1.GetOptions{})).
-		Should(Equal(webhookConfigWithCABundleFail),
-			"istiod config created when endpoint is ready and invalid config is denied")
-}
-
-// TestBackoff ensures when we fail to update the webhook, we are doing backoff
-func TestBackoff(t *testing.T) {
-	c := createTestController(t)
-	maxAttempts := 5
-	c.queue = workqueue.NewRateLimitingQueue(workqueue.NewItemFastSlowRateLimiter(1*time.Millisecond, 180*time.Minute, maxAttempts))
-
-	// install adds the webhook config with fail open policy
-	_, _ = c.ValidatingWebhookConfigurations().Create(context.TODO(), unpatchedWebhookConfig, metav1.CreateOptions{})
-	_ = c.configStore.Add(unpatchedWebhookConfig)
-
-	stop := test.NewStop(t)
-	go c.Run(stop)
-	// This is fairly difficult to properly test. Basically what we do is setup the queue to retry 5x quickly, then extremely slowly.
-	// This ensures that we are actually retrying using the provided rate limiter.
-	retry.UntilOrFail(t, func() bool {
-		fmt.Println("len(c.istioFakeClient.Actions())  ", len(c.istioFakeClient.Actions()), " != ", (2*maxAttempts + 1))
-		return len(c.istioFakeClient.Actions()) == (2*maxAttempts + 1)
-	}, retry.Timeout(time.Second*5))
-}
-
-// TestUpdateAll ensures that we create request to update all webhooks when CA bundle changes.
-func TestUpdateAll(t *testing.T) {
-	c := createTestController(t)
-	c.queue = workqueue.NewRateLimitingQueue(workqueue.NewItemExponentialFailureRateLimiter(1*time.Second, 1*time.Minute))
-
-	// add two validating webhook configurations
-	const secondName = "second"
-	_, _ = c.ValidatingWebhookConfigurations().Create(context.TODO(), unpatchedWebhookConfig, metav1.CreateOptions{})
-	_, _ = c.ValidatingWebhookConfigurations().Create(context.TODO(), copyWithName(unpatchedWebhookConfig, secondName), metav1.CreateOptions{})
-	_ = c.configStore.Add(unpatchedWebhookConfig)
-	_ = c.configStore.Add(copyWithName(unpatchedWebhookConfig, secondName))
-
-	// Run to populate the webhook informer.
-	stop := make(chan struct{})
-	t.Cleanup(func() {
-		close(stop)
-	})
-	go c.webhookInformer.Run(stop)
-
-	retry.UntilOrFail(t, func() bool {
-		c.updateAll()
-		if c.queue.Len() != 2 {
-			return false
-		}
-		for c.queue.Len() > 0 {
-			item, _ := c.queue.Get()
-			rr := item.(reconcileRequest)
-
-			// both "updateEvent" reconcile requests should have failed
-			// creating two "retryEvent" reconcile requests
-			if rr.event != retryEvent {
-				return false
-			}
-		}
-		return true
-	}, retry.Delay(time.Second), retry.Timeout(time.Second*5))
-=======
 	webhooks.Create(unpatchedWebhookConfig)
 	// verify the webhook isn't updated if invalid config is accepted.
 	assert.EventuallyEqual(
@@ -365,27 +221,10 @@
 		retry.Message("istiod config created when endpoint is ready and invalid config is denied"),
 		LongRetry,
 	)
->>>>>>> fff8e9e6
 }
 
 // TestCABundleChange ensures that we create request to update all webhooks when CA bundle changes.
 func TestCABundleChange(t *testing.T) {
-<<<<<<< HEAD
-	g := NewWithT(t)
-	c := createTestController(t)
-
-	_, _ = c.ValidatingWebhookConfigurations().Create(context.TODO(), unpatchedWebhookConfig, metav1.CreateOptions{})
-	_ = c.configStore.Add(unpatchedWebhookConfig)
-	c.istioFakeClient.PrependReactor("create", "gateways", func(action ktesting.Action) (bool, runtime.Object, error) {
-		return true, &v1alpha3.Gateway{}, kerrors.NewInternalError(errors.New(deniedRequestMessageFragment))
-	})
-	reconcileHelper(t, c, unpatchedWebhookConfig.Name)
-	g.Expect(c.ValidatingWebhookConfigurations().Get(context.TODO(), unpatchedWebhookConfig.Name, metav1.GetOptions{})).
-		Should(Equal(webhookConfigWithCABundleFail), "istiod config created when endpoint is ready")
-
-	// keep test store and tracker in-sync
-	_ = c.configStore.Add(webhookConfigWithCABundleFail)
-=======
 	log.FindScope("retry").SetOutputLevel(log.DebugLevel)
 	c, gatewayError := createTestController(t)
 	gatewayError.Store(ptr.Of[error](kerrors.NewInternalError(errors.New(deniedRequestMessageFragment))))
@@ -403,20 +242,11 @@
 		retry.Message("istiod config created when endpoint is ready"),
 		LongRetry,
 	)
->>>>>>> fff8e9e6
 
 	c.o.CABundleWatcher.SetAndNotify(nil, nil, caBundle1)
 	webhookConfigAfterCAUpdate := webhookConfigWithCABundleFail.DeepCopyObject().(*admission.ValidatingWebhookConfiguration)
 	webhookConfigAfterCAUpdate.Webhooks[0].ClientConfig.CABundle = caBundle1
 	webhookConfigAfterCAUpdate.Webhooks[1].ClientConfig.CABundle = caBundle1
-<<<<<<< HEAD
-
-	reconcileHelper(t, c, unpatchedWebhookConfig.Name)
-	g.Expect(c.ValidatingWebhookConfigurations().Get(context.TODO(), webhookName, metav1.GetOptions{})).
-		Should(Equal(webhookConfigAfterCAUpdate), "webhook should change after cert change")
-	// keep test store and tracker in-sync
-	_ = c.configStore.Update(webhookConfigAfterCAUpdate)
-=======
 	assert.EventuallyEqual(
 		t,
 		fetch(unpatchedWebhookConfig.Name),
@@ -424,7 +254,6 @@
 		retry.Message("webhook should change after cert change"),
 		LongRetry,
 	)
->>>>>>> fff8e9e6
 }
 
 // LongRetry is used when comparing webhook values. Apparently the values are so large that with -race
