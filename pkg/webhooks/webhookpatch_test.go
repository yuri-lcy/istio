// Copyright Istio Authors
//
// Licensed under the Apache License, Version 2.0 (the "License");
// you may not use this file except in compliance with the License.
// You may obtain a copy of the License at
//
//     http://www.apache.org/licenses/LICENSE-2.0
//
// Unless required by applicable law or agreed to in writing, software
// distributed under the License is distributed on an "AS IS" BASIS,
// WITHOUT WARRANTIES OR CONDITIONS OF ANY KIND, either express or implied.
// See the License for the specific language governing permissions and
// limitations under the License.

package webhooks

import (
	"bytes"
	"context"
	"errors"
	"strings"
	"testing"

	"go.uber.org/atomic"
	admissionregistrationv1 "k8s.io/api/admissionregistration/v1"
	metav1 "k8s.io/apimachinery/pkg/apis/meta/v1"
	"k8s.io/apimachinery/pkg/types"

	"istio.io/api/label"
	"istio.io/istio/pilot/pkg/keycertbundle"
	"istio.io/istio/pkg/kube"
	"istio.io/istio/pkg/test"
	"istio.io/istio/pkg/test/util/retry"
)

var caBundle0 = []byte(`-----BEGIN CERTIFICATE-----
MIIC9DCCAdygAwIBAgIJAIFe3lWPaalKMA0GCSqGSIb3DQEBCwUAMA4xDDAKBgNV
BAMMA19jYTAgFw0xNzEyMjIxODA0MjRaGA8yMjkxMTAwNzE4MDQyNFowDjEMMAoG
A1UEAwwDX2NhMIIBIjANBgkqhkiG9w0BAQEFAAOCAQ8AMIIBCgKCAQEAuBdxj+Hi
8h0TkId1f64TprLydwgzzLwXAs3wpmXz+BfnW1oMQPNyN7vojW6VzqJGGYLsc1OB
MgwObU/VeFNc6YUCmu6mfFJwoPfXMPnhmGuSwf/kjXomlejAYjxClU3UFVWQht54
xNLjTi2M1ZOnwNbECOhXC3Tw3G8mCtfanMAO0UXM5yObbPa8yauUpJKkpoxWA7Ed
qiuUD9qRxluFPqqw/z86V8ikmvnyjQE9960j+8StlAbRs82ArtnrhRgkDO0Smtf7
4QZsb/hA1KNMm73bOGS6+SVU+eH8FgVOzcTQYFRpRT3Mhi6dKZe9twIO8mpZK4wk
uygRxBM32Ag9QQIDAQABo1MwUTAdBgNVHQ4EFgQUc8tvoNNBHyIkoVV8XCXy63Ya
BEQwHwYDVR0jBBgwFoAUc8tvoNNBHyIkoVV8XCXy63YaBEQwDwYDVR0TAQH/BAUw
AwEB/zANBgkqhkiG9w0BAQsFAAOCAQEAVmaUkkYESfcfgnuPeZ4sTNs2nk2Y+Xpd
lxkMJhChb8YQtlCe4uiLvVe7er1sXcBLNCm/+2K9AT71gnxBSeS5mEOzWmCPErhy
RmYtSxeRyXAaUWVYLs/zMlBQ0Iz4dpY+FVVbMjIurelVwHF0NBk3VtU5U3lHyKdZ
j4C2rMjvTxmkyIcR1uBEeVvuGU8R70nZ1yfo3vDwmNGMcLwW+4QK+WcfwfjLXhLs
5550arfEYdTzYFMxY60HJT/LvbGrjxY0PQUWWDbPiRfsdRjOFduAbM0/EVRda/Oo
Fg72WnHeojDUhqEz4UyFZbnRJ4x6leQhnrIcVjWX4FFFktiO9rqqfw==
-----END CERTIFICATE-----`)

func TestMutatingWebhookPatch(t *testing.T) {
	testRevision := "test-revision"
	wrongRevision := "wrong-revision"
	testRevisionLabel := map[string]string{label.IoIstioRev.Name: testRevision}
	wrongRevisionLabel := map[string]string{label.IoIstioRev.Name: wrongRevision}
	watcher := &keycertbundle.Watcher{}
	watcher.SetAndNotify(nil, nil, caBundle0)
	ts := []struct {
		name        string
		configs     admissionregistrationv1.MutatingWebhookConfigurationList
		revision    string
		configName  string
		webhookName string
		pemData     []byte
		err         string
	}{
		{
			"WebhookConfigNotFound",
			admissionregistrationv1.MutatingWebhookConfigurationList{},
			testRevision,
			"config1",
			"webhook1",
			caBundle0,
			errNotFound.Error(),
		},
		{
			"WebhookEntryNotFound",
			admissionregistrationv1.MutatingWebhookConfigurationList{
				Items: []admissionregistrationv1.MutatingWebhookConfiguration{
					{
						ObjectMeta: metav1.ObjectMeta{
							Name:   "config1",
							Labels: testRevisionLabel,
						},
					},
				},
			},
			testRevision,
			"config1",
			"webhook1",
			caBundle0,
			errNoWebhookWithName.Error(),
		},
		{
			"SuccessfullyPatched",
			admissionregistrationv1.MutatingWebhookConfigurationList{
				Items: []admissionregistrationv1.MutatingWebhookConfiguration{
					{
						ObjectMeta: metav1.ObjectMeta{
							Name:   "config1",
							Labels: testRevisionLabel,
						},
						Webhooks: []admissionregistrationv1.MutatingWebhook{
							{
								Name:         "webhook1",
								ClientConfig: admissionregistrationv1.WebhookClientConfig{},
							},
						},
					},
				},
			},
			testRevision,
			"config1",
			"webhook1",
			caBundle0,
			"",
		},
		{
			"Prefix",
			admissionregistrationv1.MutatingWebhookConfigurationList{
				Items: []admissionregistrationv1.MutatingWebhookConfiguration{
					{
						ObjectMeta: metav1.ObjectMeta{
							Name:   "config1",
							Labels: testRevisionLabel,
						},
						Webhooks: []admissionregistrationv1.MutatingWebhook{
							{
								Name:         "prefix.webhook1",
								ClientConfig: admissionregistrationv1.WebhookClientConfig{},
							},
						},
					},
				},
			},
			testRevision,
			"config1",
			"webhook1",
			caBundle0,
			"",
		},
		{
			"NoRevisionWebhookNotUpdated",
			admissionregistrationv1.MutatingWebhookConfigurationList{
				Items: []admissionregistrationv1.MutatingWebhookConfiguration{
					{
						ObjectMeta: metav1.ObjectMeta{
							Name: "config1",
						},
						Webhooks: []admissionregistrationv1.MutatingWebhook{
							{
								Name:         "webhook1",
								ClientConfig: admissionregistrationv1.WebhookClientConfig{},
							},
						},
					},
				},
			},
			testRevision,
			"config1",
			"webhook1",
			caBundle0,
			errWrongRevision.Error(),
		},
		{
			"WrongRevisionWebhookNotUpdated",
			admissionregistrationv1.MutatingWebhookConfigurationList{
				Items: []admissionregistrationv1.MutatingWebhookConfiguration{
					{
						ObjectMeta: metav1.ObjectMeta{
							Name:   "config1",
							Labels: wrongRevisionLabel,
						},
						Webhooks: []admissionregistrationv1.MutatingWebhook{
							{
								Name:         "webhook1",
								ClientConfig: admissionregistrationv1.WebhookClientConfig{},
							},
						},
					},
				},
			},
			testRevision,
			"config1",
			"webhook1",
			caBundle0,
			errWrongRevision.Error(),
		},
		{
			"MultipleWebhooks",
			admissionregistrationv1.MutatingWebhookConfigurationList{
				Items: []admissionregistrationv1.MutatingWebhookConfiguration{
					{
						ObjectMeta: metav1.ObjectMeta{
							Name:   "config1",
							Labels: testRevisionLabel,
						},
						Webhooks: []admissionregistrationv1.MutatingWebhook{
							{
								Name:         "webhook1",
								ClientConfig: admissionregistrationv1.WebhookClientConfig{},
							},
							{
								Name:         "should not be changed",
								ClientConfig: admissionregistrationv1.WebhookClientConfig{},
							},
						},
					},
				},
			},
			testRevision,
			"config1",
			"webhook1",
			caBundle0,
			"",
		},
	}
	for _, tc := range ts {
		t.Run(tc.name, func(t *testing.T) {
			client := kube.NewFakeClient()
			for _, wh := range tc.configs.Items {
				if _, err := client.Kube().AdmissionregistrationV1().
					MutatingWebhookConfigurations().Create(context.Background(), wh.DeepCopy(), metav1.CreateOptions{}); err != nil {
					t.Fatal(err)
				}
			}

			watcher := keycertbundle.NewWatcher()
			watcher.SetAndNotify(nil, nil, tc.pemData)
			whPatcher, err := NewWebhookCertPatcher(client, tc.revision, tc.webhookName, watcher)
			if err != nil {
				t.Fatal(err)
			}

			stop := test.NewStop(t)
			client.RunAndWait(stop)
			retry.UntilOrFail(t, whPatcher.webhooks.HasSynced)

<<<<<<< HEAD
			err = whPatcher.patchMutatingWebhookConfig(
				client.Kube().AdmissionregistrationV1().MutatingWebhookConfigurations(),
				tc.configName)
=======
			err = whPatcher.patchMutatingWebhookConfig(tc.configName)
>>>>>>> fff8e9e6
			if (err != nil) != (tc.err != "") {
				t.Fatalf("Wrong error: got %v want %v", err, tc.err)
			}
			if err != nil {
				if !strings.Contains(err.Error(), tc.err) {
					t.Fatalf("Got %q, want %q", err, tc.err)
				}
			} else {
				obj, err := client.Kube().AdmissionregistrationV1().MutatingWebhookConfigurations().Get(context.Background(), tc.configName, metav1.GetOptions{})
				if err != nil {
					t.Fatal(err)
				}
				for _, w := range obj.Webhooks {
					if strings.HasSuffix(w.Name, tc.webhookName) {
						if !bytes.Equal(w.ClientConfig.CABundle, tc.pemData) {
							t.Fatalf("Incorrect CA bundle: expect %s got %s", tc.pemData, w.ClientConfig.CABundle)
						}
					}
					if !strings.HasSuffix(w.Name, tc.webhookName) {
						if bytes.Equal(w.ClientConfig.CABundle, tc.pemData) {
							t.Fatalf("Non-matching webhook \"%s\" CA bundle updated to %v", w.Name, w.ClientConfig.CABundle)
						}
					}
				}
			}
		})
	}
}

func TestWebhookPatchingQueue(t *testing.T) {
	success := atomic.NewInt32(0)
	retries := atomic.NewInt32(0)
	queue := newWebhookPatcherQueue(func(key types.NamespacedName) error {
		if key.Name == "conflict-for-ever" {
			retries.Inc()
			return errors.New("conflict error")
		}
		if key.Name == "conflict-success" {
			retries.Inc()
			if retries.Load() < 5 {
				return errors.New("conflict error")
			}
			success.Inc()
			return nil
		}
		success.Inc()
		return nil
	})
	go queue.Run(test.NewStop(t))
	retry.UntilOrFail(t, queue.HasSynced)
	queue.Add(types.NamespacedName{Name: "success"})
	retry.UntilOrFail(t, func() bool { return success.Load() == 1 })
	queue.Add(types.NamespacedName{Name: "conflict-success"})
	retry.UntilOrFail(t, func() bool { return success.Load() == 2 && retries.Load() == 5 })
	queue.Add(types.NamespacedName{Name: "conflict-for-ever"})
	retries.Store(1)
	retry.UntilOrFail(t, func() bool { return retries.Load() > 5 })
}<|MERGE_RESOLUTION|>--- conflicted
+++ resolved
@@ -240,13 +240,7 @@
 			client.RunAndWait(stop)
 			retry.UntilOrFail(t, whPatcher.webhooks.HasSynced)
 
-<<<<<<< HEAD
-			err = whPatcher.patchMutatingWebhookConfig(
-				client.Kube().AdmissionregistrationV1().MutatingWebhookConfigurations(),
-				tc.configName)
-=======
 			err = whPatcher.patchMutatingWebhookConfig(tc.configName)
->>>>>>> fff8e9e6
 			if (err != nil) != (tc.err != "") {
 				t.Fatalf("Wrong error: got %v want %v", err, tc.err)
 			}
