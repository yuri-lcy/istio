--- conflicted
+++ resolved
@@ -18,10 +18,7 @@
 	"sync"
 	"time"
 
-<<<<<<< HEAD
-=======
 	"go.uber.org/atomic"
->>>>>>> fff8e9e6
 	"k8s.io/apimachinery/pkg/util/rand"
 
 	"istio.io/pkg/log"
@@ -40,8 +37,6 @@
 	Closed() <-chan struct{}
 }
 
-<<<<<<< HEAD
-=======
 type Instance interface {
 	baseInstance
 	// HasSynced returns true once the queue has synced.
@@ -49,7 +44,6 @@
 	HasSynced() bool
 }
 
->>>>>>> fff8e9e6
 type queueImpl struct {
 	delay     time.Duration
 	tasks     []Task
@@ -57,13 +51,9 @@
 	closing   bool
 	closed    chan struct{}
 	closeOnce *sync.Once
-<<<<<<< HEAD
-	id        string
-=======
 	// initialSync indicates the queue has initially "synced".
 	initialSync *atomic.Bool
 	id          string
->>>>>>> fff8e9e6
 }
 
 // NewQueue instantiates a queue with a processing function
@@ -73,15 +63,6 @@
 
 func NewQueueWithID(errorDelay time.Duration, name string) Instance {
 	return &queueImpl{
-<<<<<<< HEAD
-		delay:     errorDelay,
-		tasks:     make([]Task, 0),
-		closing:   false,
-		closed:    make(chan struct{}),
-		closeOnce: &sync.Once{},
-		cond:      sync.NewCond(&sync.Mutex{}),
-		id:        name,
-=======
 		delay:       errorDelay,
 		tasks:       make([]Task, 0),
 		closing:     false,
@@ -90,7 +71,6 @@
 		initialSync: atomic.NewBool(false),
 		cond:        sync.NewCond(&sync.Mutex{}),
 		id:          name,
->>>>>>> fff8e9e6
 	}
 }
 
@@ -117,11 +97,7 @@
 		q.cond.Wait()
 	}
 
-<<<<<<< HEAD
-	if q.closing {
-=======
 	if q.closing && len(q.tasks) == 0 {
->>>>>>> fff8e9e6
 		// We must be shutting down.
 		return nil, true
 	}
@@ -148,13 +124,10 @@
 		})
 	}
 	return true
-<<<<<<< HEAD
-=======
 }
 
 func (q *queueImpl) HasSynced() bool {
 	return q.initialSync.Load()
->>>>>>> fff8e9e6
 }
 
 func (q *queueImpl) Run(stop <-chan struct{}) {
@@ -173,13 +146,10 @@
 		q.cond.L.Unlock()
 	}()
 
-<<<<<<< HEAD
-=======
 	q.Push(func() error {
 		q.initialSync.Store(true)
 		return nil
 	})
->>>>>>> fff8e9e6
 	for q.processNextItem() {
 	}
 }